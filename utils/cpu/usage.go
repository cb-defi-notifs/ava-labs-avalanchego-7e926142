--- conflicted
+++ resolved
@@ -103,12 +103,6 @@
 
 	newWeight, oldWeight := getSampleWeights(frequency, halflife)
 
-<<<<<<< HEAD
-			var scaledCPU float64
-			if err == nil {
-				scaledCPU = newPointWeight * info.CPU / 100
-			}
-=======
 	for {
 		currentUsage := m.getCurrentUsage()
 		currentScaledUsage := newWeight * currentUsage
@@ -124,7 +118,6 @@
 		}
 	}
 }
->>>>>>> 4d37a127
 
 func (m *manager) getCurrentUsage() float64 {
 	m.processesLock.Lock()
