// (c) 2019-2020, Ava Labs, Inc. All rights reserved.
// See the file LICENSE for licensing terms.

package wrappers

import (
	"bytes"
<<<<<<< HEAD
	"reflect"
	"testing"
=======
	"crypto/x509"
	"net"
	"reflect"
	"testing"

	"github.com/ava-labs/avalanchego/staking"

	"github.com/ava-labs/avalanchego/utils"

	"github.com/stretchr/testify/assert"
>>>>>>> cf3d15a8
)

const (
	ByteSentinal  = 0
	ShortSentinal = 0
	IntSentinal   = 0
	LongSentinal  = 0
	BoolSentinal  = false
)

func TestPackerCheckSpace(t *testing.T) {
	p := Packer{Offset: -1}
	p.CheckSpace(1)
	if !p.Errored() {
		t.Fatal("Expected errNegativeOffset")
	}

	p = Packer{}
	p.CheckSpace(-1)
	if !p.Errored() {
		t.Fatal("Expected errInvalidInput")
	}

	p = Packer{Bytes: []byte{0x01}, Offset: 1}
	p.CheckSpace(1)
	if !p.Errored() {
		t.Fatal("Expected errBadLength")
	}

	p = Packer{Bytes: []byte{0x01}, Offset: 2}
	p.CheckSpace(0)
	if !p.Errored() {
		t.Fatal("Expected errBadLength, due to out of bounds offset")
	}
}

func TestPackerExpand(t *testing.T) {
	p := Packer{Bytes: []byte{0x01}, Offset: 2}
	p.Expand(1)
	if !p.Errored() {
		t.Fatal("packer.Expand didn't notice packer had out of bounds offset")
	}

	p = Packer{Bytes: []byte{0x01, 0x02, 0x03}, Offset: 0}
	p.Expand(1)
	if p.Errored() {
		t.Fatalf("packer.Expand unexpectedly had error %s", p.Err)
	} else if len(p.Bytes) != 3 {
		t.Fatalf("packer.Expand modified byte array, when it didn't need to")
	}
}

func TestPackerPackByte(t *testing.T) {
	p := Packer{MaxSize: 1}

	p.PackByte(0x01)

	if p.Errored() {
		t.Fatal(p.Err)
	}

	if size := len(p.Bytes); size != 1 {
		t.Fatalf("Packer.PackByte wrote %d byte(s) but expected %d byte(s)", size, 1)
	}

	expected := []byte{0x01}
	if !bytes.Equal(p.Bytes, expected) {
		t.Fatalf("Packer.PackByte wrote:\n%v\nExpected:\n%v", p.Bytes, expected)
	}

	p.PackByte(0x02)
	if !p.Errored() {
		t.Fatal("Packer.PackByte did not fail when attempt was beyond p.MaxSize")
	}
}

func TestPackerUnpackByte(t *testing.T) {
	var (
		p                = Packer{Bytes: []byte{0x01}, Offset: 0}
		actual           = p.UnpackByte()
		expected    byte = 1
		expectedLen      = ByteLen
	)
	switch {
	case p.Errored():
		t.Fatalf("Packer.UnpackByte unexpectedly raised %s", p.Err)
	case actual != expected:
		t.Fatalf("Packer.UnpackByte returned %d, but expected %d", actual, expected)
	case p.Offset != expectedLen:
		t.Fatalf("Packer.UnpackByte left Offset %d, expected %d", p.Offset, expectedLen)
	}

	actual = p.UnpackByte()
	if !p.Errored() {
		t.Fatalf("Packer.UnpackByte should have set error, due to attempted out of bounds read")
	} else if actual != ByteSentinal {
		t.Fatalf("Packer.UnpackByte returned %d, expected sentinal value %d", actual, ByteSentinal)
	}
}

func TestPackerPackShort(t *testing.T) {
	p := Packer{MaxSize: 2}

	p.PackShort(0x0102)

	if p.Errored() {
		t.Fatal(p.Err)
	}

	if size := len(p.Bytes); size != 2 {
		t.Fatalf("Packer.PackShort wrote %d byte(s) but expected %d byte(s)", size, 2)
	}

	expected := []byte{0x01, 0x02}
	if !bytes.Equal(p.Bytes, expected) {
		t.Fatalf("Packer.PackShort wrote:\n%v\nExpected:\n%v", p.Bytes, expected)
	}
}

func TestPackerUnpackShort(t *testing.T) {
	var (
		p                  = Packer{Bytes: []byte{0x01, 0x02}, Offset: 0}
		actual             = p.UnpackShort()
		expected    uint16 = 0x0102
		expectedLen        = ShortLen
	)

	switch {
	case p.Errored():
		t.Fatalf("Packer.UnpackShort unexpectedly raised %s", p.Err)
	case actual != expected:
		t.Fatalf("Packer.UnpackShort returned %d, but expected %d", actual, expected)
	case p.Offset != expectedLen:
		t.Fatalf("Packer.UnpackShort left Offset %d, expected %d", p.Offset, expectedLen)
	}

	actual = p.UnpackShort()
	if !p.Errored() {
		t.Fatalf("Packer.UnpackShort should have set error, due to attempted out of bounds read")
	} else if actual != ShortSentinal {
		t.Fatalf("Packer.UnpackShort returned %d, expected sentinal value %d", actual, ShortSentinal)
	}
}

func TestPackerPackInt(t *testing.T) {
	p := Packer{MaxSize: 4}

	p.PackInt(0x01020304)

	if p.Errored() {
		t.Fatal(p.Err)
	}

	if size := len(p.Bytes); size != 4 {
		t.Fatalf("Packer.PackInt wrote %d byte(s) but expected %d byte(s)", size, 4)
	}

	expected := []byte{0x01, 0x02, 0x03, 0x04}
	if !bytes.Equal(p.Bytes, expected) {
		t.Fatalf("Packer.PackInt wrote:\n%v\nExpected:\n%v", p.Bytes, expected)
	}

	p.PackInt(0x05060708)
	if !p.Errored() {
		t.Fatal("Packer.PackInt did not fail when attempt was beyond p.MaxSize")
	}
}

func TestPackerUnpackInt(t *testing.T) {
	var (
		p                  = Packer{Bytes: []byte{0x01, 0x02, 0x03, 0x04}, Offset: 0}
		actual             = p.UnpackInt()
		expected    uint32 = 0x01020304
		expectedLen        = IntLen
	)

	switch {
	case p.Errored():
		t.Fatalf("Packer.UnpackInt unexpectedly raised %s", p.Err)
	case actual != expected:
		t.Fatalf("Packer.UnpackInt returned %d, but expected %d", actual, expected)
	case p.Offset != expectedLen:
		t.Fatalf("Packer.UnpackInt left Offset %d, expected %d", p.Offset, expectedLen)
	}

	actual = p.UnpackInt()
	if !p.Errored() {
		t.Fatalf("Packer.UnpackInt should have set error, due to attempted out of bounds read")
	} else if actual != IntSentinal {
		t.Fatalf("Packer.UnpackInt returned %d, expected sentinal value %d", actual, IntSentinal)
	}
}

func TestPackerPackLong(t *testing.T) {
	p := Packer{MaxSize: 8}

	p.PackLong(0x0102030405060708)

	if p.Errored() {
		t.Fatal(p.Err)
	}

	if size := len(p.Bytes); size != 8 {
		t.Fatalf("Packer.PackLong wrote %d byte(s) but expected %d byte(s)", size, 8)
	}

	expected := []byte{0x01, 0x02, 0x03, 0x04, 0x05, 0x06, 0x07, 0x08}
	if !bytes.Equal(p.Bytes, expected) {
		t.Fatalf("Packer.PackLong wrote:\n%v\nExpected:\n%v", p.Bytes, expected)
	}

	p.PackLong(0x090a0b0c0d0e0f00)
	if !p.Errored() {
		t.Fatal("Packer.PackLong did not fail when attempt was beyond p.MaxSize")
	}
}

func TestPackerUnpackLong(t *testing.T) {
	var (
		p                  = Packer{Bytes: []byte{0x01, 0x02, 0x03, 0x04, 0x05, 0x06, 0x07, 0x08}, Offset: 0}
		actual             = p.UnpackLong()
		expected    uint64 = 0x0102030405060708
		expectedLen        = LongLen
	)

	switch {
	case p.Errored():
		t.Fatalf("Packer.UnpackLong unexpectedly raised %s", p.Err)
	case actual != expected:
		t.Fatalf("Packer.UnpackLong returned %d, but expected %d", actual, expected)
	case p.Offset != expectedLen:
		t.Fatalf("Packer.UnpackLong left Offset %d, expected %d", p.Offset, expectedLen)
	}

	actual = p.UnpackLong()
	if !p.Errored() {
		t.Fatalf("Packer.UnpackLong should have set error, due to attempted out of bounds read")
	} else if actual != LongSentinal {
		t.Fatalf("Packer.UnpackLong returned %d, expected sentinal value %d", actual, LongSentinal)
	}
}

func TestPackerPackFixedBytes(t *testing.T) {
	p := Packer{MaxSize: 4}

	p.PackFixedBytes([]byte("Avax"))

	if p.Errored() {
		t.Fatal(p.Err)
	}

	if size := len(p.Bytes); size != 4 {
		t.Fatalf("Packer.PackFixedBytes wrote %d byte(s) but expected %d byte(s)", size, 4)
	}

	expected := []byte("Avax")
	if !bytes.Equal(p.Bytes, expected) {
		t.Fatalf("Packer.PackFixedBytes wrote:\n%v\nExpected:\n%v", p.Bytes, expected)
	}

	p.PackFixedBytes([]byte("Avax"))
	if !p.Errored() {
		t.Fatal("Packer.PackFixedBytes did not fail when attempt was beyond p.MaxSize")
	}
}

func TestPackerUnpackFixedBytes(t *testing.T) {
	var (
		p           = Packer{Bytes: []byte("Avax")}
		actual      = p.UnpackFixedBytes(4)
		expected    = []byte("Avax")
		expectedLen = 4
	)

	switch {
	case p.Errored():
		t.Fatalf("Packer.UnpackFixedBytes unexpectedly raised %s", p.Err)
	case !bytes.Equal(actual, expected):
		t.Fatalf("Packer.UnpackFixedBytes returned %d, but expected %d", actual, expected)
	case p.Offset != expectedLen:
		t.Fatalf("Packer.UnpackFixedBytes left Offset %d, expected %d", p.Offset, expectedLen)
	}

	actual = p.UnpackFixedBytes(4)
	if !p.Errored() {
		t.Fatalf("Packer.UnpackFixedBytes should have set error, due to attempted out of bounds read")
	} else if actual != nil {
		t.Fatalf("Packer.UnpackFixedBytes returned %v, expected sentinal value %v", actual, nil)
	}
}

func TestPackerPackBytes(t *testing.T) {
	p := Packer{MaxSize: 8}

	p.PackBytes([]byte("Avax"))

	if p.Errored() {
		t.Fatal(p.Err)
	}

	if size := len(p.Bytes); size != 8 {
		t.Fatalf("Packer.PackBytes wrote %d byte(s) but expected %d byte(s)", size, 7)
	}

	expected := []byte("\x00\x00\x00\x04Avax")
	if !bytes.Equal(p.Bytes, expected) {
		t.Fatalf("Packer.PackBytes wrote:\n%v\nExpected:\n%v", p.Bytes, expected)
	}

	p.PackBytes([]byte("Avax"))
	if !p.Errored() {
		t.Fatal("Packer.PackBytes did not fail when attempt was beyond p.MaxSize")
	}
}

func TestPackerUnpackBytes(t *testing.T) {
	var (
		p           = Packer{Bytes: []byte("\x00\x00\x00\x04Avax")}
		actual      = p.UnpackBytes()
		expected    = []byte("Avax")
		expectedLen = 8
	)

	switch {
	case p.Errored():
		t.Fatalf("Packer.UnpackBytes unexpectedly raised %s", p.Err)
	case !bytes.Equal(actual, expected):
		t.Fatalf("Packer.UnpackBytes returned %d, but expected %d", actual, expected)
	case p.Offset != expectedLen:
		t.Fatalf("Packer.UnpackBytes left Offset %d, expected %d", p.Offset, expectedLen)
	}

	actual = p.UnpackBytes()
	if !p.Errored() {
		t.Fatalf("Packer.UnpackBytes should have set error, due to attempted out of bounds read")
	} else if actual != nil {
		t.Fatalf("Packer.UnpackBytes returned %v, expected sentinal value %v", actual, nil)
	}
}

func TestPackerPackFixedByteSlices(t *testing.T) {
	p := Packer{MaxSize: 12}

	p.PackFixedByteSlices([][]byte{[]byte("Avax"), []byte("Evax")})

	if p.Errored() {
		t.Fatal(p.Err)
	}

	if size := len(p.Bytes); size != 12 {
		t.Fatalf("Packer.PackFixedByteSlices wrote %d byte(s) but expected %d byte(s)", size, 12)
	}

	expected := []byte("\x00\x00\x00\x02AvaxEvax")
	if !bytes.Equal(p.Bytes, expected) {
		t.Fatalf("Packer.PackPackFixedByteSlicesBytes wrote:\n%v\nExpected:\n%v", p.Bytes, expected)
	}

	p.PackFixedByteSlices([][]byte{[]byte("Avax"), []byte("Evax")})
	if !p.Errored() {
		t.Fatal("Packer.PackFixedByteSlices did not fail when attempt was beyond p.MaxSize")
	}
}

func TestPackerUnpackFixedByteSlices(t *testing.T) {
	var (
		p           = Packer{Bytes: []byte("\x00\x00\x00\x02AvaxEvax")}
		actual      = p.UnpackFixedByteSlices(4)
		expected    = [][]byte{[]byte("Avax"), []byte("Evax")}
		expectedLen = 12
	)

	switch {
	case p.Errored():
		t.Fatalf("Packer.UnpackFixedByteSlices unexpectedly raised %s", p.Err)
	case !reflect.DeepEqual(actual, expected):
		t.Fatalf("Packer.UnpackFixedByteSlices returned %d, but expected %d", actual, expected)
	case p.Offset != expectedLen:
		t.Fatalf("Packer.UnpackFixedByteSlices left Offset %d, expected %d", p.Offset, expectedLen)
	}

	actual = p.UnpackFixedByteSlices(4)
	if !p.Errored() {
		t.Fatalf("Packer.UnpackFixedByteSlices should have set error, due to attempted out of bounds read")
	} else if actual != nil {
		t.Fatalf("Packer.UnpackFixedByteSlices returned %v, expected sentinal value %v", actual, nil)
	}
}

func TestPackerString(t *testing.T) {
	p := Packer{MaxSize: 6}

	p.PackStr("Avax")

	if p.Errored() {
		t.Fatal(p.Err)
	}

	if size := len(p.Bytes); size != 6 {
		t.Fatalf("Packer.PackStr wrote %d byte(s) but expected %d byte(s)", size, 5)
	}

	expected := []byte{0x00, 0x04, 0x41, 0x76, 0x61, 0x78}
	if !bytes.Equal(p.Bytes, expected) {
		t.Fatalf("Packer.PackStr wrote:\n%v\nExpected:\n%v", p.Bytes, expected)
	}
}

func TestPacker(t *testing.T) {
	packer := Packer{
		MaxSize: 3,
	}

	if packer.Errored() {
		t.Fatalf("Packer has error %s", packer.Err)
	}

	packer.PackShort(17)
	if len(packer.Bytes) != 2 {
		t.Fatalf("Wrong byte length")
	}

	packer.PackShort(1)
	if !packer.Errored() {
		t.Fatalf("Packer should have error")
	}

	newPacker := Packer{
		Bytes: packer.Bytes,
	}

	if newPacker.UnpackShort() != 17 {
		t.Fatalf("Unpacked wrong value")
	}
}

func TestPackBool(t *testing.T) {
	p := Packer{MaxSize: 3}
	p.PackBool(false)
	p.PackBool(true)
	p.PackBool(false)
	if p.Errored() {
		t.Fatal("should have been able to pack 3 bools")
	}

	p2 := Packer{Bytes: p.Bytes}
	bool1, bool2, bool3 := p2.UnpackBool(), p2.UnpackBool(), p2.UnpackBool()

	if p.Errored() {
		t.Fatalf("errors while unpacking bools: %v", p.Errs)
	}

	if bool1 || !bool2 || bool3 {
		t.Fatal("got back wrong values")
	}
}

func TestPackerPackBool(t *testing.T) {
	p := Packer{MaxSize: 1}

	p.PackBool(true)

	if p.Errored() {
		t.Fatal(p.Err)
	}

	if size := len(p.Bytes); size != 1 {
		t.Fatalf("Packer.PackBool wrote %d byte(s) but expected %d byte(s)", size, 1)
	}

	expected := []byte{0x01}
	if !bytes.Equal(p.Bytes, expected) {
		t.Fatalf("Packer.PackBool wrote:\n%v\nExpected:\n%v", p.Bytes, expected)
	}

	p.PackBool(false)
	if !p.Errored() {
		t.Fatal("Packer.PackLong did not fail when attempt was beyond p.MaxSize")
	}
}

func TestPackerUnpackBool(t *testing.T) {
	var (
		p                = Packer{Bytes: []byte{0x01}, Offset: 0}
		actual           = p.UnpackBool()
		expected    bool = true
		expectedLen      = BoolLen
	)

	switch {
	case p.Errored():
		t.Fatalf("Packer.UnpackBool unexpectedly raised %s", p.Err)
	case actual != expected:
		t.Fatalf("Packer.UnpackBool returned %t, but expected %t", actual, expected)
	case p.Offset != expectedLen:
		t.Fatalf("Packer.UnpackBool left Offset %d, expected %d", p.Offset, expectedLen)
	}

	actual = p.UnpackBool()
	if !p.Errored() {
		t.Fatalf("Packer.UnpackBool should have set error, due to attempted out of bounds read")
	} else if actual != BoolSentinal {
		t.Fatalf("Packer.UnpackBool returned %t, expected sentinal value %t", actual, BoolSentinal)
	}

	p = Packer{Bytes: []byte{0x42}, Offset: 0}
	expected = false
	actual = p.UnpackBool()
	if !p.Errored() {
		t.Fatalf("Packer.UnpackBool id not raise error for invalid boolean value %v", p.Bytes)
	} else if actual != expected {
		t.Fatalf("Packer.UnpackBool returned %t, expected sentinal value %t", actual, BoolSentinal)
	}
}

func TestPacker2DByteSlice(t *testing.T) {
	// Case: empty array
	p := Packer{MaxSize: 1024}
	arr := [][]byte{}
	p.Pack2DByteSlice(arr)
	if p.Errored() {
		t.Fatal(p.Err)
	}
	arrUnpacked := p.Unpack2DByteSlice()
	if len(arrUnpacked) != 0 {
		t.Fatal("should be empty")
	}

	// Case: Array has one element
	p = Packer{MaxSize: 1024}
	arr = [][]byte{
		{1, 2, 3, 4, 5, 6, 7, 8, 9, 10},
	}
	p.Pack2DByteSlice(arr)
	if p.Errored() {
		t.Fatal(p.Err)
	}
	p = Packer{MaxSize: 1024, Bytes: p.Bytes}
	arrUnpacked = p.Unpack2DByteSlice()
	if p.Errored() {
		t.Fatal(p.Err)
	}
	if l := len(arrUnpacked); l != 1 {
		t.Fatalf("should be length 1 but is length %d", l)
	}
	if !bytes.Equal(arrUnpacked[0], arr[0]) {
		t.Fatal("should match")
	}

	// Case: Array has multiple elements
	p = Packer{MaxSize: 1024}
	arr = [][]byte{
		{1, 2, 3, 4, 5, 6, 7, 8, 9, 10},
		{11, 12, 3, 4, 5, 6, 7, 8, 9, 10},
	}
	p.Pack2DByteSlice(arr)
	if p.Errored() {
		t.Fatal(p.Err)
	}
	p = Packer{MaxSize: 1024, Bytes: p.Bytes}
	arrUnpacked = p.Unpack2DByteSlice()
	if p.Errored() {
		t.Fatal(p.Err)
	}
	if l := len(arrUnpacked); l != 2 {
		t.Fatalf("should be length 1 but is length %d", l)
	}
	if !bytes.Equal(arrUnpacked[0], arr[0]) {
		t.Fatal("should match")
	}
	if !bytes.Equal(arrUnpacked[1], arr[1]) {
		t.Fatal("should match")
	}
<<<<<<< HEAD
=======
}

func TestPackX509Certificate(t *testing.T) {
	cert, err := staking.NewTLSCert()
	assert.NoError(t, err)

	p := Packer{MaxSize: 10000}
	TryPackX509Certificate(&p, cert.Leaf)
	assert.NoError(t, p.Err)

	p.Offset = 0
	unpackedCert := TryUnpackX509Certificate(&p)

	x509unpackedCert := unpackedCert.(*x509.Certificate)

	assert.Equal(t, cert.Leaf.Raw, x509unpackedCert.Raw)
}

func TestPackIPCert(t *testing.T) {
	cert, err := staking.NewTLSCert()
	assert.NoError(t, err)

	ipCert := utils.IPCertDesc{
		IPDesc:    utils.IPDesc{IP: net.IPv4(1, 2, 3, 4), Port: 5},
		Cert:      cert.Leaf,
		Signature: []byte("signature"),
	}

	p := Packer{MaxSize: 10000}
	TryPackIPCert(&p, ipCert)
	assert.NoError(t, p.Err)

	p.Offset = 0
	unpackedIPCert := TryUnpackIPCert(&p)
	resolvedUnpackedIPCert := unpackedIPCert.(utils.IPCertDesc)

	assert.Equal(t, ipCert.IPDesc, resolvedUnpackedIPCert.IPDesc)
	assert.Equal(t, ipCert.Cert.Raw, resolvedUnpackedIPCert.Cert.Raw)
	assert.Equal(t, ipCert.Signature, resolvedUnpackedIPCert.Signature)
}

func TestPackIPCertList(t *testing.T) {
	cert, err := staking.NewTLSCert()
	assert.NoError(t, err)

	ipCert := utils.IPCertDesc{
		IPDesc:    utils.IPDesc{IP: net.IPv4(1, 2, 3, 4), Port: 5},
		Cert:      cert.Leaf,
		Signature: []byte("signature"),
		Time:      2,
	}

	p := Packer{MaxSize: 10000}
	TryPackIPCertList(&p, []utils.IPCertDesc{ipCert})
	assert.NoError(t, p.Err)

	p.Offset = 0
	unpackedIPCertList := TryUnpackIPCertList(&p)
	resolvedUnpackedIPCertList := unpackedIPCertList.([]utils.IPCertDesc)
	assert.NotEmpty(t, resolvedUnpackedIPCertList)
	assert.Equal(t, ipCert.IPDesc, resolvedUnpackedIPCertList[0].IPDesc)
	assert.Equal(t, ipCert.Cert.Raw, resolvedUnpackedIPCertList[0].Cert.Raw)
	assert.Equal(t, ipCert.Signature, resolvedUnpackedIPCertList[0].Signature)
	assert.Equal(t, ipCert.Time, resolvedUnpackedIPCertList[0].Time)
>>>>>>> cf3d15a8
}<|MERGE_RESOLUTION|>--- conflicted
+++ resolved
@@ -5,10 +5,6 @@
 
 import (
 	"bytes"
-<<<<<<< HEAD
-	"reflect"
-	"testing"
-=======
 	"crypto/x509"
 	"net"
 	"reflect"
@@ -19,7 +15,6 @@
 	"github.com/ava-labs/avalanchego/utils"
 
 	"github.com/stretchr/testify/assert"
->>>>>>> cf3d15a8
 )
 
 const (
@@ -593,8 +588,6 @@
 	if !bytes.Equal(arrUnpacked[1], arr[1]) {
 		t.Fatal("should match")
 	}
-<<<<<<< HEAD
-=======
 }
 
 func TestPackX509Certificate(t *testing.T) {
@@ -659,5 +652,4 @@
 	assert.Equal(t, ipCert.Cert.Raw, resolvedUnpackedIPCertList[0].Cert.Raw)
 	assert.Equal(t, ipCert.Signature, resolvedUnpackedIPCertList[0].Signature)
 	assert.Equal(t, ipCert.Time, resolvedUnpackedIPCertList[0].Time)
->>>>>>> cf3d15a8
 }