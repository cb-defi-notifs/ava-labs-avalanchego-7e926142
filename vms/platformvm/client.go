--- conflicted
+++ resolved
@@ -463,16 +463,10 @@
 	err := c.requester.SendRequest(ctx, "addDelegator", &AddDelegatorArgs{
 		JSONSpendHeader: api.JSONSpendHeader{
 			UserPass:       user,
-<<<<<<< HEAD
-			JSONFromAddrs:  api.JSONFromAddrs{From: from},
-			JSONChangeAddr: api.JSONChangeAddr{ChangeAddr: changeAddr},
-		},
-		Staker: pchainapi.Staker{
-=======
 			JSONFromAddrs:  api.JSONFromAddrs{From: ids.ShortIDsToStrings(from)},
 			JSONChangeAddr: api.JSONChangeAddr{ChangeAddr: changeAddr.String()},
-		}, APIStaker: APIStaker{
->>>>>>> 5b405473
+		},
+		Staker: pchainapi.Staker{
 			NodeID:      nodeID,
 			StakeAmount: &jsonStakeAmount,
 			StartTime:   json.Uint64(startTime),
