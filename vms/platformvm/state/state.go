--- conflicted
+++ resolved
@@ -1341,13 +1341,9 @@
 			return err
 		}
 
-<<<<<<< HEAD
 		// tx is a genesis transactions, hence it's guaranteed to be
 		// pre Durango. It's fine to use tx.StartTime
-		staker, err := NewCurrentStaker(vdrTx.ID(), tx, tx.StartTime(), potentialReward)
-=======
 		staker, err := NewCurrentStaker(vdrTx.ID(), validatorTx, validatorTx.StartTime(), potentialReward)
->>>>>>> 3d27b66e
 		if err != nil {
 			return err
 		}
