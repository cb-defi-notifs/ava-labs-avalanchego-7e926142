// Copyright (C) 2019-2023, Ava Labs, Inc. All rights reserved.
// See the file LICENSE for licensing terms.

package state

import (
	"context"
	"errors"
	"fmt"
	"math"
	"sync"
	"time"

	"github.com/google/btree"

	"go.uber.org/zap"

	"github.com/prometheus/client_golang/prometheus"

	"github.com/ava-labs/avalanchego/cache"
	"github.com/ava-labs/avalanchego/cache/metercacher"
	"github.com/ava-labs/avalanchego/database"
	"github.com/ava-labs/avalanchego/database/linkeddb"
	"github.com/ava-labs/avalanchego/database/prefixdb"
	"github.com/ava-labs/avalanchego/database/versiondb"
	"github.com/ava-labs/avalanchego/ids"
	"github.com/ava-labs/avalanchego/snow"
	"github.com/ava-labs/avalanchego/snow/choices"
	"github.com/ava-labs/avalanchego/snow/uptime"
	"github.com/ava-labs/avalanchego/snow/validators"
	"github.com/ava-labs/avalanchego/utils"
	"github.com/ava-labs/avalanchego/utils/constants"
	"github.com/ava-labs/avalanchego/utils/crypto/bls"
	"github.com/ava-labs/avalanchego/utils/hashing"
	"github.com/ava-labs/avalanchego/utils/logging"
	"github.com/ava-labs/avalanchego/utils/timer"
	"github.com/ava-labs/avalanchego/utils/wrappers"
	"github.com/ava-labs/avalanchego/vms/components/avax"
	"github.com/ava-labs/avalanchego/vms/platformvm/block"
	"github.com/ava-labs/avalanchego/vms/platformvm/config"
	"github.com/ava-labs/avalanchego/vms/platformvm/fx"
	"github.com/ava-labs/avalanchego/vms/platformvm/genesis"
	"github.com/ava-labs/avalanchego/vms/platformvm/metrics"
	"github.com/ava-labs/avalanchego/vms/platformvm/reward"
	"github.com/ava-labs/avalanchego/vms/platformvm/status"
	"github.com/ava-labs/avalanchego/vms/platformvm/txs"

	safemath "github.com/ava-labs/avalanchego/utils/math"
)

const (
	pruneCommitLimit           = 1024
	pruneCommitSleepMultiplier = 5
	pruneCommitSleepCap        = 10 * time.Second
	pruneUpdateFrequency       = 30 * time.Second
)

var (
	_ State = (*state)(nil)

	errValidatorSetAlreadyPopulated = errors.New("validator set already populated")
	errIsNotSubnet                  = errors.New("is not a subnet")

	blockIDPrefix                       = []byte("blockID")
	blockPrefix                         = []byte("block")
	validatorsPrefix                    = []byte("validators")
	currentPrefix                       = []byte("current")
	pendingPrefix                       = []byte("pending")
	validatorPrefix                     = []byte("validator")
	delegatorPrefix                     = []byte("delegator")
	subnetValidatorPrefix               = []byte("subnetValidator")
	subnetDelegatorPrefix               = []byte("subnetDelegator")
	nestedValidatorWeightDiffsPrefix    = []byte("validatorDiffs")
	nestedValidatorPublicKeyDiffsPrefix = []byte("publicKeyDiffs")
	flatValidatorWeightDiffsPrefix      = []byte("flatValidatorDiffs")
	flatValidatorPublicKeyDiffsPrefix   = []byte("flatPublicKeyDiffs")
	txPrefix                            = []byte("tx")
	rewardUTXOsPrefix                   = []byte("rewardUTXOs")
	utxoPrefix                          = []byte("utxo")
	subnetPrefix                        = []byte("subnet")
	subnetOwnerPrefix                   = []byte("subnetOwner")
	transformedSubnetPrefix             = []byte("transformedSubnet")
	supplyPrefix                        = []byte("supply")
	chainPrefix                         = []byte("chain")
	singletonPrefix                     = []byte("singleton")

	timestampKey      = []byte("timestamp")
	currentSupplyKey  = []byte("current supply")
	lastAcceptedKey   = []byte("last accepted")
	heightsIndexedKey = []byte("heights indexed")
	initializedKey    = []byte("initialized")
	prunedKey         = []byte("pruned")
)

// Chain collects all methods to manage the state of the chain for block
// execution.
type Chain interface {
	Stakers
	avax.UTXOAdder
	avax.UTXOGetter
	avax.UTXODeleter

	GetTimestamp() time.Time
	SetTimestamp(tm time.Time)

	GetCurrentSupply(subnetID ids.ID) (uint64, error)
	SetCurrentSupply(subnetID ids.ID, cs uint64)

	GetRewardUTXOs(txID ids.ID) ([]*avax.UTXO, error)
	AddRewardUTXO(txID ids.ID, utxo *avax.UTXO)

	GetSubnets() ([]*txs.Tx, error)
	AddSubnet(createSubnetTx *txs.Tx)

	GetSubnetOwner(subnetID ids.ID) (fx.Owner, error)
	SetSubnetOwner(subnetID ids.ID, owner fx.Owner)

	GetSubnetTransformation(subnetID ids.ID) (*txs.Tx, error)
	AddSubnetTransformation(transformSubnetTx *txs.Tx)

	GetChains(subnetID ids.ID) ([]*txs.Tx, error)
	AddChain(createChainTx *txs.Tx)

	GetTx(txID ids.ID) (*txs.Tx, status.Status, error)
	AddTx(tx *txs.Tx, status status.Status)
}

type State interface {
	Chain
	uptime.State
	avax.UTXOReader

	GetLastAccepted() ids.ID
	SetLastAccepted(blkID ids.ID)

	GetStatelessBlock(blockID ids.ID) (block.Block, error)

	// Invariant: [block] is an accepted block.
	AddStatelessBlock(block block.Block)

	GetBlockIDAtHeight(height uint64) (ids.ID, error)

	// ApplyValidatorWeightDiffs iterates from [startHeight] towards the genesis
	// block until it has applied all of the diffs up to and including
	// [endHeight]. Applying the diffs modifies [validators].
	//
	// Invariant: If attempting to generate the validator set for
	// [endHeight - 1], [validators] must initially contain the validator
	// weights for [startHeight].
	//
	// Note: Because this function iterates towards the genesis, [startHeight]
	// will typically be greater than or equal to [endHeight]. If [startHeight]
	// is less than [endHeight], no diffs will be applied.
	ApplyValidatorWeightDiffs(
		ctx context.Context,
		validators map[ids.NodeID]*validators.GetValidatorOutput,
		startHeight uint64,
		endHeight uint64,
		subnetID ids.ID,
	) error

	// ApplyValidatorPublicKeyDiffs iterates from [startHeight] towards the
	// genesis block until it has applied all of the diffs up to and including
	// [endHeight]. Applying the diffs modifies [validators].
	//
	// Invariant: If attempting to generate the validator set for
	// [endHeight - 1], [validators] must initially contain the validator
	// weights for [startHeight].
	//
	// Note: Because this function iterates towards the genesis, [startHeight]
	// will typically be greater than or equal to [endHeight]. If [startHeight]
	// is less than [endHeight], no diffs will be applied.
	ApplyValidatorPublicKeyDiffs(
		ctx context.Context,
		validators map[ids.NodeID]*validators.GetValidatorOutput,
		startHeight uint64,
		endHeight uint64,
	) error

	SetHeight(height uint64)

	// Discard uncommitted changes to the database.
	Abort()

	// Returns if the state should be pruned and indexed to remove rejected
	// blocks and generate the block height index.
	//
	// TODO: Remove after v1.11.x is activated
	ShouldPrune() (bool, error)

	// Removes rejected blocks from disk and indexes accepted blocks by height. This
	// function supports being (and is recommended to be) called asynchronously.
	//
	// TODO: Remove after v1.11.x is activated
	PruneAndIndex(sync.Locker, logging.Logger) error

	// Commit changes to the base database.
	Commit() error

	// Returns a batch of unwritten changes that, when written, will commit all
	// pending changes to the base database.
	CommitBatch() (database.Batch, error)

	Checksum() ids.ID

	Close() error
}

// TODO: Remove after v1.11.x is activated
type stateBlk struct {
	Blk    block.Block
	Bytes  []byte         `serialize:"true"`
	Status choices.Status `serialize:"true"`
}

/*
 * VMDB
 * |-. validators
 * | |-. current
 * | | |-. validator
 * | | | '-. list
 * | | |   '-- txID -> uptime + potential reward + potential delegatee reward
 * | | |-. delegator
 * | | | '-. list
 * | | |   '-- txID -> potential reward
 * | | |-. subnetValidator
 * | | | '-. list
 * | | |   '-- txID -> uptime + potential reward + potential delegatee reward
 * | | '-. subnetDelegator
 * | |   '-. list
 * | |     '-- txID -> potential reward
 * | |-. pending
 * | | |-. validator
 * | | | '-. list
 * | | |   '-- txID -> nil
 * | | |-. delegator
 * | | | '-. list
 * | | |   '-- txID -> nil
 * | | |-. subnetValidator
 * | | | '-. list
 * | | |   '-- txID -> nil
 * | | '-. subnetDelegator
 * | |   '-. list
 * | |     '-- txID -> nil
 * | |-. nested weight diffs TODO: Remove once only the flat db is needed
 * | | '-. height+subnet
 * | |   '-. list
 * | |     '-- nodeID -> weightChange
 * | |-. nested pub key diffs TODO: Remove once only the flat db is needed
 * | | '-. height
 * | |   '-. list
 * | |     '-- nodeID -> compressed public key
 * | |-. flat weight diffs
 * | | '-- subnet+height+nodeID -> weightChange
 * | '-. flat pub key diffs
 * |   '-- subnet+height+nodeID -> uncompressed public key or nil
 * |-. blockIDs
 * | '-- height -> blockID
 * |-. blocks
 * | '-- blockID -> block bytes
 * |-. txs
 * | '-- txID -> tx bytes + tx status
 * |- rewardUTXOs
 * | '-. txID
 * |   '-. list
 * |     '-- utxoID -> utxo bytes
 * |- utxos
 * | '-- utxoDB
 * |-. subnets
 * | '-. list
 * |   '-- txID -> nil
 * |-. subnetOwners
 * | '-. subnetID -> owner
 * |-. chains
 * | '-. subnetID
 * |   '-. list
 * |     '-- txID -> nil
 * '-. singletons
 *   |-- initializedKey -> nil
 *   |-- prunedKey -> nil
 *   |-- timestampKey -> timestamp
 *   |-- currentSupplyKey -> currentSupply
 *   |-- lastAcceptedKey -> lastAccepted
 *   '-- heightsIndexKey -> startIndexHeight + endIndexHeight
 */
type state struct {
	validatorState

	validators validators.Manager
	ctx        *snow.Context
	metrics    metrics.Metrics
	rewards    reward.Calculator

	baseDB *versiondb.Database

	currentStakers *baseStakers
	pendingStakers *baseStakers

	currentHeight uint64

	addedBlockIDs map[uint64]ids.ID            // map of height -> blockID
	blockIDCache  cache.Cacher[uint64, ids.ID] // cache of height -> blockID. If the entry is ids.Empty, it is not in the database
	blockIDDB     database.Database

	addedBlocks map[ids.ID]block.Block            // map of blockID -> Block
	blockCache  cache.Cacher[ids.ID, block.Block] // cache of blockID -> Block. If the entry is nil, it is not in the database
	blockDB     database.Database

	validatorsDB                 database.Database
	currentValidatorsDB          database.Database
	currentValidatorBaseDB       database.Database
	currentValidatorList         linkeddb.LinkedDB
	currentDelegatorBaseDB       database.Database
	currentDelegatorList         linkeddb.LinkedDB
	currentSubnetValidatorBaseDB database.Database
	currentSubnetValidatorList   linkeddb.LinkedDB
	currentSubnetDelegatorBaseDB database.Database
	currentSubnetDelegatorList   linkeddb.LinkedDB
	pendingValidatorsDB          database.Database
	pendingValidatorBaseDB       database.Database
	pendingValidatorList         linkeddb.LinkedDB
	pendingDelegatorBaseDB       database.Database
	pendingDelegatorList         linkeddb.LinkedDB
	pendingSubnetValidatorBaseDB database.Database
	pendingSubnetValidatorList   linkeddb.LinkedDB
	pendingSubnetDelegatorBaseDB database.Database
	pendingSubnetDelegatorList   linkeddb.LinkedDB

	nestedValidatorWeightDiffsDB    database.Database
	nestedValidatorPublicKeyDiffsDB database.Database
	flatValidatorWeightDiffsDB      database.Database
	flatValidatorPublicKeyDiffsDB   database.Database

	addedTxs map[ids.ID]*txAndStatus            // map of txID -> {*txs.Tx, Status}
	txCache  cache.Cacher[ids.ID, *txAndStatus] // txID -> {*txs.Tx, Status}. If the entry is nil, it isn't in the database
	txDB     database.Database

	addedRewardUTXOs map[ids.ID][]*avax.UTXO            // map of txID -> []*UTXO
	rewardUTXOsCache cache.Cacher[ids.ID, []*avax.UTXO] // txID -> []*UTXO
	rewardUTXODB     database.Database

	modifiedUTXOs map[ids.ID]*avax.UTXO // map of modified UTXOID -> *UTXO if the UTXO is nil, it has been removed
	utxoDB        database.Database
	utxoState     avax.UTXOState

	cachedSubnets []*txs.Tx // nil if the subnets haven't been loaded
	addedSubnets  []*txs.Tx
	subnetBaseDB  database.Database
	subnetDB      linkeddb.LinkedDB

	// Subnet ID --> Owner of the subnet
	subnetOwners     map[ids.ID]fx.Owner
	subnetOwnerCache cache.Cacher[ids.ID, fxOwnerAndSize] // cache of subnetID -> owner if the entry is nil, it is not in the database
	subnetOwnerDB    database.Database

	transformedSubnets     map[ids.ID]*txs.Tx            // map of subnetID -> transformSubnetTx
	transformedSubnetCache cache.Cacher[ids.ID, *txs.Tx] // cache of subnetID -> transformSubnetTx if the entry is nil, it is not in the database
	transformedSubnetDB    database.Database

	modifiedSupplies map[ids.ID]uint64             // map of subnetID -> current supply
	supplyCache      cache.Cacher[ids.ID, *uint64] // cache of subnetID -> current supply if the entry is nil, it is not in the database
	supplyDB         database.Database

	addedChains  map[ids.ID][]*txs.Tx                    // maps subnetID -> the newly added chains to the subnet
	chainCache   cache.Cacher[ids.ID, []*txs.Tx]         // cache of subnetID -> the chains after all local modifications []*txs.Tx
	chainDBCache cache.Cacher[ids.ID, linkeddb.LinkedDB] // cache of subnetID -> linkedDB
	chainDB      database.Database

	// The persisted fields represent the current database value
	timestamp, persistedTimestamp         time.Time
	currentSupply, persistedCurrentSupply uint64
	// [lastAccepted] is the most recently accepted block.
	lastAccepted, persistedLastAccepted ids.ID
	indexedHeights                      *heightRange
	singletonDB                         database.Database
}

// heightRange is used to track which heights are safe to use the native DB
// iterator for querying validator diffs.
//
// TODO: Remove once we are guaranteed nodes can not rollback to not support the
// new indexing mechanism.
type heightRange struct {
	LowerBound uint64 `serialize:"true"`
	UpperBound uint64 `serialize:"true"`
}

type ValidatorWeightDiff struct {
	Decrease bool   `serialize:"true"`
	Amount   uint64 `serialize:"true"`
}

func (v *ValidatorWeightDiff) Add(negative bool, amount uint64) error {
	if v.Decrease == negative {
		var err error
		v.Amount, err = safemath.Add64(v.Amount, amount)
		return err
	}

	if v.Amount > amount {
		v.Amount -= amount
	} else {
		v.Amount = safemath.AbsDiff(v.Amount, amount)
		v.Decrease = negative
	}
	return nil
}

type heightWithSubnet struct {
	Height   uint64 `serialize:"true"`
	SubnetID ids.ID `serialize:"true"`
}

type txBytesAndStatus struct {
	Tx     []byte        `serialize:"true"`
	Status status.Status `serialize:"true"`
}

type txAndStatus struct {
	tx     *txs.Tx
	status status.Status
}

type fxOwnerAndSize struct {
	owner fx.Owner
	size  int
}

func txSize(_ ids.ID, tx *txs.Tx) int {
	if tx == nil {
		return ids.IDLen + constants.PointerOverhead
	}
	return ids.IDLen + len(tx.Bytes()) + constants.PointerOverhead
}

func txAndStatusSize(_ ids.ID, t *txAndStatus) int {
	if t == nil {
		return ids.IDLen + constants.PointerOverhead
	}
	return ids.IDLen + len(t.tx.Bytes()) + wrappers.IntLen + 2*constants.PointerOverhead
}

func blockSize(_ ids.ID, blk block.Block) int {
	if blk == nil {
		return ids.IDLen + constants.PointerOverhead
	}
	return ids.IDLen + len(blk.Bytes()) + constants.PointerOverhead
}

func New(
	db database.Database,
	genesisBytes []byte,
	metricsReg prometheus.Registerer,
	validators validators.Manager,
	execCfg *config.ExecutionConfig,
	ctx *snow.Context,
	metrics metrics.Metrics,
	rewards reward.Calculator,
) (State, error) {
	s, err := newState(
		db,
		metrics,
		validators,
		execCfg,
		ctx,
		metricsReg,
		rewards,
	)
	if err != nil {
		return nil, err
	}

	if err := s.sync(genesisBytes); err != nil {
		// Drop any errors on close to return the first error
		_ = s.Close()

		return nil, err
	}

	// Before we start accepting new blocks, we check if the pruning process needs
	// to be run.
	//
	// TODO: Cleanup after v1.11.x is activated
	shouldPrune, err := s.ShouldPrune()
	if err != nil {
		return nil, err
	}
	if shouldPrune {
		// If the pruned key is on disk, we must delete it to ensure our disk
		// can't get into a partially pruned state if the node restarts mid-way
		// through pruning.
		if err := s.singletonDB.Delete(prunedKey); err != nil {
			return nil, fmt.Errorf("failed to remove prunedKey from singletonDB: %w", err)
		}

		if err := s.Commit(); err != nil {
			return nil, fmt.Errorf("failed to commit to baseDB: %w", err)
		}
	}

	return s, nil
}

func newState(
	db database.Database,
	metrics metrics.Metrics,
	validators validators.Manager,
	execCfg *config.ExecutionConfig,
	ctx *snow.Context,
	metricsReg prometheus.Registerer,
	rewards reward.Calculator,
) (*state, error) {
	blockIDCache, err := metercacher.New[uint64, ids.ID](
		"block_id_cache",
		metricsReg,
		&cache.LRU[uint64, ids.ID]{Size: execCfg.BlockIDCacheSize},
	)
	if err != nil {
		return nil, err
	}

	blockCache, err := metercacher.New[ids.ID, block.Block](
		"block_cache",
		metricsReg,
		cache.NewSizedLRU[ids.ID, block.Block](execCfg.BlockCacheSize, blockSize),
	)
	if err != nil {
		return nil, err
	}

	baseDB := versiondb.New(db)

	validatorsDB := prefixdb.New(validatorsPrefix, baseDB)

	currentValidatorsDB := prefixdb.New(currentPrefix, validatorsDB)
	currentValidatorBaseDB := prefixdb.New(validatorPrefix, currentValidatorsDB)
	currentDelegatorBaseDB := prefixdb.New(delegatorPrefix, currentValidatorsDB)
	currentSubnetValidatorBaseDB := prefixdb.New(subnetValidatorPrefix, currentValidatorsDB)
	currentSubnetDelegatorBaseDB := prefixdb.New(subnetDelegatorPrefix, currentValidatorsDB)

	pendingValidatorsDB := prefixdb.New(pendingPrefix, validatorsDB)
	pendingValidatorBaseDB := prefixdb.New(validatorPrefix, pendingValidatorsDB)
	pendingDelegatorBaseDB := prefixdb.New(delegatorPrefix, pendingValidatorsDB)
	pendingSubnetValidatorBaseDB := prefixdb.New(subnetValidatorPrefix, pendingValidatorsDB)
	pendingSubnetDelegatorBaseDB := prefixdb.New(subnetDelegatorPrefix, pendingValidatorsDB)

	nestedValidatorWeightDiffsDB := prefixdb.New(nestedValidatorWeightDiffsPrefix, validatorsDB)
	nestedValidatorPublicKeyDiffsDB := prefixdb.New(nestedValidatorPublicKeyDiffsPrefix, validatorsDB)
	flatValidatorWeightDiffsDB := prefixdb.New(flatValidatorWeightDiffsPrefix, validatorsDB)
	flatValidatorPublicKeyDiffsDB := prefixdb.New(flatValidatorPublicKeyDiffsPrefix, validatorsDB)

	txCache, err := metercacher.New(
		"tx_cache",
		metricsReg,
		cache.NewSizedLRU[ids.ID, *txAndStatus](execCfg.TxCacheSize, txAndStatusSize),
	)
	if err != nil {
		return nil, err
	}

	rewardUTXODB := prefixdb.New(rewardUTXOsPrefix, baseDB)
	rewardUTXOsCache, err := metercacher.New[ids.ID, []*avax.UTXO](
		"reward_utxos_cache",
		metricsReg,
		&cache.LRU[ids.ID, []*avax.UTXO]{Size: execCfg.RewardUTXOsCacheSize},
	)
	if err != nil {
		return nil, err
	}

	utxoDB := prefixdb.New(utxoPrefix, baseDB)
	utxoState, err := avax.NewMeteredUTXOState(utxoDB, txs.GenesisCodec, metricsReg, execCfg.ChecksumsEnabled)
	if err != nil {
		return nil, err
	}

	subnetBaseDB := prefixdb.New(subnetPrefix, baseDB)

	subnetOwnerDB := prefixdb.New(subnetOwnerPrefix, baseDB)
	subnetOwnerCache, err := metercacher.New[ids.ID, fxOwnerAndSize](
		"subnet_owner_cache",
		metricsReg,
		cache.NewSizedLRU[ids.ID, fxOwnerAndSize](execCfg.FxOwnerCacheSize, func(_ ids.ID, f fxOwnerAndSize) int {
			return ids.IDLen + f.size
		}),
	)
	if err != nil {
		return nil, err
	}

	transformedSubnetCache, err := metercacher.New(
		"transformed_subnet_cache",
		metricsReg,
		cache.NewSizedLRU[ids.ID, *txs.Tx](execCfg.TransformedSubnetTxCacheSize, txSize),
	)
	if err != nil {
		return nil, err
	}

	supplyCache, err := metercacher.New[ids.ID, *uint64](
		"supply_cache",
		metricsReg,
		&cache.LRU[ids.ID, *uint64]{Size: execCfg.ChainCacheSize},
	)
	if err != nil {
		return nil, err
	}

	chainCache, err := metercacher.New[ids.ID, []*txs.Tx](
		"chain_cache",
		metricsReg,
		&cache.LRU[ids.ID, []*txs.Tx]{Size: execCfg.ChainCacheSize},
	)
	if err != nil {
		return nil, err
	}

	chainDBCache, err := metercacher.New[ids.ID, linkeddb.LinkedDB](
		"chain_db_cache",
		metricsReg,
		&cache.LRU[ids.ID, linkeddb.LinkedDB]{Size: execCfg.ChainDBCacheSize},
	)
	if err != nil {
		return nil, err
	}

	return &state{
		validatorState: newValidatorState(),

		validators: validators,
		ctx:        ctx,
		metrics:    metrics,
		rewards:    rewards,
		baseDB:     baseDB,

		addedBlockIDs: make(map[uint64]ids.ID),
		blockIDCache:  blockIDCache,
		blockIDDB:     prefixdb.New(blockIDPrefix, baseDB),

		addedBlocks: make(map[ids.ID]block.Block),
		blockCache:  blockCache,
		blockDB:     prefixdb.New(blockPrefix, baseDB),

		currentStakers: newBaseStakers(),
		pendingStakers: newBaseStakers(),

		validatorsDB:                    validatorsDB,
		currentValidatorsDB:             currentValidatorsDB,
		currentValidatorBaseDB:          currentValidatorBaseDB,
		currentValidatorList:            linkeddb.NewDefault(currentValidatorBaseDB),
		currentDelegatorBaseDB:          currentDelegatorBaseDB,
		currentDelegatorList:            linkeddb.NewDefault(currentDelegatorBaseDB),
		currentSubnetValidatorBaseDB:    currentSubnetValidatorBaseDB,
		currentSubnetValidatorList:      linkeddb.NewDefault(currentSubnetValidatorBaseDB),
		currentSubnetDelegatorBaseDB:    currentSubnetDelegatorBaseDB,
		currentSubnetDelegatorList:      linkeddb.NewDefault(currentSubnetDelegatorBaseDB),
		pendingValidatorsDB:             pendingValidatorsDB,
		pendingValidatorBaseDB:          pendingValidatorBaseDB,
		pendingValidatorList:            linkeddb.NewDefault(pendingValidatorBaseDB),
		pendingDelegatorBaseDB:          pendingDelegatorBaseDB,
		pendingDelegatorList:            linkeddb.NewDefault(pendingDelegatorBaseDB),
		pendingSubnetValidatorBaseDB:    pendingSubnetValidatorBaseDB,
		pendingSubnetValidatorList:      linkeddb.NewDefault(pendingSubnetValidatorBaseDB),
		pendingSubnetDelegatorBaseDB:    pendingSubnetDelegatorBaseDB,
		pendingSubnetDelegatorList:      linkeddb.NewDefault(pendingSubnetDelegatorBaseDB),
		nestedValidatorWeightDiffsDB:    nestedValidatorWeightDiffsDB,
		nestedValidatorPublicKeyDiffsDB: nestedValidatorPublicKeyDiffsDB,
		flatValidatorWeightDiffsDB:      flatValidatorWeightDiffsDB,
		flatValidatorPublicKeyDiffsDB:   flatValidatorPublicKeyDiffsDB,

		addedTxs: make(map[ids.ID]*txAndStatus),
		txDB:     prefixdb.New(txPrefix, baseDB),
		txCache:  txCache,

		addedRewardUTXOs: make(map[ids.ID][]*avax.UTXO),
		rewardUTXODB:     rewardUTXODB,
		rewardUTXOsCache: rewardUTXOsCache,

		modifiedUTXOs: make(map[ids.ID]*avax.UTXO),
		utxoDB:        utxoDB,
		utxoState:     utxoState,

		subnetBaseDB: subnetBaseDB,
		subnetDB:     linkeddb.NewDefault(subnetBaseDB),

		subnetOwners:     make(map[ids.ID]fx.Owner),
		subnetOwnerDB:    subnetOwnerDB,
		subnetOwnerCache: subnetOwnerCache,

		transformedSubnets:     make(map[ids.ID]*txs.Tx),
		transformedSubnetCache: transformedSubnetCache,
		transformedSubnetDB:    prefixdb.New(transformedSubnetPrefix, baseDB),

		modifiedSupplies: make(map[ids.ID]uint64),
		supplyCache:      supplyCache,
		supplyDB:         prefixdb.New(supplyPrefix, baseDB),

		addedChains:  make(map[ids.ID][]*txs.Tx),
		chainDB:      prefixdb.New(chainPrefix, baseDB),
		chainCache:   chainCache,
		chainDBCache: chainDBCache,

		singletonDB: prefixdb.New(singletonPrefix, baseDB),
	}, nil
}

func (s *state) GetCurrentValidator(subnetID ids.ID, nodeID ids.NodeID) (*Staker, error) {
	return s.currentStakers.GetValidator(subnetID, nodeID)
}

func (s *state) PutCurrentValidator(staker *Staker) {
	s.currentStakers.PutValidator(staker)
}

func (s *state) DeleteCurrentValidator(staker *Staker) {
	s.currentStakers.DeleteValidator(staker)
}

func (s *state) GetCurrentDelegatorIterator(subnetID ids.ID, nodeID ids.NodeID) (StakerIterator, error) {
	return s.currentStakers.GetDelegatorIterator(subnetID, nodeID), nil
}

func (s *state) PutCurrentDelegator(staker *Staker) {
	s.currentStakers.PutDelegator(staker)
}

func (s *state) DeleteCurrentDelegator(staker *Staker) {
	s.currentStakers.DeleteDelegator(staker)
}

func (s *state) GetCurrentStakerIterator() (StakerIterator, error) {
	return s.currentStakers.GetStakerIterator(), nil
}

func (s *state) GetPendingValidator(subnetID ids.ID, nodeID ids.NodeID) (*Staker, error) {
	return s.pendingStakers.GetValidator(subnetID, nodeID)
}

func (s *state) PutPendingValidator(staker *Staker) {
	s.pendingStakers.PutValidator(staker)
}

func (s *state) DeletePendingValidator(staker *Staker) {
	s.pendingStakers.DeleteValidator(staker)
}

func (s *state) GetPendingDelegatorIterator(subnetID ids.ID, nodeID ids.NodeID) (StakerIterator, error) {
	return s.pendingStakers.GetDelegatorIterator(subnetID, nodeID), nil
}

func (s *state) PutPendingDelegator(staker *Staker) {
	s.pendingStakers.PutDelegator(staker)
}

func (s *state) DeletePendingDelegator(staker *Staker) {
	s.pendingStakers.DeleteDelegator(staker)
}

func (s *state) GetPendingStakerIterator() (StakerIterator, error) {
	return s.pendingStakers.GetStakerIterator(), nil
}

func (s *state) shouldInit() (bool, error) {
	has, err := s.singletonDB.Has(initializedKey)
	return !has, err
}

func (s *state) doneInit() error {
	return s.singletonDB.Put(initializedKey, nil)
}

func (s *state) ShouldPrune() (bool, error) {
	has, err := s.singletonDB.Has(prunedKey)
	if err != nil {
		return true, err
	}

	// If [prunedKey] is not in [singletonDB], [PruneAndIndex()] did not finish
	// execution.
	if !has {
		return true, nil
	}

	// To ensure the db was not modified since we last ran [PruneAndIndex()], we
	// must verify that [s.lastAccepted] is height indexed.
	blk, err := s.GetStatelessBlock(s.lastAccepted)
	if err != nil {
		return true, err
	}

	_, err = s.GetBlockIDAtHeight(blk.Height())
	if err == database.ErrNotFound {
		return true, nil
	}

	return false, err
}

func (s *state) donePrune() error {
	return s.singletonDB.Put(prunedKey, nil)
}

func (s *state) GetSubnets() ([]*txs.Tx, error) {
	if s.cachedSubnets != nil {
		return s.cachedSubnets, nil
	}

	subnetDBIt := s.subnetDB.NewIterator()
	defer subnetDBIt.Release()

	txs := []*txs.Tx(nil)
	for subnetDBIt.Next() {
		subnetIDBytes := subnetDBIt.Key()
		subnetID, err := ids.ToID(subnetIDBytes)
		if err != nil {
			return nil, err
		}
		subnetTx, _, err := s.GetTx(subnetID)
		if err != nil {
			return nil, err
		}
		txs = append(txs, subnetTx)
	}
	if err := subnetDBIt.Error(); err != nil {
		return nil, err
	}
	txs = append(txs, s.addedSubnets...)
	s.cachedSubnets = txs
	return txs, nil
}

func (s *state) AddSubnet(createSubnetTx *txs.Tx) {
	s.addedSubnets = append(s.addedSubnets, createSubnetTx)
	if s.cachedSubnets != nil {
		s.cachedSubnets = append(s.cachedSubnets, createSubnetTx)
	}
}

func (s *state) GetSubnetOwner(subnetID ids.ID) (fx.Owner, error) {
	if owner, exists := s.subnetOwners[subnetID]; exists {
		return owner, nil
	}

	if ownerAndSize, cached := s.subnetOwnerCache.Get(subnetID); cached {
		if ownerAndSize.owner == nil {
			return nil, database.ErrNotFound
		}
		return ownerAndSize.owner, nil
	}

	ownerBytes, err := s.subnetOwnerDB.Get(subnetID[:])
	if err == nil {
		var owner fx.Owner
		if _, err := block.GenesisCodec.Unmarshal(ownerBytes, &owner); err != nil {
			return nil, err
		}
		s.subnetOwnerCache.Put(subnetID, fxOwnerAndSize{
			owner: owner,
			size:  len(ownerBytes),
		})
		return owner, nil
	}
	if err != database.ErrNotFound {
		return nil, err
	}

	subnetIntf, _, err := s.GetTx(subnetID)
	if err != nil {
		if err == database.ErrNotFound {
			s.subnetOwnerCache.Put(subnetID, fxOwnerAndSize{})
		}
		return nil, err
	}

	subnet, ok := subnetIntf.Unsigned.(*txs.CreateSubnetTx)
	if !ok {
		return nil, fmt.Errorf("%q %w", subnetID, errIsNotSubnet)
	}

	s.SetSubnetOwner(subnetID, subnet.Owner)
	return subnet.Owner, nil
}

func (s *state) SetSubnetOwner(subnetID ids.ID, owner fx.Owner) {
	s.subnetOwners[subnetID] = owner
}

func (s *state) GetSubnetTransformation(subnetID ids.ID) (*txs.Tx, error) {
	if tx, exists := s.transformedSubnets[subnetID]; exists {
		return tx, nil
	}

	if tx, cached := s.transformedSubnetCache.Get(subnetID); cached {
		if tx == nil {
			return nil, database.ErrNotFound
		}
		return tx, nil
	}

	transformSubnetTxID, err := database.GetID(s.transformedSubnetDB, subnetID[:])
	if err == database.ErrNotFound {
		s.transformedSubnetCache.Put(subnetID, nil)
		return nil, database.ErrNotFound
	}
	if err != nil {
		return nil, err
	}

	transformSubnetTx, _, err := s.GetTx(transformSubnetTxID)
	if err != nil {
		return nil, err
	}
	s.transformedSubnetCache.Put(subnetID, transformSubnetTx)
	return transformSubnetTx, nil
}

func (s *state) AddSubnetTransformation(transformSubnetTxIntf *txs.Tx) {
	transformSubnetTx := transformSubnetTxIntf.Unsigned.(*txs.TransformSubnetTx)
	s.transformedSubnets[transformSubnetTx.Subnet] = transformSubnetTxIntf
}

func (s *state) GetChains(subnetID ids.ID) ([]*txs.Tx, error) {
	if chains, cached := s.chainCache.Get(subnetID); cached {
		return chains, nil
	}
	chainDB := s.getChainDB(subnetID)
	chainDBIt := chainDB.NewIterator()
	defer chainDBIt.Release()

	txs := []*txs.Tx(nil)
	for chainDBIt.Next() {
		chainIDBytes := chainDBIt.Key()
		chainID, err := ids.ToID(chainIDBytes)
		if err != nil {
			return nil, err
		}
		chainTx, _, err := s.GetTx(chainID)
		if err != nil {
			return nil, err
		}
		txs = append(txs, chainTx)
	}
	if err := chainDBIt.Error(); err != nil {
		return nil, err
	}
	txs = append(txs, s.addedChains[subnetID]...)
	s.chainCache.Put(subnetID, txs)
	return txs, nil
}

func (s *state) AddChain(createChainTxIntf *txs.Tx) {
	createChainTx := createChainTxIntf.Unsigned.(*txs.CreateChainTx)
	subnetID := createChainTx.SubnetID
	s.addedChains[subnetID] = append(s.addedChains[subnetID], createChainTxIntf)
	if chains, cached := s.chainCache.Get(subnetID); cached {
		chains = append(chains, createChainTxIntf)
		s.chainCache.Put(subnetID, chains)
	}
}

func (s *state) getChainDB(subnetID ids.ID) linkeddb.LinkedDB {
	if chainDB, cached := s.chainDBCache.Get(subnetID); cached {
		return chainDB
	}
	rawChainDB := prefixdb.New(subnetID[:], s.chainDB)
	chainDB := linkeddb.NewDefault(rawChainDB)
	s.chainDBCache.Put(subnetID, chainDB)
	return chainDB
}

func (s *state) GetTx(txID ids.ID) (*txs.Tx, status.Status, error) {
	if tx, exists := s.addedTxs[txID]; exists {
		return tx.tx, tx.status, nil
	}
	if tx, cached := s.txCache.Get(txID); cached {
		if tx == nil {
			return nil, status.Unknown, database.ErrNotFound
		}
		return tx.tx, tx.status, nil
	}
	txBytes, err := s.txDB.Get(txID[:])
	if err == database.ErrNotFound {
		s.txCache.Put(txID, nil)
		return nil, status.Unknown, database.ErrNotFound
	} else if err != nil {
		return nil, status.Unknown, err
	}

	stx := txBytesAndStatus{}
	if _, err := txs.GenesisCodec.Unmarshal(txBytes, &stx); err != nil {
		return nil, status.Unknown, err
	}

	tx, err := txs.Parse(txs.GenesisCodec, stx.Tx)
	if err != nil {
		return nil, status.Unknown, err
	}

	ptx := &txAndStatus{
		tx:     tx,
		status: stx.Status,
	}

	s.txCache.Put(txID, ptx)
	return ptx.tx, ptx.status, nil
}

func (s *state) AddTx(tx *txs.Tx, status status.Status) {
	s.addedTxs[tx.ID()] = &txAndStatus{
		tx:     tx,
		status: status,
	}
}

func (s *state) GetRewardUTXOs(txID ids.ID) ([]*avax.UTXO, error) {
	if utxos, exists := s.addedRewardUTXOs[txID]; exists {
		return utxos, nil
	}
	if utxos, exists := s.rewardUTXOsCache.Get(txID); exists {
		return utxos, nil
	}

	rawTxDB := prefixdb.New(txID[:], s.rewardUTXODB)
	txDB := linkeddb.NewDefault(rawTxDB)
	it := txDB.NewIterator()
	defer it.Release()

	utxos := []*avax.UTXO(nil)
	for it.Next() {
		utxo := &avax.UTXO{}
		if _, err := txs.Codec.Unmarshal(it.Value(), utxo); err != nil {
			return nil, err
		}
		utxos = append(utxos, utxo)
	}
	if err := it.Error(); err != nil {
		return nil, err
	}

	s.rewardUTXOsCache.Put(txID, utxos)
	return utxos, nil
}

func (s *state) AddRewardUTXO(txID ids.ID, utxo *avax.UTXO) {
	s.addedRewardUTXOs[txID] = append(s.addedRewardUTXOs[txID], utxo)
}

func (s *state) GetUTXO(utxoID ids.ID) (*avax.UTXO, error) {
	if utxo, exists := s.modifiedUTXOs[utxoID]; exists {
		if utxo == nil {
			return nil, database.ErrNotFound
		}
		return utxo, nil
	}
	return s.utxoState.GetUTXO(utxoID)
}

func (s *state) UTXOIDs(addr []byte, start ids.ID, limit int) ([]ids.ID, error) {
	return s.utxoState.UTXOIDs(addr, start, limit)
}

func (s *state) AddUTXO(utxo *avax.UTXO) {
	s.modifiedUTXOs[utxo.InputID()] = utxo
}

func (s *state) DeleteUTXO(utxoID ids.ID) {
	s.modifiedUTXOs[utxoID] = nil
}

func (s *state) GetStartTime(nodeID ids.NodeID, subnetID ids.ID) (time.Time, error) {
	staker, err := s.currentStakers.GetValidator(subnetID, nodeID)
	if err != nil {
		return time.Time{}, err
	}
	return staker.StartTime, nil
}

func (s *state) GetTimestamp() time.Time {
	return s.timestamp
}

func (s *state) SetTimestamp(tm time.Time) {
	s.timestamp = tm
}

func (s *state) GetLastAccepted() ids.ID {
	return s.lastAccepted
}

func (s *state) SetLastAccepted(lastAccepted ids.ID) {
	s.lastAccepted = lastAccepted
}

func (s *state) GetCurrentSupply(subnetID ids.ID) (uint64, error) {
	if subnetID == constants.PrimaryNetworkID {
		return s.currentSupply, nil
	}

	supply, ok := s.modifiedSupplies[subnetID]
	if ok {
		return supply, nil
	}

	cachedSupply, ok := s.supplyCache.Get(subnetID)
	if ok {
		if cachedSupply == nil {
			return 0, database.ErrNotFound
		}
		return *cachedSupply, nil
	}

	supply, err := database.GetUInt64(s.supplyDB, subnetID[:])
	if err == database.ErrNotFound {
		s.supplyCache.Put(subnetID, nil)
		return 0, database.ErrNotFound
	}
	if err != nil {
		return 0, err
	}

	s.supplyCache.Put(subnetID, &supply)
	return supply, nil
}

func (s *state) SetCurrentSupply(subnetID ids.ID, cs uint64) {
	if subnetID == constants.PrimaryNetworkID {
		s.currentSupply = cs
	} else {
		s.modifiedSupplies[subnetID] = cs
	}
}

func (s *state) ApplyValidatorWeightDiffs(
	ctx context.Context,
	validators map[ids.NodeID]*validators.GetValidatorOutput,
	startHeight uint64,
	endHeight uint64,
	subnetID ids.ID,
) error {
	diffIter := s.flatValidatorWeightDiffsDB.NewIteratorWithStartAndPrefix(
		marshalStartDiffKey(subnetID, startHeight),
		subnetID[:],
	)
	defer diffIter.Release()

	prevHeight := startHeight + 1
	// TODO: Remove the index continuity checks once we are guaranteed nodes can
	// not rollback to not support the new indexing mechanism.
	for diffIter.Next() && s.indexedHeights != nil && s.indexedHeights.LowerBound <= endHeight {
		if err := ctx.Err(); err != nil {
			return err
		}

		_, parsedHeight, nodeID, err := unmarshalDiffKey(diffIter.Key())
		if err != nil {
			return err
		}
		// If the parsedHeight is less than our target endHeight, then we have
		// fully processed the diffs from startHeight through endHeight.
		if parsedHeight < endHeight {
			return diffIter.Error()
		}

		prevHeight = parsedHeight

		weightDiff, err := unmarshalWeightDiff(diffIter.Value())
		if err != nil {
			return err
		}

		if err := applyWeightDiff(validators, nodeID, weightDiff); err != nil {
			return err
		}
	}
	if err := diffIter.Error(); err != nil {
		return err
	}

	// TODO: Remove this once it is assumed that all subnet validators have
	// adopted the new indexing.
	for height := prevHeight - 1; height >= endHeight; height-- {
		if err := ctx.Err(); err != nil {
			return err
		}

		prefixStruct := heightWithSubnet{
			Height:   height,
			SubnetID: subnetID,
		}
		prefixBytes, err := block.GenesisCodec.Marshal(block.Version, prefixStruct)
		if err != nil {
			return err
		}

		rawDiffDB := prefixdb.New(prefixBytes, s.nestedValidatorWeightDiffsDB)
		diffDB := linkeddb.NewDefault(rawDiffDB)
		diffIter := diffDB.NewIterator()
		defer diffIter.Release()

		for diffIter.Next() {
			nodeID, err := ids.ToNodeID(diffIter.Key())
			if err != nil {
				return err
			}

			weightDiff := ValidatorWeightDiff{}
			_, err = block.GenesisCodec.Unmarshal(diffIter.Value(), &weightDiff)
			if err != nil {
				return err
			}

			if err := applyWeightDiff(validators, nodeID, &weightDiff); err != nil {
				return err
			}
		}
	}

	return nil
}

func applyWeightDiff(
	vdrs map[ids.NodeID]*validators.GetValidatorOutput,
	nodeID ids.NodeID,
	weightDiff *ValidatorWeightDiff,
) error {
	vdr, ok := vdrs[nodeID]
	if !ok {
		// This node isn't in the current validator set.
		vdr = &validators.GetValidatorOutput{
			NodeID: nodeID,
		}
		vdrs[nodeID] = vdr
	}

	// The weight of this node changed at this block.
	var err error
	if weightDiff.Decrease {
		// The validator's weight was decreased at this block, so in the
		// prior block it was higher.
		vdr.Weight, err = safemath.Add64(vdr.Weight, weightDiff.Amount)
	} else {
		// The validator's weight was increased at this block, so in the
		// prior block it was lower.
		vdr.Weight, err = safemath.Sub(vdr.Weight, weightDiff.Amount)
	}
	if err != nil {
		return err
	}

	if vdr.Weight == 0 {
		// The validator's weight was 0 before this block so they weren't in the
		// validator set.
		delete(vdrs, nodeID)
	}
	return nil
}

func (s *state) ApplyValidatorPublicKeyDiffs(
	ctx context.Context,
	validators map[ids.NodeID]*validators.GetValidatorOutput,
	startHeight uint64,
	endHeight uint64,
) error {
	diffIter := s.flatValidatorPublicKeyDiffsDB.NewIteratorWithStartAndPrefix(
		marshalStartDiffKey(constants.PrimaryNetworkID, startHeight),
		constants.PrimaryNetworkID[:],
	)
	defer diffIter.Release()

	for diffIter.Next() {
		if err := ctx.Err(); err != nil {
			return err
		}

		_, parsedHeight, nodeID, err := unmarshalDiffKey(diffIter.Key())
		if err != nil {
			return err
		}
		// If the parsedHeight is less than our target endHeight, then we have
		// fully processed the diffs from startHeight through endHeight.
		if parsedHeight < endHeight {
			break
		}

		vdr, ok := validators[nodeID]
		if !ok {
			continue
		}

		pkBytes := diffIter.Value()
		if len(pkBytes) == 0 {
			vdr.PublicKey = nil
			continue
		}

		vdr.PublicKey = bls.DeserializePublicKey(pkBytes)
	}

	// Note: this does not fallback to the linkeddb index because the linkeddb
	// index does not contain entries for when to remove the public key.
	//
	// Nodes may see inconsistent public keys for heights before the new public
	// key index was populated.
	return diffIter.Error()
}

func (s *state) syncGenesis(genesisBlk block.Block, genesis *genesis.Genesis) error {
	genesisBlkID := genesisBlk.ID()
	s.SetLastAccepted(genesisBlkID)
	s.SetTimestamp(time.Unix(int64(genesis.Timestamp), 0))
	s.SetCurrentSupply(constants.PrimaryNetworkID, genesis.InitialSupply)
	s.AddStatelessBlock(genesisBlk)

	// Persist UTXOs that exist at genesis
	for _, utxo := range genesis.UTXOs {
		avaxUTXO := utxo.UTXO
		s.AddUTXO(&avaxUTXO)
	}

	// Persist primary network validator set at genesis
	for _, vdrTx := range genesis.Validators {
		validatorTx, ok := vdrTx.Unsigned.(*txs.AddValidatorTx)
		if !ok {
			return fmt.Errorf("expected tx type txs.ValidatorTx but got %T", vdrTx.Unsigned)
		}

		stakeAmount := validatorTx.Weight()
		stakeDuration := validatorTx.Duration()
		currentSupply, err := s.GetCurrentSupply(constants.PrimaryNetworkID)
		if err != nil {
			return err
		}

		potentialReward := s.rewards.Calculate(
			stakeDuration,
			stakeAmount,
			currentSupply,
		)
		newCurrentSupply, err := safemath.Add64(currentSupply, potentialReward)
		if err != nil {
			return err
		}

<<<<<<< HEAD
		staker, err := NewCurrentStaker(vdrTx.ID(), tx, tx.StartTime(), potentialReward)
=======
		staker, err := NewCurrentStaker(vdrTx.ID(), validatorTx, potentialReward)
>>>>>>> d296e525
		if err != nil {
			return err
		}

		s.PutCurrentValidator(staker)
		s.AddTx(vdrTx, status.Committed)
		s.SetCurrentSupply(constants.PrimaryNetworkID, newCurrentSupply)
	}

	for _, chain := range genesis.Chains {
		unsignedChain, ok := chain.Unsigned.(*txs.CreateChainTx)
		if !ok {
			return fmt.Errorf("expected tx type *txs.CreateChainTx but got %T", chain.Unsigned)
		}

		// Ensure all chains that the genesis bytes say to create have the right
		// network ID
		if unsignedChain.NetworkID != s.ctx.NetworkID {
			return avax.ErrWrongNetworkID
		}

		s.AddChain(chain)
		s.AddTx(chain, status.Committed)
	}

	// updateValidators is set to false here to maintain the invariant that the
	// primary network's validator set is empty before the validator sets are
	// initialized.
	return s.write(false /*=updateValidators*/, 0)
}

// Load pulls data previously stored on disk that is expected to be in memory.
func (s *state) load() error {
	return utils.Err(
		s.loadMetadata(),
		s.loadCurrentValidators(),
		s.loadPendingValidators(),
		s.initValidatorSets(),
	)
}

func (s *state) loadMetadata() error {
	timestamp, err := database.GetTimestamp(s.singletonDB, timestampKey)
	if err != nil {
		return err
	}
	s.persistedTimestamp = timestamp
	s.SetTimestamp(timestamp)

	currentSupply, err := database.GetUInt64(s.singletonDB, currentSupplyKey)
	if err != nil {
		return err
	}
	s.persistedCurrentSupply = currentSupply
	s.SetCurrentSupply(constants.PrimaryNetworkID, currentSupply)

	lastAccepted, err := database.GetID(s.singletonDB, lastAcceptedKey)
	if err != nil {
		return err
	}
	s.persistedLastAccepted = lastAccepted
	s.lastAccepted = lastAccepted

	// Lookup the most recently indexed range on disk. If we haven't started
	// indexing the weights, then we keep the indexed heights as nil.
	indexedHeightsBytes, err := s.singletonDB.Get(heightsIndexedKey)
	if err == database.ErrNotFound {
		return nil
	}
	if err != nil {
		return err
	}

	indexedHeights := &heightRange{}
	_, err = block.GenesisCodec.Unmarshal(indexedHeightsBytes, indexedHeights)
	if err != nil {
		return err
	}

	// If the indexed range is not up to date, then we will act as if the range
	// doesn't exist.
	lastAcceptedBlock, err := s.GetStatelessBlock(lastAccepted)
	if err != nil {
		return err
	}
	if indexedHeights.UpperBound != lastAcceptedBlock.Height() {
		return nil
	}
	s.indexedHeights = indexedHeights
	return nil
}

func (s *state) loadCurrentValidators() error {
	s.currentStakers = newBaseStakers()

	validatorIt := s.currentValidatorList.NewIterator()
	defer validatorIt.Release()
	for validatorIt.Next() {
		txIDBytes := validatorIt.Key()
		txID, err := ids.ToID(txIDBytes)
		if err != nil {
			return err
		}
		tx, _, err := s.GetTx(txID)
		if err != nil {
			return fmt.Errorf("failed loading validator transaction txID %v, %w", txID, err)
		}

		stakerTx, ok := tx.Unsigned.(txs.Staker)
		if !ok {
			return fmt.Errorf("expected tx type txs.Staker but got %T", tx.Unsigned)
		}

		metadataBytes := validatorIt.Value()
		metadata := &validatorMetadata{
			txID: txID,
			// Note: we don't provide [LastUpdated] here because we expect it to
			// always be present on disk.
		}
		if err := parseValidatorMetadata(metadataBytes, metadata); err != nil {
			return err
		}

		staker, err := NewCurrentStaker(
			txID,
			stakerTx,
			stakerTx.(txs.ScheduledStaker).StartTime(),
			metadata.PotentialReward)
		if err != nil {
			return err
		}

		validator := s.currentStakers.getOrCreateValidator(staker.SubnetID, staker.NodeID)
		validator.validator = staker

		s.currentStakers.stakers.ReplaceOrInsert(staker)

		s.validatorState.LoadValidatorMetadata(staker.NodeID, staker.SubnetID, metadata)
	}

	subnetValidatorIt := s.currentSubnetValidatorList.NewIterator()
	defer subnetValidatorIt.Release()
	for subnetValidatorIt.Next() {
		txIDBytes := subnetValidatorIt.Key()
		txID, err := ids.ToID(txIDBytes)
		if err != nil {
			return err
		}
		tx, _, err := s.GetTx(txID)
		if err != nil {
			return err
		}

		stakerTx, ok := tx.Unsigned.(txs.Staker)
		if !ok {
			return fmt.Errorf("expected tx type txs.Staker but got %T", tx.Unsigned)
		}

		metadataBytes := subnetValidatorIt.Value()
		startTime := stakerTx.(txs.ScheduledStaker).StartTime()
		metadata := &validatorMetadata{
			txID: txID,
			// use the start time as the fallback value
			// in case it's not stored in the database
			LastUpdated: uint64(startTime.Unix()),
		}
		if err := parseValidatorMetadata(metadataBytes, metadata); err != nil {
			return err
		}

		staker, err := NewCurrentStaker(
			txID,
			stakerTx,
			startTime,
			metadata.PotentialReward,
		)
		if err != nil {
			return err
		}
		validator := s.currentStakers.getOrCreateValidator(staker.SubnetID, staker.NodeID)
		validator.validator = staker

		s.currentStakers.stakers.ReplaceOrInsert(staker)

		s.validatorState.LoadValidatorMetadata(staker.NodeID, staker.SubnetID, metadata)
	}

	delegatorIt := s.currentDelegatorList.NewIterator()
	defer delegatorIt.Release()

	subnetDelegatorIt := s.currentSubnetDelegatorList.NewIterator()
	defer subnetDelegatorIt.Release()

	for _, delegatorIt := range []database.Iterator{delegatorIt, subnetDelegatorIt} {
		for delegatorIt.Next() {
			txIDBytes := delegatorIt.Key()
			txID, err := ids.ToID(txIDBytes)
			if err != nil {
				return err
			}
			tx, _, err := s.GetTx(txID)
			if err != nil {
				return err
			}

			stakerTx, ok := tx.Unsigned.(txs.Staker)
			if !ok {
				return fmt.Errorf("expected tx type txs.Staker but got %T", tx.Unsigned)
			}

			metadata := &delegatorMetadata{
				txID: txID,
			}
			err = parseDelegatorMetadata(delegatorIt.Value(), metadata)
			if err != nil {
				return err
			}

			staker, err := NewCurrentStaker(
				txID,
				stakerTx,
				stakerTx.(txs.ScheduledStaker).StartTime(),
				metadata.PotentialReward,
			)
			if err != nil {
				return err
			}

			validator := s.currentStakers.getOrCreateValidator(staker.SubnetID, staker.NodeID)
			if validator.delegators == nil {
				validator.delegators = btree.NewG(defaultTreeDegree, (*Staker).Less)
			}
			validator.delegators.ReplaceOrInsert(staker)

			s.currentStakers.stakers.ReplaceOrInsert(staker)
		}
	}

	return utils.Err(
		validatorIt.Error(),
		subnetValidatorIt.Error(),
		delegatorIt.Error(),
		subnetDelegatorIt.Error(),
	)
}

func (s *state) loadPendingValidators() error {
	s.pendingStakers = newBaseStakers()

	validatorIt := s.pendingValidatorList.NewIterator()
	defer validatorIt.Release()

	subnetValidatorIt := s.pendingSubnetValidatorList.NewIterator()
	defer subnetValidatorIt.Release()

	for _, validatorIt := range []database.Iterator{validatorIt, subnetValidatorIt} {
		for validatorIt.Next() {
			txIDBytes := validatorIt.Key()
			txID, err := ids.ToID(txIDBytes)
			if err != nil {
				return err
			}
			tx, _, err := s.GetTx(txID)
			if err != nil {
				return err
			}

			stakerTx, ok := tx.Unsigned.(txs.ScheduledStaker)
			if !ok {
				return fmt.Errorf("expected tx type txs.Staker but got %T", tx.Unsigned)
			}

			staker, err := NewPendingStaker(txID, stakerTx)
			if err != nil {
				return err
			}

			validator := s.pendingStakers.getOrCreateValidator(staker.SubnetID, staker.NodeID)
			validator.validator = staker

			s.pendingStakers.stakers.ReplaceOrInsert(staker)
		}
	}

	delegatorIt := s.pendingDelegatorList.NewIterator()
	defer delegatorIt.Release()

	subnetDelegatorIt := s.pendingSubnetDelegatorList.NewIterator()
	defer subnetDelegatorIt.Release()

	for _, delegatorIt := range []database.Iterator{delegatorIt, subnetDelegatorIt} {
		for delegatorIt.Next() {
			txIDBytes := delegatorIt.Key()
			txID, err := ids.ToID(txIDBytes)
			if err != nil {
				return err
			}
			tx, _, err := s.GetTx(txID)
			if err != nil {
				return err
			}

			stakerTx, ok := tx.Unsigned.(txs.ScheduledStaker)
			if !ok {
				return fmt.Errorf("expected tx type txs.Staker but got %T", tx.Unsigned)
			}

			staker, err := NewPendingStaker(txID, stakerTx)
			if err != nil {
				return err
			}

			validator := s.pendingStakers.getOrCreateValidator(staker.SubnetID, staker.NodeID)
			if validator.delegators == nil {
				validator.delegators = btree.NewG(defaultTreeDegree, (*Staker).Less)
			}
			validator.delegators.ReplaceOrInsert(staker)

			s.pendingStakers.stakers.ReplaceOrInsert(staker)
		}
	}

	return utils.Err(
		validatorIt.Error(),
		subnetValidatorIt.Error(),
		delegatorIt.Error(),
		subnetDelegatorIt.Error(),
	)
}

// Invariant: initValidatorSets requires loadCurrentValidators to have already
// been called.
func (s *state) initValidatorSets() error {
	for subnetID, validators := range s.currentStakers.validators {
		if s.validators.Count(subnetID) != 0 {
			// Enforce the invariant that the validator set is empty here.
			return fmt.Errorf("%w: %s", errValidatorSetAlreadyPopulated, subnetID)
		}

		for nodeID, validator := range validators {
			validatorStaker := validator.validator
			if err := s.validators.AddStaker(subnetID, nodeID, validatorStaker.PublicKey, validatorStaker.TxID, validatorStaker.Weight); err != nil {
				return err
			}

			delegatorIterator := NewTreeIterator(validator.delegators)
			for delegatorIterator.Next() {
				delegatorStaker := delegatorIterator.Value()
				if err := s.validators.AddWeight(subnetID, nodeID, delegatorStaker.Weight); err != nil {
					delegatorIterator.Release()
					return err
				}
			}
			delegatorIterator.Release()
		}
	}

	s.metrics.SetLocalStake(s.validators.GetWeight(constants.PrimaryNetworkID, s.ctx.NodeID))
	totalWeight, err := s.validators.TotalWeight(constants.PrimaryNetworkID)
	if err != nil {
		return fmt.Errorf("failed to get total weight of primary network validators: %w", err)
	}
	s.metrics.SetTotalStake(totalWeight)
	return nil
}

func (s *state) write(updateValidators bool, height uint64) error {
	return utils.Err(
		s.writeBlocks(),
		s.writeCurrentStakers(updateValidators, height),
		s.writePendingStakers(),
		s.WriteValidatorMetadata(s.currentValidatorList, s.currentSubnetValidatorList), // Must be called after writeCurrentStakers
		s.writeTXs(),
		s.writeRewardUTXOs(),
		s.writeUTXOs(),
		s.writeSubnets(),
		s.writeSubnetOwners(),
		s.writeTransformedSubnets(),
		s.writeSubnetSupplies(),
		s.writeChains(),
		s.writeMetadata(),
	)
}

func (s *state) Close() error {
	return utils.Err(
		s.pendingSubnetValidatorBaseDB.Close(),
		s.pendingSubnetDelegatorBaseDB.Close(),
		s.pendingDelegatorBaseDB.Close(),
		s.pendingValidatorBaseDB.Close(),
		s.pendingValidatorsDB.Close(),
		s.currentSubnetValidatorBaseDB.Close(),
		s.currentSubnetDelegatorBaseDB.Close(),
		s.currentDelegatorBaseDB.Close(),
		s.currentValidatorBaseDB.Close(),
		s.currentValidatorsDB.Close(),
		s.validatorsDB.Close(),
		s.txDB.Close(),
		s.rewardUTXODB.Close(),
		s.utxoDB.Close(),
		s.subnetBaseDB.Close(),
		s.transformedSubnetDB.Close(),
		s.supplyDB.Close(),
		s.chainDB.Close(),
		s.singletonDB.Close(),
		s.blockDB.Close(),
		s.blockIDDB.Close(),
	)
}

func (s *state) sync(genesis []byte) error {
	shouldInit, err := s.shouldInit()
	if err != nil {
		return fmt.Errorf(
			"failed to check if the database is initialized: %w",
			err,
		)
	}

	// If the database is empty, create the platform chain anew using the
	// provided genesis state
	if shouldInit {
		if err := s.init(genesis); err != nil {
			return fmt.Errorf(
				"failed to initialize the database: %w",
				err,
			)
		}
	}

	if err := s.load(); err != nil {
		return fmt.Errorf(
			"failed to load the database state: %w",
			err,
		)
	}
	return nil
}

func (s *state) init(genesisBytes []byte) error {
	// Create the genesis block and save it as being accepted (We don't do
	// genesisBlock.Accept() because then it'd look for genesisBlock's
	// non-existent parent)
	genesisID := hashing.ComputeHash256Array(genesisBytes)
	genesisBlock, err := block.NewApricotCommitBlock(genesisID, 0 /*height*/)
	if err != nil {
		return err
	}

	genesis, err := genesis.Parse(genesisBytes)
	if err != nil {
		return err
	}
	if err := s.syncGenesis(genesisBlock, genesis); err != nil {
		return err
	}

	if err := s.doneInit(); err != nil {
		return err
	}

	return s.Commit()
}

func (s *state) AddStatelessBlock(block block.Block) {
	blkID := block.ID()
	s.addedBlockIDs[block.Height()] = blkID
	s.addedBlocks[blkID] = block
}

func (s *state) SetHeight(height uint64) {
	if s.indexedHeights == nil {
		// If indexedHeights hasn't been created yet, then we are newly tracking
		// the range. This means we should initialize the LowerBound to the
		// current height.
		s.indexedHeights = &heightRange{
			LowerBound: height,
		}
	}

	s.indexedHeights.UpperBound = height
	s.currentHeight = height
}

func (s *state) Commit() error {
	defer s.Abort()
	batch, err := s.CommitBatch()
	if err != nil {
		return err
	}
	return batch.Write()
}

func (s *state) Abort() {
	s.baseDB.Abort()
}

func (s *state) Checksum() ids.ID {
	return s.utxoState.Checksum()
}

func (s *state) CommitBatch() (database.Batch, error) {
	// updateValidators is set to true here so that the validator manager is
	// kept up to date with the last accepted state.
	if err := s.write(true /*=updateValidators*/, s.currentHeight); err != nil {
		return nil, err
	}
	return s.baseDB.CommitBatch()
}

func (s *state) writeBlocks() error {
	for blkID, blk := range s.addedBlocks {
		blkID := blkID
		blkBytes := blk.Bytes()
		blkHeight := blk.Height()
		heightKey := database.PackUInt64(blkHeight)

		delete(s.addedBlockIDs, blkHeight)
		s.blockIDCache.Put(blkHeight, blkID)
		if err := database.PutID(s.blockIDDB, heightKey, blkID); err != nil {
			return fmt.Errorf("failed to add blockID: %w", err)
		}

		delete(s.addedBlocks, blkID)
		// Note: Evict is used rather than Put here because blk may end up
		// referencing additional data (because of shared byte slices) that
		// would not be properly accounted for in the cache sizing.
		s.blockCache.Evict(blkID)
		if err := s.blockDB.Put(blkID[:], blkBytes); err != nil {
			return fmt.Errorf("failed to write block %s: %w", blkID, err)
		}
	}
	return nil
}

func (s *state) GetStatelessBlock(blockID ids.ID) (block.Block, error) {
	if blk, exists := s.addedBlocks[blockID]; exists {
		return blk, nil
	}
	if blk, cached := s.blockCache.Get(blockID); cached {
		if blk == nil {
			return nil, database.ErrNotFound
		}

		return blk, nil
	}

	blkBytes, err := s.blockDB.Get(blockID[:])
	if err == database.ErrNotFound {
		s.blockCache.Put(blockID, nil)
		return nil, database.ErrNotFound
	}
	if err != nil {
		return nil, err
	}

	blk, status, _, err := parseStoredBlock(blkBytes)
	if err != nil {
		return nil, err
	}

	if status != choices.Accepted {
		s.blockCache.Put(blockID, nil)
		return nil, database.ErrNotFound
	}

	s.blockCache.Put(blockID, blk)
	return blk, nil
}

func (s *state) GetBlockIDAtHeight(height uint64) (ids.ID, error) {
	if blkID, exists := s.addedBlockIDs[height]; exists {
		return blkID, nil
	}
	if blkID, cached := s.blockIDCache.Get(height); cached {
		if blkID == ids.Empty {
			return ids.Empty, database.ErrNotFound
		}

		return blkID, nil
	}

	heightKey := database.PackUInt64(height)

	blkID, err := database.GetID(s.blockIDDB, heightKey)
	if err == database.ErrNotFound {
		s.blockIDCache.Put(height, ids.Empty)
		return ids.Empty, database.ErrNotFound
	}
	if err != nil {
		return ids.Empty, err
	}

	s.blockIDCache.Put(height, blkID)
	return blkID, nil
}

func (s *state) writeCurrentStakers(updateValidators bool, height uint64) error {
	heightBytes := database.PackUInt64(height)
	rawNestedPublicKeyDiffDB := prefixdb.New(heightBytes, s.nestedValidatorPublicKeyDiffsDB)
	nestedPKDiffDB := linkeddb.NewDefault(rawNestedPublicKeyDiffDB)

	for subnetID, validatorDiffs := range s.currentStakers.validatorDiffs {
		delete(s.currentStakers.validatorDiffs, subnetID)

		// Select db to write to
		validatorDB := s.currentSubnetValidatorList
		delegatorDB := s.currentSubnetDelegatorList
		if subnetID == constants.PrimaryNetworkID {
			validatorDB = s.currentValidatorList
			delegatorDB = s.currentDelegatorList
		}

		prefixStruct := heightWithSubnet{
			Height:   height,
			SubnetID: subnetID,
		}
		prefixBytes, err := block.GenesisCodec.Marshal(block.Version, prefixStruct)
		if err != nil {
			return fmt.Errorf("failed to create prefix bytes: %w", err)
		}
		rawNestedWeightDiffDB := prefixdb.New(prefixBytes, s.nestedValidatorWeightDiffsDB)
		nestedWeightDiffDB := linkeddb.NewDefault(rawNestedWeightDiffDB)

		// Record the change in weight and/or public key for each validator.
		for nodeID, validatorDiff := range validatorDiffs {
			// Copy [nodeID] so it doesn't get overwritten next iteration.
			nodeID := nodeID

			weightDiff := &ValidatorWeightDiff{
				Decrease: validatorDiff.validatorStatus == deleted,
			}
			switch validatorDiff.validatorStatus {
			case added:
				staker := validatorDiff.validator
				weightDiff.Amount = staker.Weight

				// Invariant: Only the Primary Network contains non-nil public
				// keys.
				if staker.PublicKey != nil {
					// Record that the public key for the validator is being
					// added. This means the prior value for the public key was
					// nil.
					err := s.flatValidatorPublicKeyDiffsDB.Put(
						marshalDiffKey(constants.PrimaryNetworkID, height, nodeID),
						nil,
					)
					if err != nil {
						return err
					}
				}

				// The validator is being added.
				//
				// Invariant: It's impossible for a delegator to have been
				// rewarded in the same block that the validator was added.
				metadata := &validatorMetadata{
					txID:        staker.TxID,
					lastUpdated: staker.StartTime,

					UpDuration:               0,
					LastUpdated:              uint64(staker.StartTime.Unix()),
					PotentialReward:          staker.PotentialReward,
					PotentialDelegateeReward: 0,
				}

				metadataBytes, err := metadataCodec.Marshal(v0, metadata)
				if err != nil {
					return fmt.Errorf("failed to serialize current validator: %w", err)
				}

				if err = validatorDB.Put(staker.TxID[:], metadataBytes); err != nil {
					return fmt.Errorf("failed to write current validator to list: %w", err)
				}

				s.validatorState.LoadValidatorMetadata(nodeID, subnetID, metadata)
			case deleted:
				staker := validatorDiff.validator
				weightDiff.Amount = staker.Weight

				// Invariant: Only the Primary Network contains non-nil public
				// keys.
				if staker.PublicKey != nil {
					// Record that the public key for the validator is being
					// removed. This means we must record the prior value of the
					// public key.
					//
					// Note: We store the uncompressed public key here as it is
					// significantly more efficient to parse when applying
					// diffs.
					err := s.flatValidatorPublicKeyDiffsDB.Put(
						marshalDiffKey(constants.PrimaryNetworkID, height, nodeID),
						bls.SerializePublicKey(staker.PublicKey),
					)
					if err != nil {
						return err
					}

					// TODO: Remove this once we no longer support version
					// rollbacks.
					//
					// Note: We store the compressed public key here.
					pkBytes := bls.PublicKeyToBytes(staker.PublicKey)
					if err := nestedPKDiffDB.Put(nodeID.Bytes(), pkBytes); err != nil {
						return err
					}
				}

				if err := validatorDB.Delete(staker.TxID[:]); err != nil {
					return fmt.Errorf("failed to delete current staker: %w", err)
				}

				s.validatorState.DeleteValidatorMetadata(nodeID, subnetID)
			}

			err := writeCurrentDelegatorDiff(
				delegatorDB,
				weightDiff,
				validatorDiff,
			)
			if err != nil {
				return err
			}

			if weightDiff.Amount == 0 {
				// No weight change to record; go to next validator.
				continue
			}

			err = s.flatValidatorWeightDiffsDB.Put(
				marshalDiffKey(subnetID, height, nodeID),
				marshalWeightDiff(weightDiff),
			)
			if err != nil {
				return err
			}

			// TODO: Remove this once we no longer support version rollbacks.
			weightDiffBytes, err := block.GenesisCodec.Marshal(block.Version, weightDiff)
			if err != nil {
				return fmt.Errorf("failed to serialize validator weight diff: %w", err)
			}
			if err := nestedWeightDiffDB.Put(nodeID.Bytes(), weightDiffBytes); err != nil {
				return err
			}

			// TODO: Move the validator set management out of the state package
			if !updateValidators {
				continue
			}

			if weightDiff.Decrease {
				err = s.validators.RemoveWeight(subnetID, nodeID, weightDiff.Amount)
			} else {
				if validatorDiff.validatorStatus == added {
					staker := validatorDiff.validator
					err = s.validators.AddStaker(
						subnetID,
						nodeID,
						staker.PublicKey,
						staker.TxID,
						weightDiff.Amount,
					)
				} else {
					err = s.validators.AddWeight(subnetID, nodeID, weightDiff.Amount)
				}
			}
			if err != nil {
				return fmt.Errorf("failed to update validator weight: %w", err)
			}
		}
	}

	// TODO: Move validator set management out of the state package
	//
	// Attempt to update the stake metrics
	if !updateValidators {
		return nil
	}

	totalWeight, err := s.validators.TotalWeight(constants.PrimaryNetworkID)
	if err != nil {
		return fmt.Errorf("failed to get total weight of primary network: %w", err)
	}

	s.metrics.SetLocalStake(s.validators.GetWeight(constants.PrimaryNetworkID, s.ctx.NodeID))
	s.metrics.SetTotalStake(totalWeight)
	return nil
}

func writeCurrentDelegatorDiff(
	currentDelegatorList linkeddb.LinkedDB,
	weightDiff *ValidatorWeightDiff,
	validatorDiff *diffValidator,
) error {
	addedDelegatorIterator := NewTreeIterator(validatorDiff.addedDelegators)
	defer addedDelegatorIterator.Release()
	for addedDelegatorIterator.Next() {
		staker := addedDelegatorIterator.Value()

		if err := weightDiff.Add(false, staker.Weight); err != nil {
			return fmt.Errorf("failed to increase node weight diff: %w", err)
		}

		metadata := &delegatorMetadata{
			txID:            staker.TxID,
			PotentialReward: staker.PotentialReward,
		}
		if err := writeDelegatorMetadata(currentDelegatorList, metadata); err != nil {
			return fmt.Errorf("failed to write current delegator to list: %w", err)
		}
	}

	for _, staker := range validatorDiff.deletedDelegators {
		if err := weightDiff.Add(true, staker.Weight); err != nil {
			return fmt.Errorf("failed to decrease node weight diff: %w", err)
		}

		if err := currentDelegatorList.Delete(staker.TxID[:]); err != nil {
			return fmt.Errorf("failed to delete current staker: %w", err)
		}
	}
	return nil
}

func (s *state) writePendingStakers() error {
	for subnetID, subnetValidatorDiffs := range s.pendingStakers.validatorDiffs {
		delete(s.pendingStakers.validatorDiffs, subnetID)

		validatorDB := s.pendingSubnetValidatorList
		delegatorDB := s.pendingSubnetDelegatorList
		if subnetID == constants.PrimaryNetworkID {
			validatorDB = s.pendingValidatorList
			delegatorDB = s.pendingDelegatorList
		}

		for _, validatorDiff := range subnetValidatorDiffs {
			err := writePendingDiff(
				validatorDB,
				delegatorDB,
				validatorDiff,
			)
			if err != nil {
				return err
			}
		}
	}
	return nil
}

func writePendingDiff(
	pendingValidatorList linkeddb.LinkedDB,
	pendingDelegatorList linkeddb.LinkedDB,
	validatorDiff *diffValidator,
) error {
	switch validatorDiff.validatorStatus {
	case added:
		err := pendingValidatorList.Put(validatorDiff.validator.TxID[:], nil)
		if err != nil {
			return fmt.Errorf("failed to add pending validator: %w", err)
		}
	case deleted:
		err := pendingValidatorList.Delete(validatorDiff.validator.TxID[:])
		if err != nil {
			return fmt.Errorf("failed to delete pending validator: %w", err)
		}
	}

	addedDelegatorIterator := NewTreeIterator(validatorDiff.addedDelegators)
	defer addedDelegatorIterator.Release()
	for addedDelegatorIterator.Next() {
		staker := addedDelegatorIterator.Value()

		if err := pendingDelegatorList.Put(staker.TxID[:], nil); err != nil {
			return fmt.Errorf("failed to write pending delegator to list: %w", err)
		}
	}

	for _, staker := range validatorDiff.deletedDelegators {
		if err := pendingDelegatorList.Delete(staker.TxID[:]); err != nil {
			return fmt.Errorf("failed to delete pending delegator: %w", err)
		}
	}
	return nil
}

func (s *state) writeTXs() error {
	for txID, txStatus := range s.addedTxs {
		txID := txID

		stx := txBytesAndStatus{
			Tx:     txStatus.tx.Bytes(),
			Status: txStatus.status,
		}

		// Note that we're serializing a [txBytesAndStatus] here, not a
		// *txs.Tx, so we don't use [txs.Codec].
		txBytes, err := txs.GenesisCodec.Marshal(txs.Version, &stx)
		if err != nil {
			return fmt.Errorf("failed to serialize tx: %w", err)
		}

		delete(s.addedTxs, txID)
		// Note: Evict is used rather than Put here because stx may end up
		// referencing additional data (because of shared byte slices) that
		// would not be properly accounted for in the cache sizing.
		s.txCache.Evict(txID)
		if err := s.txDB.Put(txID[:], txBytes); err != nil {
			return fmt.Errorf("failed to add tx: %w", err)
		}
	}
	return nil
}

func (s *state) writeRewardUTXOs() error {
	for txID, utxos := range s.addedRewardUTXOs {
		delete(s.addedRewardUTXOs, txID)
		s.rewardUTXOsCache.Put(txID, utxos)
		rawTxDB := prefixdb.New(txID[:], s.rewardUTXODB)
		txDB := linkeddb.NewDefault(rawTxDB)

		for _, utxo := range utxos {
			utxoBytes, err := txs.GenesisCodec.Marshal(txs.Version, utxo)
			if err != nil {
				return fmt.Errorf("failed to serialize reward UTXO: %w", err)
			}
			utxoID := utxo.InputID()
			if err := txDB.Put(utxoID[:], utxoBytes); err != nil {
				return fmt.Errorf("failed to add reward UTXO: %w", err)
			}
		}
	}
	return nil
}

func (s *state) writeUTXOs() error {
	for utxoID, utxo := range s.modifiedUTXOs {
		delete(s.modifiedUTXOs, utxoID)

		if utxo == nil {
			if err := s.utxoState.DeleteUTXO(utxoID); err != nil {
				return fmt.Errorf("failed to delete UTXO: %w", err)
			}
			continue
		}
		if err := s.utxoState.PutUTXO(utxo); err != nil {
			return fmt.Errorf("failed to add UTXO: %w", err)
		}
	}
	return nil
}

func (s *state) writeSubnets() error {
	for _, subnet := range s.addedSubnets {
		subnetID := subnet.ID()

		if err := s.subnetDB.Put(subnetID[:], nil); err != nil {
			return fmt.Errorf("failed to write subnet: %w", err)
		}
	}
	s.addedSubnets = nil
	return nil
}

func (s *state) writeSubnetOwners() error {
	for subnetID, owner := range s.subnetOwners {
		subnetID := subnetID
		owner := owner
		delete(s.subnetOwners, subnetID)

		ownerBytes, err := block.GenesisCodec.Marshal(block.Version, &owner)
		if err != nil {
			return fmt.Errorf("failed to marshal subnet owner: %w", err)
		}

		s.subnetOwnerCache.Put(subnetID, fxOwnerAndSize{
			owner: owner,
			size:  len(ownerBytes),
		})

		if err := s.subnetOwnerDB.Put(subnetID[:], ownerBytes); err != nil {
			return fmt.Errorf("failed to write subnet owner: %w", err)
		}
	}
	return nil
}

func (s *state) writeTransformedSubnets() error {
	for subnetID, tx := range s.transformedSubnets {
		txID := tx.ID()

		delete(s.transformedSubnets, subnetID)
		// Note: Evict is used rather than Put here because tx may end up
		// referencing additional data (because of shared byte slices) that
		// would not be properly accounted for in the cache sizing.
		s.transformedSubnetCache.Evict(subnetID)
		if err := database.PutID(s.transformedSubnetDB, subnetID[:], txID); err != nil {
			return fmt.Errorf("failed to write transformed subnet: %w", err)
		}
	}
	return nil
}

func (s *state) writeSubnetSupplies() error {
	for subnetID, supply := range s.modifiedSupplies {
		supply := supply
		delete(s.modifiedSupplies, subnetID)
		s.supplyCache.Put(subnetID, &supply)
		if err := database.PutUInt64(s.supplyDB, subnetID[:], supply); err != nil {
			return fmt.Errorf("failed to write subnet supply: %w", err)
		}
	}
	return nil
}

func (s *state) writeChains() error {
	for subnetID, chains := range s.addedChains {
		for _, chain := range chains {
			chainDB := s.getChainDB(subnetID)

			chainID := chain.ID()
			if err := chainDB.Put(chainID[:], nil); err != nil {
				return fmt.Errorf("failed to write chain: %w", err)
			}
		}
		delete(s.addedChains, subnetID)
	}
	return nil
}

func (s *state) writeMetadata() error {
	if !s.persistedTimestamp.Equal(s.timestamp) {
		if err := database.PutTimestamp(s.singletonDB, timestampKey, s.timestamp); err != nil {
			return fmt.Errorf("failed to write timestamp: %w", err)
		}
		s.persistedTimestamp = s.timestamp
	}
	if s.persistedCurrentSupply != s.currentSupply {
		if err := database.PutUInt64(s.singletonDB, currentSupplyKey, s.currentSupply); err != nil {
			return fmt.Errorf("failed to write current supply: %w", err)
		}
		s.persistedCurrentSupply = s.currentSupply
	}
	if s.persistedLastAccepted != s.lastAccepted {
		if err := database.PutID(s.singletonDB, lastAcceptedKey, s.lastAccepted); err != nil {
			return fmt.Errorf("failed to write last accepted: %w", err)
		}
		s.persistedLastAccepted = s.lastAccepted
	}

	if s.indexedHeights != nil {
		indexedHeightsBytes, err := block.GenesisCodec.Marshal(block.Version, s.indexedHeights)
		if err != nil {
			return err
		}
		if err := s.singletonDB.Put(heightsIndexedKey, indexedHeightsBytes); err != nil {
			return fmt.Errorf("failed to write indexed range: %w", err)
		}
	}

	return nil
}

// Returns the block, status of the block, and whether it is a [stateBlk].
// Invariant: blkBytes is safe to parse with blocks.GenesisCodec
//
// TODO: Remove after v1.11.x is activated
func parseStoredBlock(blkBytes []byte) (block.Block, choices.Status, bool, error) {
	// Attempt to parse as blocks.Block
	blk, err := block.Parse(block.GenesisCodec, blkBytes)
	if err == nil {
		return blk, choices.Accepted, false, nil
	}

	// Fallback to [stateBlk]
	blkState := stateBlk{}
	if _, err := block.GenesisCodec.Unmarshal(blkBytes, &blkState); err != nil {
		return nil, choices.Processing, false, err
	}

	blkState.Blk, err = block.Parse(block.GenesisCodec, blkState.Bytes)
	if err != nil {
		return nil, choices.Processing, false, err
	}

	return blkState.Blk, blkState.Status, true, nil
}

func (s *state) PruneAndIndex(lock sync.Locker, log logging.Logger) error {
	lock.Lock()
	// It is possible that new blocks are added after grabbing this iterator. New
	// blocks are guaranteed to be accepted and height-indexed, so we don't need to
	// check them.
	blockIterator := s.blockDB.NewIterator()
	// Releasing is done using a closure to ensure that updating blockIterator will
	// result in having the most recent iterator released when executing the
	// deferred function.
	defer func() {
		blockIterator.Release()
	}()

	// While we are pruning the disk, we disable caching of the data we are
	// modifying. Caching is re-enabled when pruning finishes.
	//
	// Note: If an unexpected error occurs the caches are never re-enabled.
	// That's fine as the node is going to be in an unhealthy state regardless.
	oldBlockIDCache := s.blockIDCache
	s.blockIDCache = &cache.Empty[uint64, ids.ID]{}
	lock.Unlock()

	log.Info("starting state pruning and indexing")

	var (
		startTime  = time.Now()
		lastCommit = startTime
		lastUpdate = startTime
		numPruned  = 0
		numIndexed = 0
	)

	for blockIterator.Next() {
		blkBytes := blockIterator.Value()

		blk, status, isStateBlk, err := parseStoredBlock(blkBytes)
		if err != nil {
			return err
		}

		if status != choices.Accepted {
			// Remove non-accepted blocks from disk.
			if err := s.blockDB.Delete(blockIterator.Key()); err != nil {
				return fmt.Errorf("failed to delete block: %w", err)
			}

			numPruned++

			// We don't index the height of non-accepted blocks.
			continue
		}

		blkHeight := blk.Height()
		blkID := blk.ID()

		// Populate the map of height -> blockID.
		heightKey := database.PackUInt64(blkHeight)
		if err := database.PutID(s.blockIDDB, heightKey, blkID); err != nil {
			return fmt.Errorf("failed to add blockID: %w", err)
		}

		// Since we only store accepted blocks on disk, we only need to store a map of
		// ids.ID to Block.
		if isStateBlk {
			if err := s.blockDB.Put(blkID[:], blkBytes); err != nil {
				return fmt.Errorf("failed to write block: %w", err)
			}
		}

		numIndexed++

		if numIndexed%pruneCommitLimit == 0 {
			// We must hold the lock during committing to make sure we don't
			// attempt to commit to disk while a block is concurrently being
			// accepted.
			lock.Lock()
			err := utils.Err(
				s.Commit(),
				blockIterator.Error(),
			)
			lock.Unlock()
			if err != nil {
				return err
			}

			// We release the iterator here to allow the underlying database to
			// clean up deleted state.
			blockIterator.Release()

			now := time.Now()
			if now.Sub(lastUpdate) > pruneUpdateFrequency {
				lastUpdate = now

				progress := timer.ProgressFromHash(blkID[:])
				eta := timer.EstimateETA(
					startTime,
					progress,
					math.MaxUint64,
				)

				log.Info("committing state pruning and indexing",
					zap.Int("numPruned", numPruned),
					zap.Int("numIndexed", numIndexed),
					zap.Duration("eta", eta),
				)
			}

			// We take the minimum here because it's possible that the node is
			// currently bootstrapping. This would mean that grabbing the lock
			// could take an extremely long period of time; which we should not
			// delay processing for.
			pruneDuration := now.Sub(lastCommit)
			sleepDuration := safemath.Min(
				pruneCommitSleepMultiplier*pruneDuration,
				pruneCommitSleepCap,
			)
			time.Sleep(sleepDuration)

			// Make sure not to include the sleep duration into the next prune
			// duration.
			lastCommit = time.Now()

			blockIterator = s.blockDB.NewIteratorWithStart(blkID[:])
		}
	}

	// Ensure we fully iterated over all blocks before writing that pruning has
	// finished.
	//
	// Note: This is needed because a transient read error could cause the
	// iterator to stop early.
	if err := blockIterator.Error(); err != nil {
		return err
	}

	if err := s.donePrune(); err != nil {
		return err
	}

	// We must hold the lock during committing to make sure we don't
	// attempt to commit to disk while a block is concurrently being
	// accepted.
	lock.Lock()
	defer lock.Unlock()

	// Make sure we flush the original cache before re-enabling it to prevent
	// surfacing any stale data.
	oldBlockIDCache.Flush()
	s.blockIDCache = oldBlockIDCache

	log.Info("finished state pruning and indexing",
		zap.Int("numPruned", numPruned),
		zap.Int("numIndexed", numIndexed),
		zap.Duration("duration", time.Since(startTime)),
	)

	return s.Commit()
}<|MERGE_RESOLUTION|>--- conflicted
+++ resolved
@@ -1341,11 +1341,7 @@
 			return err
 		}
 
-<<<<<<< HEAD
-		staker, err := NewCurrentStaker(vdrTx.ID(), tx, tx.StartTime(), potentialReward)
-=======
-		staker, err := NewCurrentStaker(vdrTx.ID(), validatorTx, potentialReward)
->>>>>>> d296e525
+		staker, err := NewCurrentStaker(vdrTx.ID(), validatorTx, validatorTx.StartTime(), potentialReward)
 		if err != nil {
 			return err
 		}
