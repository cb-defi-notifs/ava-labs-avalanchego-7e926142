--- conflicted
+++ resolved
@@ -1594,17 +1594,6 @@
 				return err
 			}
 
-<<<<<<< HEAD
-=======
-			metadata := &delegatorMetadata{
-				txID: txID,
-			}
-			err = parseDelegatorMetadata(delegatorIt.Value(), metadata)
-			if err != nil {
-				return err
-			}
-
->>>>>>> e82e8298
 			stakerTx, ok := tx.Unsigned.(txs.Staker)
 			if !ok {
 				return fmt.Errorf("expected tx type txs.Staker but got %T", tx.Unsigned)
@@ -1618,6 +1607,7 @@
 				// use the start values as the fallback
 				// in case they are not stored in the database
 				StakerStartTime: defaultStartTime.Unix(),
+				txID:            txID,
 			}
 			err = parseDelegatorMetadata(delegatorIt.Value(), metadata)
 			if err != nil {
@@ -2228,6 +2218,7 @@
 		metadata := &delegatorMetadata{
 			txID:            staker.TxID,
 			PotentialReward: staker.PotentialReward,
+			StakerStartTime: staker.StartTime.Unix(),
 		}
 		if err := writeDelegatorMetadata(currentDelegatorList, metadata); err != nil {
 			return fmt.Errorf("failed to write current delegator to list: %w", err)
