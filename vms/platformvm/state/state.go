// Copyright (C) 2019-2023, Ava Labs, Inc. All rights reserved.
// See the file LICENSE for licensing terms.

package state

import (
	"context"
	"errors"
	"fmt"
	"math"
	"sync"
	"time"

	"github.com/google/btree"

	"go.uber.org/zap"

	"github.com/prometheus/client_golang/prometheus"

	"github.com/ava-labs/avalanchego/cache"
	"github.com/ava-labs/avalanchego/cache/metercacher"
	"github.com/ava-labs/avalanchego/database"
	"github.com/ava-labs/avalanchego/database/linkeddb"
	"github.com/ava-labs/avalanchego/database/prefixdb"
	"github.com/ava-labs/avalanchego/database/versiondb"
	"github.com/ava-labs/avalanchego/ids"
	"github.com/ava-labs/avalanchego/snow"
	"github.com/ava-labs/avalanchego/snow/choices"
	"github.com/ava-labs/avalanchego/snow/uptime"
	"github.com/ava-labs/avalanchego/snow/validators"
	"github.com/ava-labs/avalanchego/utils"
	"github.com/ava-labs/avalanchego/utils/constants"
	"github.com/ava-labs/avalanchego/utils/crypto/bls"
	"github.com/ava-labs/avalanchego/utils/hashing"
	"github.com/ava-labs/avalanchego/utils/logging"
	"github.com/ava-labs/avalanchego/utils/timer"
	"github.com/ava-labs/avalanchego/utils/wrappers"
	"github.com/ava-labs/avalanchego/vms/components/avax"
	"github.com/ava-labs/avalanchego/vms/platformvm/block"
	"github.com/ava-labs/avalanchego/vms/platformvm/config"
	"github.com/ava-labs/avalanchego/vms/platformvm/fx"
	"github.com/ava-labs/avalanchego/vms/platformvm/genesis"
	"github.com/ava-labs/avalanchego/vms/platformvm/metrics"
	"github.com/ava-labs/avalanchego/vms/platformvm/reward"
	"github.com/ava-labs/avalanchego/vms/platformvm/status"
	"github.com/ava-labs/avalanchego/vms/platformvm/txs"

	safemath "github.com/ava-labs/avalanchego/utils/math"
)

const (
	pruneCommitLimit           = 1024
	pruneCommitSleepMultiplier = 5
	pruneCommitSleepCap        = 10 * time.Second
	pruneUpdateFrequency       = 30 * time.Second
)

var (
	_ State = (*state)(nil)

	errValidatorSetAlreadyPopulated = errors.New("validator set already populated")
	errIsNotSubnet                  = errors.New("is not a subnet")

	blockIDPrefix                       = []byte("blockID")
	blockPrefix                         = []byte("block")
	validatorsPrefix                    = []byte("validators")
	currentPrefix                       = []byte("current")
	pendingPrefix                       = []byte("pending")
	validatorPrefix                     = []byte("validator")
	delegatorPrefix                     = []byte("delegator")
	subnetValidatorPrefix               = []byte("subnetValidator")
	subnetDelegatorPrefix               = []byte("subnetDelegator")
	nestedValidatorWeightDiffsPrefix    = []byte("validatorDiffs")
	nestedValidatorPublicKeyDiffsPrefix = []byte("publicKeyDiffs")
	flatValidatorWeightDiffsPrefix      = []byte("flatValidatorDiffs")
	flatValidatorPublicKeyDiffsPrefix   = []byte("flatPublicKeyDiffs")
	txPrefix                            = []byte("tx")
	rewardUTXOsPrefix                   = []byte("rewardUTXOs")
	utxoPrefix                          = []byte("utxo")
	subnetPrefix                        = []byte("subnet")
	subnetOwnerPrefix                   = []byte("subnetOwner")
	transformedSubnetPrefix             = []byte("transformedSubnet")
	supplyPrefix                        = []byte("supply")
	chainPrefix                         = []byte("chain")
	singletonPrefix                     = []byte("singleton")

	timestampKey      = []byte("timestamp")
	currentSupplyKey  = []byte("current supply")
	lastAcceptedKey   = []byte("last accepted")
	heightsIndexedKey = []byte("heights indexed")
	initializedKey    = []byte("initialized")
	prunedKey         = []byte("pruned")
)

// Chain collects all methods to manage the state of the chain for block
// execution.
type Chain interface {
	Stakers
	avax.UTXOAdder
	avax.UTXOGetter
	avax.UTXODeleter

	GetTimestamp() time.Time
	SetTimestamp(tm time.Time)

	GetCurrentSupply(subnetID ids.ID) (uint64, error)
	SetCurrentSupply(subnetID ids.ID, cs uint64)

	GetRewardUTXOs(txID ids.ID) ([]*avax.UTXO, error)
	AddRewardUTXO(txID ids.ID, utxo *avax.UTXO)

	GetSubnets() ([]*txs.Tx, error)
	AddSubnet(createSubnetTx *txs.Tx)

	GetSubnetOwner(subnetID ids.ID) (fx.Owner, error)
	SetSubnetOwner(subnetID ids.ID, owner fx.Owner)

	GetSubnetTransformation(subnetID ids.ID) (*txs.Tx, error)
	AddSubnetTransformation(transformSubnetTx *txs.Tx)

	GetChains(subnetID ids.ID) ([]*txs.Tx, error)
	AddChain(createChainTx *txs.Tx)

	GetTx(txID ids.ID) (*txs.Tx, status.Status, error)
	AddTx(tx *txs.Tx, status status.Status)
}

type State interface {
	Chain
	uptime.State
	avax.UTXOReader

	GetLastAccepted() ids.ID
	SetLastAccepted(blkID ids.ID)

	GetStatelessBlock(blockID ids.ID) (block.Block, error)

	// Invariant: [block] is an accepted block.
	AddStatelessBlock(block block.Block)

	GetBlockIDAtHeight(height uint64) (ids.ID, error)

	// ApplyValidatorWeightDiffs iterates from [startHeight] towards the genesis
	// block until it has applied all of the diffs up to and including
	// [endHeight]. Applying the diffs modifies [validators].
	//
	// Invariant: If attempting to generate the validator set for
	// [endHeight - 1], [validators] must initially contain the validator
	// weights for [startHeight].
	//
	// Note: Because this function iterates towards the genesis, [startHeight]
	// will typically be greater than or equal to [endHeight]. If [startHeight]
	// is less than [endHeight], no diffs will be applied.
	ApplyValidatorWeightDiffs(
		ctx context.Context,
		validators map[ids.NodeID]*validators.GetValidatorOutput,
		startHeight uint64,
		endHeight uint64,
		subnetID ids.ID,
	) error

	// ApplyValidatorPublicKeyDiffs iterates from [startHeight] towards the
	// genesis block until it has applied all of the diffs up to and including
	// [endHeight]. Applying the diffs modifies [validators].
	//
	// Invariant: If attempting to generate the validator set for
	// [endHeight - 1], [validators] must initially contain the validator
	// weights for [startHeight].
	//
	// Note: Because this function iterates towards the genesis, [startHeight]
	// will typically be greater than or equal to [endHeight]. If [startHeight]
	// is less than [endHeight], no diffs will be applied.
	ApplyValidatorPublicKeyDiffs(
		ctx context.Context,
		validators map[ids.NodeID]*validators.GetValidatorOutput,
		startHeight uint64,
		endHeight uint64,
	) error

	SetHeight(height uint64)

	// Discard uncommitted changes to the database.
	Abort()

	// Returns if the state should be pruned and indexed to remove rejected
	// blocks and generate the block height index.
	//
	// TODO: Remove after v1.11.x is activated
	ShouldPrune() (bool, error)

	// Removes rejected blocks from disk and indexes accepted blocks by height. This
	// function supports being (and is recommended to be) called asynchronously.
	//
	// TODO: Remove after v1.11.x is activated
	PruneAndIndex(sync.Locker, logging.Logger) error

	// Commit changes to the base database.
	Commit() error

	// Returns a batch of unwritten changes that, when written, will commit all
	// pending changes to the base database.
	CommitBatch() (database.Batch, error)

	Checksum() ids.ID

	Close() error
}

// TODO: Remove after v1.11.x is activated
type stateBlk struct {
	Blk    block.Block
	Bytes  []byte         `serialize:"true"`
	Status choices.Status `serialize:"true"`
}

/*
 * VMDB
 * |-. validators
 * | |-. current
 * | | |-. validator
 * | | | '-. list
 * | | |   '-- txID -> uptime + potential reward + potential delegatee reward
 * | | |-. delegator
 * | | | '-. list
 * | | |   '-- txID -> potential reward
 * | | |-. subnetValidator
 * | | | '-. list
 * | | |   '-- txID -> uptime + potential reward + potential delegatee reward
 * | | '-. subnetDelegator
 * | |   '-. list
 * | |     '-- txID -> potential reward
 * | |-. pending
 * | | |-. validator
 * | | | '-. list
 * | | |   '-- txID -> nil
 * | | |-. delegator
 * | | | '-. list
 * | | |   '-- txID -> nil
 * | | |-. subnetValidator
 * | | | '-. list
 * | | |   '-- txID -> nil
 * | | '-. subnetDelegator
 * | |   '-. list
 * | |     '-- txID -> nil
 * | |-. nested weight diffs TODO: Remove once only the flat db is needed
 * | | '-. height+subnet
 * | |   '-. list
 * | |     '-- nodeID -> weightChange
 * | |-. nested pub key diffs TODO: Remove once only the flat db is needed
 * | | '-. height
 * | |   '-. list
 * | |     '-- nodeID -> compressed public key
 * | |-. flat weight diffs
 * | | '-- subnet+height+nodeID -> weightChange
 * | '-. flat pub key diffs
 * |   '-- subnet+height+nodeID -> uncompressed public key or nil
 * |-. blockIDs
 * | '-- height -> blockID
 * |-. blocks
 * | '-- blockID -> block bytes
 * |-. txs
 * | '-- txID -> tx bytes + tx status
 * |- rewardUTXOs
 * | '-. txID
 * |   '-. list
 * |     '-- utxoID -> utxo bytes
 * |- utxos
 * | '-- utxoDB
 * |-. subnets
 * | '-. list
 * |   '-- txID -> nil
 * |-. subnetOwners
 * | '-. subnetID -> owner
 * |-. chains
 * | '-. subnetID
 * |   '-. list
 * |     '-- txID -> nil
 * '-. singletons
 *   |-- initializedKey -> nil
 *   |-- prunedKey -> nil
 *   |-- timestampKey -> timestamp
 *   |-- currentSupplyKey -> currentSupply
 *   |-- lastAcceptedKey -> lastAccepted
 *   '-- heightsIndexKey -> startIndexHeight + endIndexHeight
 */
type state struct {
	validatorState

	validators validators.Manager
	ctx        *snow.Context
	metrics    metrics.Metrics
	rewards    reward.Calculator

	baseDB *versiondb.Database

	currentStakers *baseStakers
	pendingStakers *baseStakers

	currentHeight uint64

	addedBlockIDs map[uint64]ids.ID            // map of height -> blockID
	blockIDCache  cache.Cacher[uint64, ids.ID] // cache of height -> blockID. If the entry is ids.Empty, it is not in the database
	blockIDDB     database.Database

	addedBlocks map[ids.ID]block.Block            // map of blockID -> Block
	blockCache  cache.Cacher[ids.ID, block.Block] // cache of blockID -> Block. If the entry is nil, it is not in the database
	blockDB     database.Database

	validatorsDB                 database.Database
	currentValidatorsDB          database.Database
	currentValidatorBaseDB       database.Database
	currentValidatorList         linkeddb.LinkedDB
	currentDelegatorBaseDB       database.Database
	currentDelegatorList         linkeddb.LinkedDB
	currentSubnetValidatorBaseDB database.Database
	currentSubnetValidatorList   linkeddb.LinkedDB
	currentSubnetDelegatorBaseDB database.Database
	currentSubnetDelegatorList   linkeddb.LinkedDB
	pendingValidatorsDB          database.Database
	pendingValidatorBaseDB       database.Database
	pendingValidatorList         linkeddb.LinkedDB
	pendingDelegatorBaseDB       database.Database
	pendingDelegatorList         linkeddb.LinkedDB
	pendingSubnetValidatorBaseDB database.Database
	pendingSubnetValidatorList   linkeddb.LinkedDB
	pendingSubnetDelegatorBaseDB database.Database
	pendingSubnetDelegatorList   linkeddb.LinkedDB

	nestedValidatorWeightDiffsDB    database.Database
	nestedValidatorPublicKeyDiffsDB database.Database
	flatValidatorWeightDiffsDB      database.Database
	flatValidatorPublicKeyDiffsDB   database.Database

	addedTxs map[ids.ID]*txAndStatus            // map of txID -> {*txs.Tx, Status}
	txCache  cache.Cacher[ids.ID, *txAndStatus] // txID -> {*txs.Tx, Status}. If the entry is nil, it isn't in the database
	txDB     database.Database

	addedRewardUTXOs map[ids.ID][]*avax.UTXO            // map of txID -> []*UTXO
	rewardUTXOsCache cache.Cacher[ids.ID, []*avax.UTXO] // txID -> []*UTXO
	rewardUTXODB     database.Database

	modifiedUTXOs map[ids.ID]*avax.UTXO // map of modified UTXOID -> *UTXO if the UTXO is nil, it has been removed
	utxoDB        database.Database
	utxoState     avax.UTXOState

	cachedSubnets []*txs.Tx // nil if the subnets haven't been loaded
	addedSubnets  []*txs.Tx
	subnetBaseDB  database.Database
	subnetDB      linkeddb.LinkedDB

	// Subnet ID --> Owner of the subnet
	subnetOwners     map[ids.ID]fx.Owner
	subnetOwnerCache cache.Cacher[ids.ID, fxOwnerAndSize] // cache of subnetID -> owner if the entry is nil, it is not in the database
	subnetOwnerDB    database.Database

	transformedSubnets     map[ids.ID]*txs.Tx            // map of subnetID -> transformSubnetTx
	transformedSubnetCache cache.Cacher[ids.ID, *txs.Tx] // cache of subnetID -> transformSubnetTx if the entry is nil, it is not in the database
	transformedSubnetDB    database.Database

	modifiedSupplies map[ids.ID]uint64             // map of subnetID -> current supply
	supplyCache      cache.Cacher[ids.ID, *uint64] // cache of subnetID -> current supply if the entry is nil, it is not in the database
	supplyDB         database.Database

	addedChains  map[ids.ID][]*txs.Tx                    // maps subnetID -> the newly added chains to the subnet
	chainCache   cache.Cacher[ids.ID, []*txs.Tx]         // cache of subnetID -> the chains after all local modifications []*txs.Tx
	chainDBCache cache.Cacher[ids.ID, linkeddb.LinkedDB] // cache of subnetID -> linkedDB
	chainDB      database.Database

	// The persisted fields represent the current database value
	timestamp, persistedTimestamp         time.Time
	currentSupply, persistedCurrentSupply uint64
	// [lastAccepted] is the most recently accepted block.
	lastAccepted, persistedLastAccepted ids.ID
	indexedHeights                      *heightRange
	singletonDB                         database.Database
}

// heightRange is used to track which heights are safe to use the native DB
// iterator for querying validator diffs.
//
// TODO: Remove once we are guaranteed nodes can not rollback to not support the
// new indexing mechanism.
type heightRange struct {
	LowerBound uint64 `serialize:"true"`
	UpperBound uint64 `serialize:"true"`
}

type ValidatorWeightDiff struct {
	Decrease bool   `serialize:"true"`
	Amount   uint64 `serialize:"true"`
}

func (v *ValidatorWeightDiff) Add(negative bool, amount uint64) error {
	if v.Decrease == negative {
		var err error
		v.Amount, err = safemath.Add64(v.Amount, amount)
		return err
	}

	if v.Amount > amount {
		v.Amount -= amount
	} else {
		v.Amount = safemath.AbsDiff(v.Amount, amount)
		v.Decrease = negative
	}
	return nil
}

type heightWithSubnet struct {
	Height   uint64 `serialize:"true"`
	SubnetID ids.ID `serialize:"true"`
}

type txBytesAndStatus struct {
	Tx     []byte        `serialize:"true"`
	Status status.Status `serialize:"true"`
}

type txAndStatus struct {
	tx     *txs.Tx
	status status.Status
}

type fxOwnerAndSize struct {
	owner fx.Owner
	size  int
}

func txSize(_ ids.ID, tx *txs.Tx) int {
	if tx == nil {
		return ids.IDLen + constants.PointerOverhead
	}
	return ids.IDLen + len(tx.Bytes()) + constants.PointerOverhead
}

func txAndStatusSize(_ ids.ID, t *txAndStatus) int {
	if t == nil {
		return ids.IDLen + constants.PointerOverhead
	}
	return ids.IDLen + len(t.tx.Bytes()) + wrappers.IntLen + 2*constants.PointerOverhead
}

func blockSize(_ ids.ID, blk block.Block) int {
	if blk == nil {
		return ids.IDLen + constants.PointerOverhead
	}
	return ids.IDLen + len(blk.Bytes()) + constants.PointerOverhead
}

func New(
	db database.Database,
	genesisBytes []byte,
	metricsReg prometheus.Registerer,
	validators validators.Manager,
	execCfg *config.ExecutionConfig,
	ctx *snow.Context,
	metrics metrics.Metrics,
	rewards reward.Calculator,
) (State, error) {
	s, err := newState(
		db,
		metrics,
		validators,
		execCfg,
		ctx,
		metricsReg,
		rewards,
	)
	if err != nil {
		return nil, err
	}

	if err := s.sync(genesisBytes); err != nil {
		// Drop any errors on close to return the first error
		_ = s.Close()

		return nil, err
	}

	// Before we start accepting new blocks, we check if the pruning process needs
	// to be run.
	//
	// TODO: Cleanup after v1.11.x is activated
	shouldPrune, err := s.ShouldPrune()
	if err != nil {
		return nil, err
	}
	if shouldPrune {
		// If the pruned key is on disk, we must delete it to ensure our disk
		// can't get into a partially pruned state if the node restarts mid-way
		// through pruning.
		if err := s.singletonDB.Delete(prunedKey); err != nil {
			return nil, fmt.Errorf("failed to remove prunedKey from singletonDB: %w", err)
		}

		if err := s.Commit(); err != nil {
			return nil, fmt.Errorf("failed to commit to baseDB: %w", err)
		}
	}

	return s, nil
}

func newState(
	db database.Database,
	metrics metrics.Metrics,
	validators validators.Manager,
	execCfg *config.ExecutionConfig,
	ctx *snow.Context,
	metricsReg prometheus.Registerer,
	rewards reward.Calculator,
) (*state, error) {
	blockIDCache, err := metercacher.New[uint64, ids.ID](
		"block_id_cache",
		metricsReg,
		&cache.LRU[uint64, ids.ID]{Size: execCfg.BlockIDCacheSize},
	)
	if err != nil {
		return nil, err
	}

	blockCache, err := metercacher.New[ids.ID, block.Block](
		"block_cache",
		metricsReg,
		cache.NewSizedLRU[ids.ID, block.Block](execCfg.BlockCacheSize, blockSize),
	)
	if err != nil {
		return nil, err
	}

	baseDB := versiondb.New(db)

	validatorsDB := prefixdb.New(validatorsPrefix, baseDB)

	currentValidatorsDB := prefixdb.New(currentPrefix, validatorsDB)
	currentValidatorBaseDB := prefixdb.New(validatorPrefix, currentValidatorsDB)
	currentDelegatorBaseDB := prefixdb.New(delegatorPrefix, currentValidatorsDB)
	currentSubnetValidatorBaseDB := prefixdb.New(subnetValidatorPrefix, currentValidatorsDB)
	currentSubnetDelegatorBaseDB := prefixdb.New(subnetDelegatorPrefix, currentValidatorsDB)

	pendingValidatorsDB := prefixdb.New(pendingPrefix, validatorsDB)
	pendingValidatorBaseDB := prefixdb.New(validatorPrefix, pendingValidatorsDB)
	pendingDelegatorBaseDB := prefixdb.New(delegatorPrefix, pendingValidatorsDB)
	pendingSubnetValidatorBaseDB := prefixdb.New(subnetValidatorPrefix, pendingValidatorsDB)
	pendingSubnetDelegatorBaseDB := prefixdb.New(subnetDelegatorPrefix, pendingValidatorsDB)

	nestedValidatorWeightDiffsDB := prefixdb.New(nestedValidatorWeightDiffsPrefix, validatorsDB)
	nestedValidatorPublicKeyDiffsDB := prefixdb.New(nestedValidatorPublicKeyDiffsPrefix, validatorsDB)
	flatValidatorWeightDiffsDB := prefixdb.New(flatValidatorWeightDiffsPrefix, validatorsDB)
	flatValidatorPublicKeyDiffsDB := prefixdb.New(flatValidatorPublicKeyDiffsPrefix, validatorsDB)

	txCache, err := metercacher.New(
		"tx_cache",
		metricsReg,
		cache.NewSizedLRU[ids.ID, *txAndStatus](execCfg.TxCacheSize, txAndStatusSize),
	)
	if err != nil {
		return nil, err
	}

	rewardUTXODB := prefixdb.New(rewardUTXOsPrefix, baseDB)
	rewardUTXOsCache, err := metercacher.New[ids.ID, []*avax.UTXO](
		"reward_utxos_cache",
		metricsReg,
		&cache.LRU[ids.ID, []*avax.UTXO]{Size: execCfg.RewardUTXOsCacheSize},
	)
	if err != nil {
		return nil, err
	}

	utxoDB := prefixdb.New(utxoPrefix, baseDB)
	utxoState, err := avax.NewMeteredUTXOState(utxoDB, txs.GenesisCodec, metricsReg, execCfg.ChecksumsEnabled)
	if err != nil {
		return nil, err
	}

	subnetBaseDB := prefixdb.New(subnetPrefix, baseDB)

	subnetOwnerDB := prefixdb.New(subnetOwnerPrefix, baseDB)
	subnetOwnerCache, err := metercacher.New[ids.ID, fxOwnerAndSize](
		"subnet_owner_cache",
		metricsReg,
		cache.NewSizedLRU[ids.ID, fxOwnerAndSize](execCfg.FxOwnerCacheSize, func(_ ids.ID, f fxOwnerAndSize) int {
			return ids.IDLen + f.size
		}),
	)
	if err != nil {
		return nil, err
	}

	transformedSubnetCache, err := metercacher.New(
		"transformed_subnet_cache",
		metricsReg,
		cache.NewSizedLRU[ids.ID, *txs.Tx](execCfg.TransformedSubnetTxCacheSize, txSize),
	)
	if err != nil {
		return nil, err
	}

	supplyCache, err := metercacher.New[ids.ID, *uint64](
		"supply_cache",
		metricsReg,
		&cache.LRU[ids.ID, *uint64]{Size: execCfg.ChainCacheSize},
	)
	if err != nil {
		return nil, err
	}

	chainCache, err := metercacher.New[ids.ID, []*txs.Tx](
		"chain_cache",
		metricsReg,
		&cache.LRU[ids.ID, []*txs.Tx]{Size: execCfg.ChainCacheSize},
	)
	if err != nil {
		return nil, err
	}

	chainDBCache, err := metercacher.New[ids.ID, linkeddb.LinkedDB](
		"chain_db_cache",
		metricsReg,
		&cache.LRU[ids.ID, linkeddb.LinkedDB]{Size: execCfg.ChainDBCacheSize},
	)
	if err != nil {
		return nil, err
	}

	return &state{
		validatorState: newValidatorState(),

		validators: validators,
		ctx:        ctx,
		metrics:    metrics,
		rewards:    rewards,
		baseDB:     baseDB,

		addedBlockIDs: make(map[uint64]ids.ID),
		blockIDCache:  blockIDCache,
		blockIDDB:     prefixdb.New(blockIDPrefix, baseDB),

		addedBlocks: make(map[ids.ID]block.Block),
		blockCache:  blockCache,
		blockDB:     prefixdb.New(blockPrefix, baseDB),

		currentStakers: newBaseStakers(),
		pendingStakers: newBaseStakers(),

		validatorsDB:                    validatorsDB,
		currentValidatorsDB:             currentValidatorsDB,
		currentValidatorBaseDB:          currentValidatorBaseDB,
		currentValidatorList:            linkeddb.NewDefault(currentValidatorBaseDB),
		currentDelegatorBaseDB:          currentDelegatorBaseDB,
		currentDelegatorList:            linkeddb.NewDefault(currentDelegatorBaseDB),
		currentSubnetValidatorBaseDB:    currentSubnetValidatorBaseDB,
		currentSubnetValidatorList:      linkeddb.NewDefault(currentSubnetValidatorBaseDB),
		currentSubnetDelegatorBaseDB:    currentSubnetDelegatorBaseDB,
		currentSubnetDelegatorList:      linkeddb.NewDefault(currentSubnetDelegatorBaseDB),
		pendingValidatorsDB:             pendingValidatorsDB,
		pendingValidatorBaseDB:          pendingValidatorBaseDB,
		pendingValidatorList:            linkeddb.NewDefault(pendingValidatorBaseDB),
		pendingDelegatorBaseDB:          pendingDelegatorBaseDB,
		pendingDelegatorList:            linkeddb.NewDefault(pendingDelegatorBaseDB),
		pendingSubnetValidatorBaseDB:    pendingSubnetValidatorBaseDB,
		pendingSubnetValidatorList:      linkeddb.NewDefault(pendingSubnetValidatorBaseDB),
		pendingSubnetDelegatorBaseDB:    pendingSubnetDelegatorBaseDB,
		pendingSubnetDelegatorList:      linkeddb.NewDefault(pendingSubnetDelegatorBaseDB),
		nestedValidatorWeightDiffsDB:    nestedValidatorWeightDiffsDB,
		nestedValidatorPublicKeyDiffsDB: nestedValidatorPublicKeyDiffsDB,
		flatValidatorWeightDiffsDB:      flatValidatorWeightDiffsDB,
		flatValidatorPublicKeyDiffsDB:   flatValidatorPublicKeyDiffsDB,

		addedTxs: make(map[ids.ID]*txAndStatus),
		txDB:     prefixdb.New(txPrefix, baseDB),
		txCache:  txCache,

		addedRewardUTXOs: make(map[ids.ID][]*avax.UTXO),
		rewardUTXODB:     rewardUTXODB,
		rewardUTXOsCache: rewardUTXOsCache,

		modifiedUTXOs: make(map[ids.ID]*avax.UTXO),
		utxoDB:        utxoDB,
		utxoState:     utxoState,

		subnetBaseDB: subnetBaseDB,
		subnetDB:     linkeddb.NewDefault(subnetBaseDB),

		subnetOwners:     make(map[ids.ID]fx.Owner),
		subnetOwnerDB:    subnetOwnerDB,
		subnetOwnerCache: subnetOwnerCache,

		transformedSubnets:     make(map[ids.ID]*txs.Tx),
		transformedSubnetCache: transformedSubnetCache,
		transformedSubnetDB:    prefixdb.New(transformedSubnetPrefix, baseDB),

		modifiedSupplies: make(map[ids.ID]uint64),
		supplyCache:      supplyCache,
		supplyDB:         prefixdb.New(supplyPrefix, baseDB),

		addedChains:  make(map[ids.ID][]*txs.Tx),
		chainDB:      prefixdb.New(chainPrefix, baseDB),
		chainCache:   chainCache,
		chainDBCache: chainDBCache,

		singletonDB: prefixdb.New(singletonPrefix, baseDB),
	}, nil
}

func (s *state) GetCurrentValidator(subnetID ids.ID, nodeID ids.NodeID) (*Staker, error) {
	return s.currentStakers.GetValidator(subnetID, nodeID)
}

func (s *state) PutCurrentValidator(staker *Staker) {
	s.currentStakers.PutValidator(staker)
}

func (s *state) DeleteCurrentValidator(staker *Staker) {
	s.currentStakers.DeleteValidator(staker)
}

func (s *state) GetCurrentDelegatorIterator(subnetID ids.ID, nodeID ids.NodeID) (StakerIterator, error) {
	return s.currentStakers.GetDelegatorIterator(subnetID, nodeID), nil
}

func (s *state) PutCurrentDelegator(staker *Staker) {
	s.currentStakers.PutDelegator(staker)
}

func (s *state) DeleteCurrentDelegator(staker *Staker) {
	s.currentStakers.DeleteDelegator(staker)
}

func (s *state) GetCurrentStakerIterator() (StakerIterator, error) {
	return s.currentStakers.GetStakerIterator(), nil
}

func (s *state) GetPendingValidator(subnetID ids.ID, nodeID ids.NodeID) (*Staker, error) {
	return s.pendingStakers.GetValidator(subnetID, nodeID)
}

func (s *state) PutPendingValidator(staker *Staker) {
	s.pendingStakers.PutValidator(staker)
}

func (s *state) DeletePendingValidator(staker *Staker) {
	s.pendingStakers.DeleteValidator(staker)
}

func (s *state) GetPendingDelegatorIterator(subnetID ids.ID, nodeID ids.NodeID) (StakerIterator, error) {
	return s.pendingStakers.GetDelegatorIterator(subnetID, nodeID), nil
}

func (s *state) PutPendingDelegator(staker *Staker) {
	s.pendingStakers.PutDelegator(staker)
}

func (s *state) DeletePendingDelegator(staker *Staker) {
	s.pendingStakers.DeleteDelegator(staker)
}

func (s *state) GetPendingStakerIterator() (StakerIterator, error) {
	return s.pendingStakers.GetStakerIterator(), nil
}

func (s *state) shouldInit() (bool, error) {
	has, err := s.singletonDB.Has(initializedKey)
	return !has, err
}

func (s *state) doneInit() error {
	return s.singletonDB.Put(initializedKey, nil)
}

func (s *state) ShouldPrune() (bool, error) {
	has, err := s.singletonDB.Has(prunedKey)
	if err != nil {
		return true, err
	}

	// If [prunedKey] is not in [singletonDB], [PruneAndIndex()] did not finish
	// execution.
	if !has {
		return true, nil
	}

	// To ensure the db was not modified since we last ran [PruneAndIndex()], we
	// must verify that [s.lastAccepted] is height indexed.
	blk, err := s.GetStatelessBlock(s.lastAccepted)
	if err != nil {
		return true, err
	}

	_, err = s.GetBlockIDAtHeight(blk.Height())
	if err == database.ErrNotFound {
		return true, nil
	}

	return false, err
}

func (s *state) donePrune() error {
	return s.singletonDB.Put(prunedKey, nil)
}

func (s *state) GetSubnets() ([]*txs.Tx, error) {
	if s.cachedSubnets != nil {
		return s.cachedSubnets, nil
	}

	subnetDBIt := s.subnetDB.NewIterator()
	defer subnetDBIt.Release()

	txs := []*txs.Tx(nil)
	for subnetDBIt.Next() {
		subnetIDBytes := subnetDBIt.Key()
		subnetID, err := ids.ToID(subnetIDBytes)
		if err != nil {
			return nil, err
		}
		subnetTx, _, err := s.GetTx(subnetID)
		if err != nil {
			return nil, err
		}
		txs = append(txs, subnetTx)
	}
	if err := subnetDBIt.Error(); err != nil {
		return nil, err
	}
	txs = append(txs, s.addedSubnets...)
	s.cachedSubnets = txs
	return txs, nil
}

func (s *state) AddSubnet(createSubnetTx *txs.Tx) {
	s.addedSubnets = append(s.addedSubnets, createSubnetTx)
	if s.cachedSubnets != nil {
		s.cachedSubnets = append(s.cachedSubnets, createSubnetTx)
	}
}

func (s *state) GetSubnetOwner(subnetID ids.ID) (fx.Owner, error) {
	if owner, exists := s.subnetOwners[subnetID]; exists {
		return owner, nil
	}

	if ownerAndSize, cached := s.subnetOwnerCache.Get(subnetID); cached {
		if ownerAndSize.owner == nil {
			return nil, database.ErrNotFound
		}
		return ownerAndSize.owner, nil
	}

	ownerBytes, err := s.subnetOwnerDB.Get(subnetID[:])
	if err == nil {
		var owner fx.Owner
		if _, err := block.GenesisCodec.Unmarshal(ownerBytes, &owner); err != nil {
			return nil, err
		}
		s.subnetOwnerCache.Put(subnetID, fxOwnerAndSize{
			owner: owner,
			size:  len(ownerBytes),
		})
		return owner, nil
	}
	if err != database.ErrNotFound {
		return nil, err
	}

	subnetIntf, _, err := s.GetTx(subnetID)
	if err != nil {
		if err == database.ErrNotFound {
			s.subnetOwnerCache.Put(subnetID, fxOwnerAndSize{})
		}
		return nil, err
	}

	subnet, ok := subnetIntf.Unsigned.(*txs.CreateSubnetTx)
	if !ok {
		return nil, fmt.Errorf("%q %w", subnetID, errIsNotSubnet)
	}

	s.SetSubnetOwner(subnetID, subnet.Owner)
	return subnet.Owner, nil
}

func (s *state) SetSubnetOwner(subnetID ids.ID, owner fx.Owner) {
	s.subnetOwners[subnetID] = owner
}

func (s *state) GetSubnetTransformation(subnetID ids.ID) (*txs.Tx, error) {
	if tx, exists := s.transformedSubnets[subnetID]; exists {
		return tx, nil
	}

	if tx, cached := s.transformedSubnetCache.Get(subnetID); cached {
		if tx == nil {
			return nil, database.ErrNotFound
		}
		return tx, nil
	}

	transformSubnetTxID, err := database.GetID(s.transformedSubnetDB, subnetID[:])
	if err == database.ErrNotFound {
		s.transformedSubnetCache.Put(subnetID, nil)
		return nil, database.ErrNotFound
	}
	if err != nil {
		return nil, err
	}

	transformSubnetTx, _, err := s.GetTx(transformSubnetTxID)
	if err != nil {
		return nil, err
	}
	s.transformedSubnetCache.Put(subnetID, transformSubnetTx)
	return transformSubnetTx, nil
}

func (s *state) AddSubnetTransformation(transformSubnetTxIntf *txs.Tx) {
	transformSubnetTx := transformSubnetTxIntf.Unsigned.(*txs.TransformSubnetTx)
	s.transformedSubnets[transformSubnetTx.Subnet] = transformSubnetTxIntf
}

func (s *state) GetChains(subnetID ids.ID) ([]*txs.Tx, error) {
	if chains, cached := s.chainCache.Get(subnetID); cached {
		return chains, nil
	}
	chainDB := s.getChainDB(subnetID)
	chainDBIt := chainDB.NewIterator()
	defer chainDBIt.Release()

	txs := []*txs.Tx(nil)
	for chainDBIt.Next() {
		chainIDBytes := chainDBIt.Key()
		chainID, err := ids.ToID(chainIDBytes)
		if err != nil {
			return nil, err
		}
		chainTx, _, err := s.GetTx(chainID)
		if err != nil {
			return nil, err
		}
		txs = append(txs, chainTx)
	}
	if err := chainDBIt.Error(); err != nil {
		return nil, err
	}
	txs = append(txs, s.addedChains[subnetID]...)
	s.chainCache.Put(subnetID, txs)
	return txs, nil
}

func (s *state) AddChain(createChainTxIntf *txs.Tx) {
	createChainTx := createChainTxIntf.Unsigned.(*txs.CreateChainTx)
	subnetID := createChainTx.SubnetID
	s.addedChains[subnetID] = append(s.addedChains[subnetID], createChainTxIntf)
	if chains, cached := s.chainCache.Get(subnetID); cached {
		chains = append(chains, createChainTxIntf)
		s.chainCache.Put(subnetID, chains)
	}
}

func (s *state) getChainDB(subnetID ids.ID) linkeddb.LinkedDB {
	if chainDB, cached := s.chainDBCache.Get(subnetID); cached {
		return chainDB
	}
	rawChainDB := prefixdb.New(subnetID[:], s.chainDB)
	chainDB := linkeddb.NewDefault(rawChainDB)
	s.chainDBCache.Put(subnetID, chainDB)
	return chainDB
}

func (s *state) GetTx(txID ids.ID) (*txs.Tx, status.Status, error) {
	if tx, exists := s.addedTxs[txID]; exists {
		return tx.tx, tx.status, nil
	}
	if tx, cached := s.txCache.Get(txID); cached {
		if tx == nil {
			return nil, status.Unknown, database.ErrNotFound
		}
		return tx.tx, tx.status, nil
	}
	txBytes, err := s.txDB.Get(txID[:])
	if err == database.ErrNotFound {
		s.txCache.Put(txID, nil)
		return nil, status.Unknown, database.ErrNotFound
	} else if err != nil {
		return nil, status.Unknown, err
	}

	stx := txBytesAndStatus{}
	if _, err := txs.GenesisCodec.Unmarshal(txBytes, &stx); err != nil {
		return nil, status.Unknown, err
	}

	tx, err := txs.Parse(txs.GenesisCodec, stx.Tx)
	if err != nil {
		return nil, status.Unknown, err
	}

	ptx := &txAndStatus{
		tx:     tx,
		status: stx.Status,
	}

	s.txCache.Put(txID, ptx)
	return ptx.tx, ptx.status, nil
}

func (s *state) AddTx(tx *txs.Tx, status status.Status) {
	s.addedTxs[tx.ID()] = &txAndStatus{
		tx:     tx,
		status: status,
	}
}

func (s *state) GetRewardUTXOs(txID ids.ID) ([]*avax.UTXO, error) {
	if utxos, exists := s.addedRewardUTXOs[txID]; exists {
		return utxos, nil
	}
	if utxos, exists := s.rewardUTXOsCache.Get(txID); exists {
		return utxos, nil
	}

	rawTxDB := prefixdb.New(txID[:], s.rewardUTXODB)
	txDB := linkeddb.NewDefault(rawTxDB)
	it := txDB.NewIterator()
	defer it.Release()

	utxos := []*avax.UTXO(nil)
	for it.Next() {
		utxo := &avax.UTXO{}
		if _, err := txs.Codec.Unmarshal(it.Value(), utxo); err != nil {
			return nil, err
		}
		utxos = append(utxos, utxo)
	}
	if err := it.Error(); err != nil {
		return nil, err
	}

	s.rewardUTXOsCache.Put(txID, utxos)
	return utxos, nil
}

func (s *state) AddRewardUTXO(txID ids.ID, utxo *avax.UTXO) {
	s.addedRewardUTXOs[txID] = append(s.addedRewardUTXOs[txID], utxo)
}

func (s *state) GetUTXO(utxoID ids.ID) (*avax.UTXO, error) {
	if utxo, exists := s.modifiedUTXOs[utxoID]; exists {
		if utxo == nil {
			return nil, database.ErrNotFound
		}
		return utxo, nil
	}
	return s.utxoState.GetUTXO(utxoID)
}

func (s *state) UTXOIDs(addr []byte, start ids.ID, limit int) ([]ids.ID, error) {
	return s.utxoState.UTXOIDs(addr, start, limit)
}

func (s *state) AddUTXO(utxo *avax.UTXO) {
	s.modifiedUTXOs[utxo.InputID()] = utxo
}

func (s *state) DeleteUTXO(utxoID ids.ID) {
	s.modifiedUTXOs[utxoID] = nil
}

func (s *state) GetStartTime(nodeID ids.NodeID, subnetID ids.ID) (time.Time, error) {
	staker, err := s.currentStakers.GetValidator(subnetID, nodeID)
	if err != nil {
		return time.Time{}, err
	}
	return staker.StartTime, nil
}

func (s *state) GetTimestamp() time.Time {
	return s.timestamp
}

func (s *state) SetTimestamp(tm time.Time) {
	s.timestamp = tm
}

func (s *state) GetLastAccepted() ids.ID {
	return s.lastAccepted
}

func (s *state) SetLastAccepted(lastAccepted ids.ID) {
	s.lastAccepted = lastAccepted
}

func (s *state) GetCurrentSupply(subnetID ids.ID) (uint64, error) {
	if subnetID == constants.PrimaryNetworkID {
		return s.currentSupply, nil
	}

	supply, ok := s.modifiedSupplies[subnetID]
	if ok {
		return supply, nil
	}

	cachedSupply, ok := s.supplyCache.Get(subnetID)
	if ok {
		if cachedSupply == nil {
			return 0, database.ErrNotFound
		}
		return *cachedSupply, nil
	}

	supply, err := database.GetUInt64(s.supplyDB, subnetID[:])
	if err == database.ErrNotFound {
		s.supplyCache.Put(subnetID, nil)
		return 0, database.ErrNotFound
	}
	if err != nil {
		return 0, err
	}

	s.supplyCache.Put(subnetID, &supply)
	return supply, nil
}

func (s *state) SetCurrentSupply(subnetID ids.ID, cs uint64) {
	if subnetID == constants.PrimaryNetworkID {
		s.currentSupply = cs
	} else {
		s.modifiedSupplies[subnetID] = cs
	}
}

func (s *state) ApplyValidatorWeightDiffs(
	ctx context.Context,
	validators map[ids.NodeID]*validators.GetValidatorOutput,
	startHeight uint64,
	endHeight uint64,
	subnetID ids.ID,
) error {
	diffIter := s.flatValidatorWeightDiffsDB.NewIteratorWithStartAndPrefix(
		marshalStartDiffKey(subnetID, startHeight),
		subnetID[:],
	)
	defer diffIter.Release()

	prevHeight := startHeight + 1
	// TODO: Remove the index continuity checks once we are guaranteed nodes can
	// not rollback to not support the new indexing mechanism.
	for diffIter.Next() && s.indexedHeights != nil && s.indexedHeights.LowerBound <= endHeight {
		if err := ctx.Err(); err != nil {
			return err
		}

		_, parsedHeight, nodeID, err := unmarshalDiffKey(diffIter.Key())
		if err != nil {
			return err
		}
		// If the parsedHeight is less than our target endHeight, then we have
		// fully processed the diffs from startHeight through endHeight.
		if parsedHeight < endHeight {
			return diffIter.Error()
		}

		prevHeight = parsedHeight

		weightDiff, err := unmarshalWeightDiff(diffIter.Value())
		if err != nil {
			return err
		}

		if err := applyWeightDiff(validators, nodeID, weightDiff); err != nil {
			return err
		}
	}
	if err := diffIter.Error(); err != nil {
		return err
	}

	// TODO: Remove this once it is assumed that all subnet validators have
	// adopted the new indexing.
	for height := prevHeight - 1; height >= endHeight; height-- {
		if err := ctx.Err(); err != nil {
			return err
		}

		prefixStruct := heightWithSubnet{
			Height:   height,
			SubnetID: subnetID,
		}
		prefixBytes, err := block.GenesisCodec.Marshal(block.Version, prefixStruct)
		if err != nil {
			return err
		}

		rawDiffDB := prefixdb.New(prefixBytes, s.nestedValidatorWeightDiffsDB)
		diffDB := linkeddb.NewDefault(rawDiffDB)
		diffIter := diffDB.NewIterator()
		defer diffIter.Release()

		for diffIter.Next() {
			nodeID, err := ids.ToNodeID(diffIter.Key())
			if err != nil {
				return err
			}

			weightDiff := ValidatorWeightDiff{}
			_, err = block.GenesisCodec.Unmarshal(diffIter.Value(), &weightDiff)
			if err != nil {
				return err
			}

			if err := applyWeightDiff(validators, nodeID, &weightDiff); err != nil {
				return err
			}
		}
	}

	return nil
}

func applyWeightDiff(
	vdrs map[ids.NodeID]*validators.GetValidatorOutput,
	nodeID ids.NodeID,
	weightDiff *ValidatorWeightDiff,
) error {
	vdr, ok := vdrs[nodeID]
	if !ok {
		// This node isn't in the current validator set.
		vdr = &validators.GetValidatorOutput{
			NodeID: nodeID,
		}
		vdrs[nodeID] = vdr
	}

	// The weight of this node changed at this block.
	var err error
	if weightDiff.Decrease {
		// The validator's weight was decreased at this block, so in the
		// prior block it was higher.
		vdr.Weight, err = safemath.Add64(vdr.Weight, weightDiff.Amount)
	} else {
		// The validator's weight was increased at this block, so in the
		// prior block it was lower.
		vdr.Weight, err = safemath.Sub(vdr.Weight, weightDiff.Amount)
	}
	if err != nil {
		return err
	}

	if vdr.Weight == 0 {
		// The validator's weight was 0 before this block so they weren't in the
		// validator set.
		delete(vdrs, nodeID)
	}
	return nil
}

func (s *state) ApplyValidatorPublicKeyDiffs(
	ctx context.Context,
	validators map[ids.NodeID]*validators.GetValidatorOutput,
	startHeight uint64,
	endHeight uint64,
) error {
	diffIter := s.flatValidatorPublicKeyDiffsDB.NewIteratorWithStartAndPrefix(
		marshalStartDiffKey(constants.PrimaryNetworkID, startHeight),
		constants.PrimaryNetworkID[:],
	)
	defer diffIter.Release()

	for diffIter.Next() {
		if err := ctx.Err(); err != nil {
			return err
		}

		_, parsedHeight, nodeID, err := unmarshalDiffKey(diffIter.Key())
		if err != nil {
			return err
		}
		// If the parsedHeight is less than our target endHeight, then we have
		// fully processed the diffs from startHeight through endHeight.
		if parsedHeight < endHeight {
			break
		}

		vdr, ok := validators[nodeID]
		if !ok {
			continue
		}

		pkBytes := diffIter.Value()
		if len(pkBytes) == 0 {
			vdr.PublicKey = nil
			continue
		}

		vdr.PublicKey = bls.DeserializePublicKey(pkBytes)
	}

	// Note: this does not fallback to the linkeddb index because the linkeddb
	// index does not contain entries for when to remove the public key.
	//
	// Nodes may see inconsistent public keys for heights before the new public
	// key index was populated.
	return diffIter.Error()
}

func (s *state) syncGenesis(genesisBlk block.Block, genesis *genesis.Genesis) error {
	genesisBlkID := genesisBlk.ID()
	s.SetLastAccepted(genesisBlkID)
	s.SetTimestamp(time.Unix(int64(genesis.Timestamp), 0))
	s.SetCurrentSupply(constants.PrimaryNetworkID, genesis.InitialSupply)
	s.AddStatelessBlock(genesisBlk)

	// Persist UTXOs that exist at genesis
	for _, utxo := range genesis.UTXOs {
		avaxUTXO := utxo.UTXO
		s.AddUTXO(&avaxUTXO)
	}

	// Persist primary network validator set at genesis
	for _, vdrTx := range genesis.Validators {
		validatorTx, ok := vdrTx.Unsigned.(*txs.AddValidatorTx)
		if !ok {
			return fmt.Errorf("expected tx type txs.ValidatorTx but got %T", vdrTx.Unsigned)
		}

<<<<<<< HEAD
		stakeAmount := tx.Weight()
		stakeDuration := tx.EndTime().Sub(tx.StartTime()) // pre durango fork this duration is right
=======
		stakeAmount := validatorTx.Weight()
		stakeDuration := validatorTx.Duration()
>>>>>>> a9eb1dfe
		currentSupply, err := s.GetCurrentSupply(constants.PrimaryNetworkID)
		if err != nil {
			return err
		}

		potentialReward := s.rewards.Calculate(
			stakeDuration,
			stakeAmount,
			currentSupply,
		)
		newCurrentSupply, err := safemath.Add64(currentSupply, potentialReward)
		if err != nil {
			return err
		}

		// tx is a genesis transactions, hence it's guaranteed to be
		// pre Durango. It's fine to use tx.StartTime
		staker, err := NewCurrentStaker(vdrTx.ID(), validatorTx, validatorTx.StartTime(), potentialReward)
		if err != nil {
			return err
		}

		s.PutCurrentValidator(staker)
		s.AddTx(vdrTx, status.Committed)
		s.SetCurrentSupply(constants.PrimaryNetworkID, newCurrentSupply)
	}

	for _, chain := range genesis.Chains {
		unsignedChain, ok := chain.Unsigned.(*txs.CreateChainTx)
		if !ok {
			return fmt.Errorf("expected tx type *txs.CreateChainTx but got %T", chain.Unsigned)
		}

		// Ensure all chains that the genesis bytes say to create have the right
		// network ID
		if unsignedChain.NetworkID != s.ctx.NetworkID {
			return avax.ErrWrongNetworkID
		}

		s.AddChain(chain)
		s.AddTx(chain, status.Committed)
	}

	// updateValidators is set to false here to maintain the invariant that the
	// primary network's validator set is empty before the validator sets are
	// initialized.
	return s.write(false /*=updateValidators*/, 0)
}

// Load pulls data previously stored on disk that is expected to be in memory.
func (s *state) load() error {
	return utils.Err(
		s.loadMetadata(),
		s.loadCurrentValidators(),
		s.loadPendingValidators(),
		s.initValidatorSets(),
	)
}

func (s *state) loadMetadata() error {
	timestamp, err := database.GetTimestamp(s.singletonDB, timestampKey)
	if err != nil {
		return err
	}
	s.persistedTimestamp = timestamp
	s.SetTimestamp(timestamp)

	currentSupply, err := database.GetUInt64(s.singletonDB, currentSupplyKey)
	if err != nil {
		return err
	}
	s.persistedCurrentSupply = currentSupply
	s.SetCurrentSupply(constants.PrimaryNetworkID, currentSupply)

	lastAccepted, err := database.GetID(s.singletonDB, lastAcceptedKey)
	if err != nil {
		return err
	}
	s.persistedLastAccepted = lastAccepted
	s.lastAccepted = lastAccepted

	// Lookup the most recently indexed range on disk. If we haven't started
	// indexing the weights, then we keep the indexed heights as nil.
	indexedHeightsBytes, err := s.singletonDB.Get(heightsIndexedKey)
	if err == database.ErrNotFound {
		return nil
	}
	if err != nil {
		return err
	}

	indexedHeights := &heightRange{}
	_, err = block.GenesisCodec.Unmarshal(indexedHeightsBytes, indexedHeights)
	if err != nil {
		return err
	}

	// If the indexed range is not up to date, then we will act as if the range
	// doesn't exist.
	lastAcceptedBlock, err := s.GetStatelessBlock(lastAccepted)
	if err != nil {
		return err
	}
	if indexedHeights.UpperBound != lastAcceptedBlock.Height() {
		return nil
	}
	s.indexedHeights = indexedHeights
	return nil
}

func (s *state) loadCurrentValidators() error {
	s.currentStakers = newBaseStakers()

	validatorIt := s.currentValidatorList.NewIterator()
	defer validatorIt.Release()
	for validatorIt.Next() {
		txIDBytes := validatorIt.Key()
		txID, err := ids.ToID(txIDBytes)
		if err != nil {
			return err
		}
		tx, _, err := s.GetTx(txID)
		if err != nil {
			return fmt.Errorf("failed loading validator transaction txID %v, %w", txID, err)
		}

		stakerTx, ok := tx.Unsigned.(txs.Staker)
		if !ok {
			return fmt.Errorf("expected tx type txs.Staker but got %T", tx.Unsigned)
		}

		metadataBytes := validatorIt.Value()
		defaultStartTime := stakerTx.(txs.ScheduledStaker).StartTime().Unix()
		metadata := &validatorMetadata{
			txID: txID,
			// use the start values as the fallback
			// in case they are not stored in the database
			// Note: we don't provide [LastUpdated] here because we expect it to
			// always be present on disk.
			StakerStartTime: defaultStartTime,
		}
		if err := parseValidatorMetadata(metadataBytes, metadata); err != nil {
			return err
		}

		staker, err := NewCurrentStaker(
			txID,
			stakerTx,
			time.Unix(metadata.StakerStartTime, 0),
			metadata.PotentialReward)
		if err != nil {
			return err
		}

		validator := s.currentStakers.getOrCreateValidator(staker.SubnetID, staker.NodeID)
		validator.validator = staker

		s.currentStakers.stakers.ReplaceOrInsert(staker)

		s.validatorState.LoadValidatorMetadata(staker.NodeID, staker.SubnetID, metadata)
	}

	subnetValidatorIt := s.currentSubnetValidatorList.NewIterator()
	defer subnetValidatorIt.Release()
	for subnetValidatorIt.Next() {
		txIDBytes := subnetValidatorIt.Key()
		txID, err := ids.ToID(txIDBytes)
		if err != nil {
			return err
		}
		tx, _, err := s.GetTx(txID)
		if err != nil {
			return err
		}

		stakerTx, ok := tx.Unsigned.(txs.Staker)
		if !ok {
			return fmt.Errorf("expected tx type txs.Staker but got %T", tx.Unsigned)
		}

		metadataBytes := subnetValidatorIt.Value()
		defaultStartTime := stakerTx.(txs.ScheduledStaker).StartTime().Unix()
		metadata := &validatorMetadata{
			txID: txID,
			// use the start time as the fallback value
			// in case it's not stored in the database
			StakerStartTime: defaultStartTime,
			LastUpdated:     uint64(defaultStartTime),
		}
		if err := parseValidatorMetadata(metadataBytes, metadata); err != nil {
			return err
		}

		staker, err := NewCurrentStaker(
			txID,
			stakerTx,
			time.Unix(metadata.StakerStartTime, 0),
			metadata.PotentialReward,
		)
		if err != nil {
			return err
		}
		validator := s.currentStakers.getOrCreateValidator(staker.SubnetID, staker.NodeID)
		validator.validator = staker

		s.currentStakers.stakers.ReplaceOrInsert(staker)

		s.validatorState.LoadValidatorMetadata(staker.NodeID, staker.SubnetID, metadata)
	}

	delegatorIt := s.currentDelegatorList.NewIterator()
	defer delegatorIt.Release()

	subnetDelegatorIt := s.currentSubnetDelegatorList.NewIterator()
	defer subnetDelegatorIt.Release()

	for _, delegatorIt := range []database.Iterator{delegatorIt, subnetDelegatorIt} {
		for delegatorIt.Next() {
			txIDBytes := delegatorIt.Key()
			txID, err := ids.ToID(txIDBytes)
			if err != nil {
				return err
			}
			tx, _, err := s.GetTx(txID)
			if err != nil {
				return err
			}

			stakerTx, ok := tx.Unsigned.(txs.Staker)
			if !ok {
				return fmt.Errorf("expected tx type txs.Staker but got %T", tx.Unsigned)
			}

			metadataBytes := delegatorIt.Value()
			defaultStartTime := stakerTx.(txs.ScheduledStaker).StartTime().Unix()
			metadata := &delegatorMetadata{
				// use the start values as the fallback
				// in case they are not stored in the database
				StakerStartTime: defaultStartTime,
				txID:            txID,
			}
			err = parseDelegatorMetadata(metadataBytes, metadata)
			if err != nil {
				return err
			}

			staker, err := NewCurrentStaker(
				txID,
				stakerTx,
				time.Unix(metadata.StakerStartTime, 0),
				metadata.PotentialReward,
			)
			if err != nil {
				return err
			}

			validator := s.currentStakers.getOrCreateValidator(staker.SubnetID, staker.NodeID)
			if validator.delegators == nil {
				validator.delegators = btree.NewG(defaultTreeDegree, (*Staker).Less)
			}
			validator.delegators.ReplaceOrInsert(staker)

			s.currentStakers.stakers.ReplaceOrInsert(staker)
		}
	}

	return utils.Err(
		validatorIt.Error(),
		subnetValidatorIt.Error(),
		delegatorIt.Error(),
		subnetDelegatorIt.Error(),
	)
}

func (s *state) loadPendingValidators() error {
	s.pendingStakers = newBaseStakers()

	validatorIt := s.pendingValidatorList.NewIterator()
	defer validatorIt.Release()

	subnetValidatorIt := s.pendingSubnetValidatorList.NewIterator()
	defer subnetValidatorIt.Release()

	for _, validatorIt := range []database.Iterator{validatorIt, subnetValidatorIt} {
		for validatorIt.Next() {
			txIDBytes := validatorIt.Key()
			txID, err := ids.ToID(txIDBytes)
			if err != nil {
				return err
			}
			tx, _, err := s.GetTx(txID)
			if err != nil {
				return err
			}

			stakerTx, ok := tx.Unsigned.(txs.ScheduledStaker)
			if !ok {
				return fmt.Errorf("expected tx type txs.Staker but got %T", tx.Unsigned)
			}

			staker, err := NewPendingStaker(txID, stakerTx)
			if err != nil {
				return err
			}

			validator := s.pendingStakers.getOrCreateValidator(staker.SubnetID, staker.NodeID)
			validator.validator = staker

			s.pendingStakers.stakers.ReplaceOrInsert(staker)
		}
	}

	delegatorIt := s.pendingDelegatorList.NewIterator()
	defer delegatorIt.Release()

	subnetDelegatorIt := s.pendingSubnetDelegatorList.NewIterator()
	defer subnetDelegatorIt.Release()

	for _, delegatorIt := range []database.Iterator{delegatorIt, subnetDelegatorIt} {
		for delegatorIt.Next() {
			txIDBytes := delegatorIt.Key()
			txID, err := ids.ToID(txIDBytes)
			if err != nil {
				return err
			}
			tx, _, err := s.GetTx(txID)
			if err != nil {
				return err
			}

			stakerTx, ok := tx.Unsigned.(txs.ScheduledStaker)
			if !ok {
				return fmt.Errorf("expected tx type txs.Staker but got %T", tx.Unsigned)
			}

			staker, err := NewPendingStaker(txID, stakerTx)
			if err != nil {
				return err
			}

			validator := s.pendingStakers.getOrCreateValidator(staker.SubnetID, staker.NodeID)
			if validator.delegators == nil {
				validator.delegators = btree.NewG(defaultTreeDegree, (*Staker).Less)
			}
			validator.delegators.ReplaceOrInsert(staker)

			s.pendingStakers.stakers.ReplaceOrInsert(staker)
		}
	}

	return utils.Err(
		validatorIt.Error(),
		subnetValidatorIt.Error(),
		delegatorIt.Error(),
		subnetDelegatorIt.Error(),
	)
}

// Invariant: initValidatorSets requires loadCurrentValidators to have already
// been called.
func (s *state) initValidatorSets() error {
	for subnetID, validators := range s.currentStakers.validators {
		if s.validators.Count(subnetID) != 0 {
			// Enforce the invariant that the validator set is empty here.
			return fmt.Errorf("%w: %s", errValidatorSetAlreadyPopulated, subnetID)
		}

		for nodeID, validator := range validators {
			validatorStaker := validator.validator
			if err := s.validators.AddStaker(subnetID, nodeID, validatorStaker.PublicKey, validatorStaker.TxID, validatorStaker.Weight); err != nil {
				return err
			}

			delegatorIterator := NewTreeIterator(validator.delegators)
			for delegatorIterator.Next() {
				delegatorStaker := delegatorIterator.Value()
				if err := s.validators.AddWeight(subnetID, nodeID, delegatorStaker.Weight); err != nil {
					delegatorIterator.Release()
					return err
				}
			}
			delegatorIterator.Release()
		}
	}

	s.metrics.SetLocalStake(s.validators.GetWeight(constants.PrimaryNetworkID, s.ctx.NodeID))
	totalWeight, err := s.validators.TotalWeight(constants.PrimaryNetworkID)
	if err != nil {
		return fmt.Errorf("failed to get total weight of primary network validators: %w", err)
	}
	s.metrics.SetTotalStake(totalWeight)
	return nil
}

func (s *state) write(updateValidators bool, height uint64) error {
	return utils.Err(
		s.writeBlocks(),
		s.writeCurrentStakers(updateValidators, height),
		s.writePendingStakers(),
		s.WriteValidatorMetadata(s.currentValidatorList, s.currentSubnetValidatorList), // Must be called after writeCurrentStakers
		s.writeTXs(),
		s.writeRewardUTXOs(),
		s.writeUTXOs(),
		s.writeSubnets(),
		s.writeSubnetOwners(),
		s.writeTransformedSubnets(),
		s.writeSubnetSupplies(),
		s.writeChains(),
		s.writeMetadata(),
	)
}

func (s *state) Close() error {
	return utils.Err(
		s.pendingSubnetValidatorBaseDB.Close(),
		s.pendingSubnetDelegatorBaseDB.Close(),
		s.pendingDelegatorBaseDB.Close(),
		s.pendingValidatorBaseDB.Close(),
		s.pendingValidatorsDB.Close(),
		s.currentSubnetValidatorBaseDB.Close(),
		s.currentSubnetDelegatorBaseDB.Close(),
		s.currentDelegatorBaseDB.Close(),
		s.currentValidatorBaseDB.Close(),
		s.currentValidatorsDB.Close(),
		s.validatorsDB.Close(),
		s.txDB.Close(),
		s.rewardUTXODB.Close(),
		s.utxoDB.Close(),
		s.subnetBaseDB.Close(),
		s.transformedSubnetDB.Close(),
		s.supplyDB.Close(),
		s.chainDB.Close(),
		s.singletonDB.Close(),
		s.blockDB.Close(),
		s.blockIDDB.Close(),
	)
}

func (s *state) sync(genesis []byte) error {
	shouldInit, err := s.shouldInit()
	if err != nil {
		return fmt.Errorf(
			"failed to check if the database is initialized: %w",
			err,
		)
	}

	// If the database is empty, create the platform chain anew using the
	// provided genesis state
	if shouldInit {
		if err := s.init(genesis); err != nil {
			return fmt.Errorf(
				"failed to initialize the database: %w",
				err,
			)
		}
	}

	if err := s.load(); err != nil {
		return fmt.Errorf(
			"failed to load the database state: %w",
			err,
		)
	}
	return nil
}

func (s *state) init(genesisBytes []byte) error {
	// Create the genesis block and save it as being accepted (We don't do
	// genesisBlock.Accept() because then it'd look for genesisBlock's
	// non-existent parent)
	genesisID := hashing.ComputeHash256Array(genesisBytes)
	genesisBlock, err := block.NewApricotCommitBlock(genesisID, 0 /*height*/)
	if err != nil {
		return err
	}

	genesis, err := genesis.Parse(genesisBytes)
	if err != nil {
		return err
	}
	if err := s.syncGenesis(genesisBlock, genesis); err != nil {
		return err
	}

	if err := s.doneInit(); err != nil {
		return err
	}

	return s.Commit()
}

func (s *state) AddStatelessBlock(block block.Block) {
	blkID := block.ID()
	s.addedBlockIDs[block.Height()] = blkID
	s.addedBlocks[blkID] = block
}

func (s *state) SetHeight(height uint64) {
	if s.indexedHeights == nil {
		// If indexedHeights hasn't been created yet, then we are newly tracking
		// the range. This means we should initialize the LowerBound to the
		// current height.
		s.indexedHeights = &heightRange{
			LowerBound: height,
		}
	}

	s.indexedHeights.UpperBound = height
	s.currentHeight = height
}

func (s *state) Commit() error {
	defer s.Abort()
	batch, err := s.CommitBatch()
	if err != nil {
		return err
	}
	return batch.Write()
}

func (s *state) Abort() {
	s.baseDB.Abort()
}

func (s *state) Checksum() ids.ID {
	return s.utxoState.Checksum()
}

func (s *state) CommitBatch() (database.Batch, error) {
	// updateValidators is set to true here so that the validator manager is
	// kept up to date with the last accepted state.
	if err := s.write(true /*=updateValidators*/, s.currentHeight); err != nil {
		return nil, err
	}
	return s.baseDB.CommitBatch()
}

func (s *state) writeBlocks() error {
	for blkID, blk := range s.addedBlocks {
		blkID := blkID
		blkBytes := blk.Bytes()
		blkHeight := blk.Height()
		heightKey := database.PackUInt64(blkHeight)

		delete(s.addedBlockIDs, blkHeight)
		s.blockIDCache.Put(blkHeight, blkID)
		if err := database.PutID(s.blockIDDB, heightKey, blkID); err != nil {
			return fmt.Errorf("failed to add blockID: %w", err)
		}

		delete(s.addedBlocks, blkID)
		// Note: Evict is used rather than Put here because blk may end up
		// referencing additional data (because of shared byte slices) that
		// would not be properly accounted for in the cache sizing.
		s.blockCache.Evict(blkID)
		if err := s.blockDB.Put(blkID[:], blkBytes); err != nil {
			return fmt.Errorf("failed to write block %s: %w", blkID, err)
		}
	}
	return nil
}

func (s *state) GetStatelessBlock(blockID ids.ID) (block.Block, error) {
	if blk, exists := s.addedBlocks[blockID]; exists {
		return blk, nil
	}
	if blk, cached := s.blockCache.Get(blockID); cached {
		if blk == nil {
			return nil, database.ErrNotFound
		}

		return blk, nil
	}

	blkBytes, err := s.blockDB.Get(blockID[:])
	if err == database.ErrNotFound {
		s.blockCache.Put(blockID, nil)
		return nil, database.ErrNotFound
	}
	if err != nil {
		return nil, err
	}

	blk, status, _, err := parseStoredBlock(blkBytes)
	if err != nil {
		return nil, err
	}

	if status != choices.Accepted {
		s.blockCache.Put(blockID, nil)
		return nil, database.ErrNotFound
	}

	s.blockCache.Put(blockID, blk)
	return blk, nil
}

func (s *state) GetBlockIDAtHeight(height uint64) (ids.ID, error) {
	if blkID, exists := s.addedBlockIDs[height]; exists {
		return blkID, nil
	}
	if blkID, cached := s.blockIDCache.Get(height); cached {
		if blkID == ids.Empty {
			return ids.Empty, database.ErrNotFound
		}

		return blkID, nil
	}

	heightKey := database.PackUInt64(height)

	blkID, err := database.GetID(s.blockIDDB, heightKey)
	if err == database.ErrNotFound {
		s.blockIDCache.Put(height, ids.Empty)
		return ids.Empty, database.ErrNotFound
	}
	if err != nil {
		return ids.Empty, err
	}

	s.blockIDCache.Put(height, blkID)
	return blkID, nil
}

func (s *state) writeCurrentStakers(updateValidators bool, height uint64) error {
	heightBytes := database.PackUInt64(height)
	rawNestedPublicKeyDiffDB := prefixdb.New(heightBytes, s.nestedValidatorPublicKeyDiffsDB)
	nestedPKDiffDB := linkeddb.NewDefault(rawNestedPublicKeyDiffDB)

	for subnetID, validatorDiffs := range s.currentStakers.validatorDiffs {
		delete(s.currentStakers.validatorDiffs, subnetID)

		// Select db to write to
		validatorDB := s.currentSubnetValidatorList
		delegatorDB := s.currentSubnetDelegatorList
		if subnetID == constants.PrimaryNetworkID {
			validatorDB = s.currentValidatorList
			delegatorDB = s.currentDelegatorList
		}

		prefixStruct := heightWithSubnet{
			Height:   height,
			SubnetID: subnetID,
		}
		prefixBytes, err := block.GenesisCodec.Marshal(block.Version, prefixStruct)
		if err != nil {
			return fmt.Errorf("failed to create prefix bytes: %w", err)
		}
		rawNestedWeightDiffDB := prefixdb.New(prefixBytes, s.nestedValidatorWeightDiffsDB)
		nestedWeightDiffDB := linkeddb.NewDefault(rawNestedWeightDiffDB)

		// Record the change in weight and/or public key for each validator.
		for nodeID, validatorDiff := range validatorDiffs {
			// Copy [nodeID] so it doesn't get overwritten next iteration.
			nodeID := nodeID

			weightDiff := &ValidatorWeightDiff{
				Decrease: validatorDiff.validatorStatus == deleted,
			}
			switch validatorDiff.validatorStatus {
			case added:
				staker := validatorDiff.validator
				weightDiff.Amount = staker.Weight

				// Invariant: Only the Primary Network contains non-nil public
				// keys.
				if staker.PublicKey != nil {
					// Record that the public key for the validator is being
					// added. This means the prior value for the public key was
					// nil.
					err := s.flatValidatorPublicKeyDiffsDB.Put(
						marshalDiffKey(constants.PrimaryNetworkID, height, nodeID),
						nil,
					)
					if err != nil {
						return err
					}
				}

				// The validator is being added.
				//
				// Invariant: It's impossible for a delegator to have been
				// rewarded in the same block that the validator was added.
				metadata := &validatorMetadata{
					txID:        staker.TxID,
					lastUpdated: staker.StartTime,

					UpDuration:               0,
					LastUpdated:              uint64(staker.StartTime.Unix()),
					StakerStartTime:          staker.StartTime.Unix(),
					PotentialReward:          staker.PotentialReward,
					PotentialDelegateeReward: 0,
				}

				metadataBytes, err := metadataCodec.Marshal(v1, metadata)
				if err != nil {
					return fmt.Errorf("failed to serialize current validator: %w", err)
				}

				if err = validatorDB.Put(staker.TxID[:], metadataBytes); err != nil {
					return fmt.Errorf("failed to write current validator to list: %w", err)
				}

				s.validatorState.LoadValidatorMetadata(nodeID, subnetID, metadata)
			case deleted:
				staker := validatorDiff.validator
				weightDiff.Amount = staker.Weight

				// Invariant: Only the Primary Network contains non-nil public
				// keys.
				if staker.PublicKey != nil {
					// Record that the public key for the validator is being
					// removed. This means we must record the prior value of the
					// public key.
					//
					// Note: We store the uncompressed public key here as it is
					// significantly more efficient to parse when applying
					// diffs.
					err := s.flatValidatorPublicKeyDiffsDB.Put(
						marshalDiffKey(constants.PrimaryNetworkID, height, nodeID),
						bls.SerializePublicKey(staker.PublicKey),
					)
					if err != nil {
						return err
					}

					// TODO: Remove this once we no longer support version
					// rollbacks.
					//
					// Note: We store the compressed public key here.
					pkBytes := bls.PublicKeyToBytes(staker.PublicKey)
					if err := nestedPKDiffDB.Put(nodeID.Bytes(), pkBytes); err != nil {
						return err
					}
				}

				if err := validatorDB.Delete(staker.TxID[:]); err != nil {
					return fmt.Errorf("failed to delete current staker: %w", err)
				}

				s.validatorState.DeleteValidatorMetadata(nodeID, subnetID)
			}

			err := writeCurrentDelegatorDiff(
				delegatorDB,
				weightDiff,
				validatorDiff,
			)
			if err != nil {
				return err
			}

			if weightDiff.Amount == 0 {
				// No weight change to record; go to next validator.
				continue
			}

			err = s.flatValidatorWeightDiffsDB.Put(
				marshalDiffKey(subnetID, height, nodeID),
				marshalWeightDiff(weightDiff),
			)
			if err != nil {
				return err
			}

			// TODO: Remove this once we no longer support version rollbacks.
			weightDiffBytes, err := block.GenesisCodec.Marshal(block.Version, weightDiff)
			if err != nil {
				return fmt.Errorf("failed to serialize validator weight diff: %w", err)
			}
			if err := nestedWeightDiffDB.Put(nodeID.Bytes(), weightDiffBytes); err != nil {
				return err
			}

			// TODO: Move the validator set management out of the state package
			if !updateValidators {
				continue
			}

			if weightDiff.Decrease {
				err = s.validators.RemoveWeight(subnetID, nodeID, weightDiff.Amount)
			} else {
				if validatorDiff.validatorStatus == added {
					staker := validatorDiff.validator
					err = s.validators.AddStaker(
						subnetID,
						nodeID,
						staker.PublicKey,
						staker.TxID,
						weightDiff.Amount,
					)
				} else {
					err = s.validators.AddWeight(subnetID, nodeID, weightDiff.Amount)
				}
			}
			if err != nil {
				return fmt.Errorf("failed to update validator weight: %w", err)
			}
		}
	}

	// TODO: Move validator set management out of the state package
	//
	// Attempt to update the stake metrics
	if !updateValidators {
		return nil
	}

	totalWeight, err := s.validators.TotalWeight(constants.PrimaryNetworkID)
	if err != nil {
		return fmt.Errorf("failed to get total weight of primary network: %w", err)
	}

	s.metrics.SetLocalStake(s.validators.GetWeight(constants.PrimaryNetworkID, s.ctx.NodeID))
	s.metrics.SetTotalStake(totalWeight)
	return nil
}

func writeCurrentDelegatorDiff(
	currentDelegatorList linkeddb.LinkedDB,
	weightDiff *ValidatorWeightDiff,
	validatorDiff *diffValidator,
) error {
	addedDelegatorIterator := NewTreeIterator(validatorDiff.addedDelegators)
	defer addedDelegatorIterator.Release()
	for addedDelegatorIterator.Next() {
		staker := addedDelegatorIterator.Value()

		if err := weightDiff.Add(false, staker.Weight); err != nil {
			return fmt.Errorf("failed to increase node weight diff: %w", err)
		}

		metadata := &delegatorMetadata{
			txID:            staker.TxID,
			PotentialReward: staker.PotentialReward,
			StakerStartTime: staker.StartTime.Unix(),
		}
		if err := writeDelegatorMetadata(currentDelegatorList, metadata); err != nil {
			return fmt.Errorf("failed to write current delegator to list: %w", err)
		}
	}

	for _, staker := range validatorDiff.deletedDelegators {
		if err := weightDiff.Add(true, staker.Weight); err != nil {
			return fmt.Errorf("failed to decrease node weight diff: %w", err)
		}

		if err := currentDelegatorList.Delete(staker.TxID[:]); err != nil {
			return fmt.Errorf("failed to delete current staker: %w", err)
		}
	}
	return nil
}

func (s *state) writePendingStakers() error {
	for subnetID, subnetValidatorDiffs := range s.pendingStakers.validatorDiffs {
		delete(s.pendingStakers.validatorDiffs, subnetID)

		validatorDB := s.pendingSubnetValidatorList
		delegatorDB := s.pendingSubnetDelegatorList
		if subnetID == constants.PrimaryNetworkID {
			validatorDB = s.pendingValidatorList
			delegatorDB = s.pendingDelegatorList
		}

		for _, validatorDiff := range subnetValidatorDiffs {
			err := writePendingDiff(
				validatorDB,
				delegatorDB,
				validatorDiff,
			)
			if err != nil {
				return err
			}
		}
	}
	return nil
}

func writePendingDiff(
	pendingValidatorList linkeddb.LinkedDB,
	pendingDelegatorList linkeddb.LinkedDB,
	validatorDiff *diffValidator,
) error {
	switch validatorDiff.validatorStatus {
	case added:
		err := pendingValidatorList.Put(validatorDiff.validator.TxID[:], nil)
		if err != nil {
			return fmt.Errorf("failed to add pending validator: %w", err)
		}
	case deleted:
		err := pendingValidatorList.Delete(validatorDiff.validator.TxID[:])
		if err != nil {
			return fmt.Errorf("failed to delete pending validator: %w", err)
		}
	}

	addedDelegatorIterator := NewTreeIterator(validatorDiff.addedDelegators)
	defer addedDelegatorIterator.Release()
	for addedDelegatorIterator.Next() {
		staker := addedDelegatorIterator.Value()

		if err := pendingDelegatorList.Put(staker.TxID[:], nil); err != nil {
			return fmt.Errorf("failed to write pending delegator to list: %w", err)
		}
	}

	for _, staker := range validatorDiff.deletedDelegators {
		if err := pendingDelegatorList.Delete(staker.TxID[:]); err != nil {
			return fmt.Errorf("failed to delete pending delegator: %w", err)
		}
	}
	return nil
}

func (s *state) writeTXs() error {
	for txID, txStatus := range s.addedTxs {
		txID := txID

		stx := txBytesAndStatus{
			Tx:     txStatus.tx.Bytes(),
			Status: txStatus.status,
		}

		// Note that we're serializing a [txBytesAndStatus] here, not a
		// *txs.Tx, so we don't use [txs.Codec].
		txBytes, err := txs.GenesisCodec.Marshal(txs.Version, &stx)
		if err != nil {
			return fmt.Errorf("failed to serialize tx: %w", err)
		}

		delete(s.addedTxs, txID)
		// Note: Evict is used rather than Put here because stx may end up
		// referencing additional data (because of shared byte slices) that
		// would not be properly accounted for in the cache sizing.
		s.txCache.Evict(txID)
		if err := s.txDB.Put(txID[:], txBytes); err != nil {
			return fmt.Errorf("failed to add tx: %w", err)
		}
	}
	return nil
}

func (s *state) writeRewardUTXOs() error {
	for txID, utxos := range s.addedRewardUTXOs {
		delete(s.addedRewardUTXOs, txID)
		s.rewardUTXOsCache.Put(txID, utxos)
		rawTxDB := prefixdb.New(txID[:], s.rewardUTXODB)
		txDB := linkeddb.NewDefault(rawTxDB)

		for _, utxo := range utxos {
			utxoBytes, err := txs.GenesisCodec.Marshal(txs.Version, utxo)
			if err != nil {
				return fmt.Errorf("failed to serialize reward UTXO: %w", err)
			}
			utxoID := utxo.InputID()
			if err := txDB.Put(utxoID[:], utxoBytes); err != nil {
				return fmt.Errorf("failed to add reward UTXO: %w", err)
			}
		}
	}
	return nil
}

func (s *state) writeUTXOs() error {
	for utxoID, utxo := range s.modifiedUTXOs {
		delete(s.modifiedUTXOs, utxoID)

		if utxo == nil {
			if err := s.utxoState.DeleteUTXO(utxoID); err != nil {
				return fmt.Errorf("failed to delete UTXO: %w", err)
			}
			continue
		}
		if err := s.utxoState.PutUTXO(utxo); err != nil {
			return fmt.Errorf("failed to add UTXO: %w", err)
		}
	}
	return nil
}

func (s *state) writeSubnets() error {
	for _, subnet := range s.addedSubnets {
		subnetID := subnet.ID()

		if err := s.subnetDB.Put(subnetID[:], nil); err != nil {
			return fmt.Errorf("failed to write subnet: %w", err)
		}
	}
	s.addedSubnets = nil
	return nil
}

func (s *state) writeSubnetOwners() error {
	for subnetID, owner := range s.subnetOwners {
		subnetID := subnetID
		owner := owner
		delete(s.subnetOwners, subnetID)

		ownerBytes, err := block.GenesisCodec.Marshal(block.Version, &owner)
		if err != nil {
			return fmt.Errorf("failed to marshal subnet owner: %w", err)
		}

		s.subnetOwnerCache.Put(subnetID, fxOwnerAndSize{
			owner: owner,
			size:  len(ownerBytes),
		})

		if err := s.subnetOwnerDB.Put(subnetID[:], ownerBytes); err != nil {
			return fmt.Errorf("failed to write subnet owner: %w", err)
		}
	}
	return nil
}

func (s *state) writeTransformedSubnets() error {
	for subnetID, tx := range s.transformedSubnets {
		txID := tx.ID()

		delete(s.transformedSubnets, subnetID)
		// Note: Evict is used rather than Put here because tx may end up
		// referencing additional data (because of shared byte slices) that
		// would not be properly accounted for in the cache sizing.
		s.transformedSubnetCache.Evict(subnetID)
		if err := database.PutID(s.transformedSubnetDB, subnetID[:], txID); err != nil {
			return fmt.Errorf("failed to write transformed subnet: %w", err)
		}
	}
	return nil
}

func (s *state) writeSubnetSupplies() error {
	for subnetID, supply := range s.modifiedSupplies {
		supply := supply
		delete(s.modifiedSupplies, subnetID)
		s.supplyCache.Put(subnetID, &supply)
		if err := database.PutUInt64(s.supplyDB, subnetID[:], supply); err != nil {
			return fmt.Errorf("failed to write subnet supply: %w", err)
		}
	}
	return nil
}

func (s *state) writeChains() error {
	for subnetID, chains := range s.addedChains {
		for _, chain := range chains {
			chainDB := s.getChainDB(subnetID)

			chainID := chain.ID()
			if err := chainDB.Put(chainID[:], nil); err != nil {
				return fmt.Errorf("failed to write chain: %w", err)
			}
		}
		delete(s.addedChains, subnetID)
	}
	return nil
}

func (s *state) writeMetadata() error {
	if !s.persistedTimestamp.Equal(s.timestamp) {
		if err := database.PutTimestamp(s.singletonDB, timestampKey, s.timestamp); err != nil {
			return fmt.Errorf("failed to write timestamp: %w", err)
		}
		s.persistedTimestamp = s.timestamp
	}
	if s.persistedCurrentSupply != s.currentSupply {
		if err := database.PutUInt64(s.singletonDB, currentSupplyKey, s.currentSupply); err != nil {
			return fmt.Errorf("failed to write current supply: %w", err)
		}
		s.persistedCurrentSupply = s.currentSupply
	}
	if s.persistedLastAccepted != s.lastAccepted {
		if err := database.PutID(s.singletonDB, lastAcceptedKey, s.lastAccepted); err != nil {
			return fmt.Errorf("failed to write last accepted: %w", err)
		}
		s.persistedLastAccepted = s.lastAccepted
	}

	if s.indexedHeights != nil {
		indexedHeightsBytes, err := block.GenesisCodec.Marshal(block.Version, s.indexedHeights)
		if err != nil {
			return err
		}
		if err := s.singletonDB.Put(heightsIndexedKey, indexedHeightsBytes); err != nil {
			return fmt.Errorf("failed to write indexed range: %w", err)
		}
	}

	return nil
}

// Returns the block, status of the block, and whether it is a [stateBlk].
// Invariant: blkBytes is safe to parse with blocks.GenesisCodec
//
// TODO: Remove after v1.11.x is activated
func parseStoredBlock(blkBytes []byte) (block.Block, choices.Status, bool, error) {
	// Attempt to parse as blocks.Block
	blk, err := block.Parse(block.GenesisCodec, blkBytes)
	if err == nil {
		return blk, choices.Accepted, false, nil
	}

	// Fallback to [stateBlk]
	blkState := stateBlk{}
	if _, err := block.GenesisCodec.Unmarshal(blkBytes, &blkState); err != nil {
		return nil, choices.Processing, false, err
	}

	blkState.Blk, err = block.Parse(block.GenesisCodec, blkState.Bytes)
	if err != nil {
		return nil, choices.Processing, false, err
	}

	return blkState.Blk, blkState.Status, true, nil
}

func (s *state) PruneAndIndex(lock sync.Locker, log logging.Logger) error {
	lock.Lock()
	// It is possible that new blocks are added after grabbing this iterator. New
	// blocks are guaranteed to be accepted and height-indexed, so we don't need to
	// check them.
	blockIterator := s.blockDB.NewIterator()
	// Releasing is done using a closure to ensure that updating blockIterator will
	// result in having the most recent iterator released when executing the
	// deferred function.
	defer func() {
		blockIterator.Release()
	}()

	// While we are pruning the disk, we disable caching of the data we are
	// modifying. Caching is re-enabled when pruning finishes.
	//
	// Note: If an unexpected error occurs the caches are never re-enabled.
	// That's fine as the node is going to be in an unhealthy state regardless.
	oldBlockIDCache := s.blockIDCache
	s.blockIDCache = &cache.Empty[uint64, ids.ID]{}
	lock.Unlock()

	log.Info("starting state pruning and indexing")

	var (
		startTime  = time.Now()
		lastCommit = startTime
		lastUpdate = startTime
		numPruned  = 0
		numIndexed = 0
	)

	for blockIterator.Next() {
		blkBytes := blockIterator.Value()

		blk, status, isStateBlk, err := parseStoredBlock(blkBytes)
		if err != nil {
			return err
		}

		if status != choices.Accepted {
			// Remove non-accepted blocks from disk.
			if err := s.blockDB.Delete(blockIterator.Key()); err != nil {
				return fmt.Errorf("failed to delete block: %w", err)
			}

			numPruned++

			// We don't index the height of non-accepted blocks.
			continue
		}

		blkHeight := blk.Height()
		blkID := blk.ID()

		// Populate the map of height -> blockID.
		heightKey := database.PackUInt64(blkHeight)
		if err := database.PutID(s.blockIDDB, heightKey, blkID); err != nil {
			return fmt.Errorf("failed to add blockID: %w", err)
		}

		// Since we only store accepted blocks on disk, we only need to store a map of
		// ids.ID to Block.
		if isStateBlk {
			if err := s.blockDB.Put(blkID[:], blkBytes); err != nil {
				return fmt.Errorf("failed to write block: %w", err)
			}
		}

		numIndexed++

		if numIndexed%pruneCommitLimit == 0 {
			// We must hold the lock during committing to make sure we don't
			// attempt to commit to disk while a block is concurrently being
			// accepted.
			lock.Lock()
			err := utils.Err(
				s.Commit(),
				blockIterator.Error(),
			)
			lock.Unlock()
			if err != nil {
				return err
			}

			// We release the iterator here to allow the underlying database to
			// clean up deleted state.
			blockIterator.Release()

			now := time.Now()
			if now.Sub(lastUpdate) > pruneUpdateFrequency {
				lastUpdate = now

				progress := timer.ProgressFromHash(blkID[:])
				eta := timer.EstimateETA(
					startTime,
					progress,
					math.MaxUint64,
				)

				log.Info("committing state pruning and indexing",
					zap.Int("numPruned", numPruned),
					zap.Int("numIndexed", numIndexed),
					zap.Duration("eta", eta),
				)
			}

			// We take the minimum here because it's possible that the node is
			// currently bootstrapping. This would mean that grabbing the lock
			// could take an extremely long period of time; which we should not
			// delay processing for.
			pruneDuration := now.Sub(lastCommit)
			sleepDuration := safemath.Min(
				pruneCommitSleepMultiplier*pruneDuration,
				pruneCommitSleepCap,
			)
			time.Sleep(sleepDuration)

			// Make sure not to include the sleep duration into the next prune
			// duration.
			lastCommit = time.Now()

			blockIterator = s.blockDB.NewIteratorWithStart(blkID[:])
		}
	}

	// Ensure we fully iterated over all blocks before writing that pruning has
	// finished.
	//
	// Note: This is needed because a transient read error could cause the
	// iterator to stop early.
	if err := blockIterator.Error(); err != nil {
		return err
	}

	if err := s.donePrune(); err != nil {
		return err
	}

	// We must hold the lock during committing to make sure we don't
	// attempt to commit to disk while a block is concurrently being
	// accepted.
	lock.Lock()
	defer lock.Unlock()

	// Make sure we flush the original cache before re-enabling it to prevent
	// surfacing any stale data.
	oldBlockIDCache.Flush()
	s.blockIDCache = oldBlockIDCache

	log.Info("finished state pruning and indexing",
		zap.Int("numPruned", numPruned),
		zap.Int("numIndexed", numIndexed),
		zap.Duration("duration", time.Since(startTime)),
	)

	return s.Commit()
}<|MERGE_RESOLUTION|>--- conflicted
+++ resolved
@@ -1324,13 +1324,8 @@
 			return fmt.Errorf("expected tx type txs.ValidatorTx but got %T", vdrTx.Unsigned)
 		}
 
-<<<<<<< HEAD
-		stakeAmount := tx.Weight()
-		stakeDuration := tx.EndTime().Sub(tx.StartTime()) // pre durango fork this duration is right
-=======
 		stakeAmount := validatorTx.Weight()
-		stakeDuration := validatorTx.Duration()
->>>>>>> a9eb1dfe
+		stakeDuration := validatorTx.EndTime().Sub(validatorTx.StartTime()) // pre durango fork this duration is right
 		currentSupply, err := s.GetCurrentSupply(constants.PrimaryNetworkID)
 		if err != nil {
 			return err
