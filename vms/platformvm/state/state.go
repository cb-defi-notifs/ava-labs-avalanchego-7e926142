--- conflicted
+++ resolved
@@ -1276,12 +1276,8 @@
 			stBlk = stateBlk
 		)
 
-<<<<<<< HEAD
-		blockBytes, err := blocks.GenesisCodec.Marshal(blocks.Version, &sblk)
-=======
 		// Note: blocks to be stored are verified, so it's safe to marshal them with GenesisCodec
-		blockBytes, err := blocks.GenesisCodec.Marshal(txs.Version, &stBlk)
->>>>>>> dbcc85fc
+		blockBytes, err := blocks.GenesisCodec.Marshal(blocks.Version, &stBlk)
 		if err != nil {
 			return fmt.Errorf("failed to marshal block %s to store with: %w", blkID, err)
 		}
