// Copyright (C) 2019-2023, Ava Labs, Inc. All rights reserved.
// See the file LICENSE for licensing terms.

package state

import (
	"context"
	"errors"
	"fmt"
	"sync"
	"time"

	stdmath "math"

	"github.com/google/btree"

	"go.uber.org/zap"

	"github.com/prometheus/client_golang/prometheus"

	"github.com/ava-labs/avalanchego/cache"
	"github.com/ava-labs/avalanchego/cache/metercacher"
	"github.com/ava-labs/avalanchego/database"
	"github.com/ava-labs/avalanchego/database/linkeddb"
	"github.com/ava-labs/avalanchego/database/prefixdb"
	"github.com/ava-labs/avalanchego/database/versiondb"
	"github.com/ava-labs/avalanchego/ids"
	"github.com/ava-labs/avalanchego/snow"
	"github.com/ava-labs/avalanchego/snow/choices"
	"github.com/ava-labs/avalanchego/snow/uptime"
	"github.com/ava-labs/avalanchego/snow/validators"
	"github.com/ava-labs/avalanchego/utils"
	"github.com/ava-labs/avalanchego/utils/constants"
	"github.com/ava-labs/avalanchego/utils/crypto/bls"
	"github.com/ava-labs/avalanchego/utils/hashing"
	"github.com/ava-labs/avalanchego/utils/logging"
	"github.com/ava-labs/avalanchego/utils/math"
	"github.com/ava-labs/avalanchego/utils/timer"
	"github.com/ava-labs/avalanchego/utils/wrappers"
	"github.com/ava-labs/avalanchego/vms/components/avax"
	"github.com/ava-labs/avalanchego/vms/platformvm/block"
	"github.com/ava-labs/avalanchego/vms/platformvm/config"
	"github.com/ava-labs/avalanchego/vms/platformvm/fx"
	"github.com/ava-labs/avalanchego/vms/platformvm/genesis"
	"github.com/ava-labs/avalanchego/vms/platformvm/metrics"
	"github.com/ava-labs/avalanchego/vms/platformvm/reward"
	"github.com/ava-labs/avalanchego/vms/platformvm/status"
	"github.com/ava-labs/avalanchego/vms/platformvm/txs"
)

const (
	pruneCommitLimit           = 1024
	pruneCommitSleepMultiplier = 5
	pruneCommitSleepCap        = 10 * time.Second
	pruneUpdateFrequency       = 30 * time.Second
)

var (
	_ State = (*state)(nil)

	ErrDelegatorSubset              = errors.New("delegator's time range must be a subset of the validator's time range")
	ErrCantFindSubnet               = errors.New("couldn't find subnet")
	errMissingValidatorSet          = errors.New("missing validator set")
	errValidatorSetAlreadyPopulated = errors.New("validator set already populated")
	errDuplicateValidatorSet        = errors.New("duplicate validator set")
	errIsNotSubnet                  = errors.New("is not a subnet")

	blockIDPrefix                       = []byte("blockID")
	blockPrefix                         = []byte("block")
	validatorsPrefix                    = []byte("validators")
	currentPrefix                       = []byte("current")
	pendingPrefix                       = []byte("pending")
	validatorPrefix                     = []byte("validator")
	delegatorPrefix                     = []byte("delegator")
	subnetValidatorPrefix               = []byte("subnetValidator")
	subnetDelegatorPrefix               = []byte("subnetDelegator")
	nestedValidatorWeightDiffsPrefix    = []byte("validatorDiffs")
	nestedValidatorPublicKeyDiffsPrefix = []byte("publicKeyDiffs")
	flatValidatorWeightDiffsPrefix      = []byte("flatValidatorDiffs")
	flatValidatorPublicKeyDiffsPrefix   = []byte("flatPublicKeyDiffs")
	txPrefix                            = []byte("tx")
	rewardUTXOsPrefix                   = []byte("rewardUTXOs")
	utxoPrefix                          = []byte("utxo")
	subnetPrefix                        = []byte("subnet")
	transformedSubnetPrefix             = []byte("transformedSubnet")
	supplyPrefix                        = []byte("supply")
	chainPrefix                         = []byte("chain")
	singletonPrefix                     = []byte("singleton")

	timestampKey      = []byte("timestamp")
	currentSupplyKey  = []byte("current supply")
	lastAcceptedKey   = []byte("last accepted")
	heightsIndexedKey = []byte("heights indexed")
	initializedKey    = []byte("initialized")
	prunedKey         = []byte("pruned")
)

// Chain collects all methods to manage the state of the chain for block
// execution.
type Chain interface {
	Stakers
	avax.UTXOAdder
	avax.UTXOGetter
	avax.UTXODeleter

	GetTimestamp() time.Time
	SetTimestamp(tm time.Time)

	GetCurrentSupply(subnetID ids.ID) (uint64, error)
	SetCurrentSupply(subnetID ids.ID, cs uint64)

	GetRewardUTXOs(txID ids.ID) ([]*avax.UTXO, error)
	AddRewardUTXO(txID ids.ID, utxo *avax.UTXO)

	GetSubnets() ([]*txs.Tx, error)
	AddSubnet(createSubnetTx *txs.Tx)

	GetSubnetOwner(subnetID ids.ID) (fx.Owner, error)

	GetSubnetTransformation(subnetID ids.ID) (*txs.Tx, error)
	AddSubnetTransformation(transformSubnetTx *txs.Tx)

	GetChains(subnetID ids.ID) ([]*txs.Tx, error)
	AddChain(createChainTx *txs.Tx)

	GetTx(txID ids.ID) (*txs.Tx, status.Status, error)
	AddTx(tx *txs.Tx, status status.Status)
}

type State interface {
	Chain
	uptime.State
	avax.UTXOReader

	GetLastAccepted() ids.ID
	SetLastAccepted(blkID ids.ID)

	GetStatelessBlock(blockID ids.ID) (block.Block, error)

	// Invariant: [block] is an accepted block.
	AddStatelessBlock(block block.Block)

	GetBlockIDAtHeight(height uint64) (ids.ID, error)

	// ValidatorSet adds all the validators and delegators of [subnetID] into
	// [vdrs].
	ValidatorSet(subnetID ids.ID, vdrs validators.Set) error

	// ApplyValidatorWeightDiffs iterates from [startHeight] towards the genesis
	// block until it has applied all of the diffs up to and including
	// [endHeight]. Applying the diffs modifies [validators].
	//
	// Invariant: If attempting to generate the validator set for
	// [endHeight - 1], [validators] must initially contain the validator
	// weights for [startHeight].
	//
	// Note: Because this function iterates towards the genesis, [startHeight]
	// will typically be greater than or equal to [endHeight]. If [startHeight]
	// is less than [endHeight], no diffs will be applied.
	ApplyValidatorWeightDiffs(
		ctx context.Context,
		validators map[ids.NodeID]*validators.GetValidatorOutput,
		startHeight uint64,
		endHeight uint64,
		subnetID ids.ID,
	) error

	// ApplyValidatorPublicKeyDiffs iterates from [startHeight] towards the
	// genesis block until it has applied all of the diffs up to and including
	// [endHeight]. Applying the diffs modifies [validators].
	//
	// Invariant: If attempting to generate the validator set for
	// [endHeight - 1], [validators] must initially contain the validator
	// weights for [startHeight].
	//
	// Note: Because this function iterates towards the genesis, [startHeight]
	// will typically be greater than or equal to [endHeight]. If [startHeight]
	// is less than [endHeight], no diffs will be applied.
	ApplyValidatorPublicKeyDiffs(
		ctx context.Context,
		validators map[ids.NodeID]*validators.GetValidatorOutput,
		startHeight uint64,
		endHeight uint64,
	) error

	SetHeight(height uint64)

	// Discard uncommitted changes to the database.
	Abort()

	// Returns if the state should be pruned and indexed to remove rejected
	// blocks and generate the block height index.
	//
	// TODO: Remove after v1.11.x is activated
	ShouldPrune() (bool, error)

	// Removes rejected blocks from disk and indexes accepted blocks by height. This
	// function supports being (and is recommended to be) called asynchronously.
	//
	// TODO: Remove after v1.11.x is activated
	PruneAndIndex(sync.Locker, logging.Logger) error

	// Commit changes to the base database.
	Commit() error

	// Returns a batch of unwritten changes that, when written, will commit all
	// pending changes to the base database.
	CommitBatch() (database.Batch, error)

	Checksum() ids.ID

	Close() error
}

// TODO: Remove after v1.11.x is activated
type stateBlk struct {
	Blk    block.Block
	Bytes  []byte         `serialize:"true"`
	Status choices.Status `serialize:"true"`
}

/*
 * VMDB
 * |-. validators
 * | |-. current
 * | | |-. validator
 * | | | '-. list
 * | | |   '-- txID -> uptime + potential reward + potential delegatee reward
 * | | |-. delegator
 * | | | '-. list
 * | | |   '-- txID -> potential reward
 * | | |-. subnetValidator
 * | | | '-. list
 * | | |   '-- txID -> uptime + potential reward + potential delegatee reward
 * | | '-. subnetDelegator
 * | |   '-. list
 * | |     '-- txID -> potential reward
 * | |-. pending
 * | | |-. validator
 * | | | '-. list
 * | | |   '-- txID -> nil
 * | | |-. delegator
 * | | | '-. list
 * | | |   '-- txID -> nil
 * | | |-. subnetValidator
 * | | | '-. list
 * | | |   '-- txID -> nil
 * | | '-. subnetDelegator
 * | |   '-. list
 * | |     '-- txID -> nil
 * | |-. nested weight diffs TODO: Remove once only the flat db is needed
 * | | '-. height+subnet
 * | |   '-. list
 * | |     '-- nodeID -> weightChange
 * | |-. nested pub key diffs TODO: Remove once only the flat db is needed
 * | | '-. height
 * | |   '-. list
 * | |     '-- nodeID -> compressed public key
 * | |-. flat weight diffs
 * | | '-- subnet+height+nodeID -> weightChange
 * | '-. flat pub key diffs
 * |   '-- subnet+height+nodeID -> uncompressed public key or nil
 * |-. blockIDs
 * | '-- height -> blockID
 * |-. blocks
 * | '-- blockID -> block bytes
 * |-. txs
 * | '-- txID -> tx bytes + tx status
 * |- rewardUTXOs
 * | '-. txID
 * |   '-. list
 * |     '-- utxoID -> utxo bytes
 * |- utxos
 * | '-- utxoDB
 * |-. subnets
 * | '-. list
 * |   '-- txID -> nil
 * |-. chains
 * | '-. subnetID
 * |   '-. list
 * |     '-- txID -> nil
 * '-. singletons
 *   |-- initializedKey -> nil
 *   |-- prunedKey -> nil
 *   |-- timestampKey -> timestamp
 *   |-- currentSupplyKey -> currentSupply
 *   |-- lastAcceptedKey -> lastAccepted
 *   '-- heightsIndexKey -> startIndexHeight + endIndexHeight
 */
type state struct {
	validatorState

	cfg          *config.Config
	ctx          *snow.Context
	metrics      metrics.Metrics
	rewards      reward.Calculator
	bootstrapped *utils.Atomic[bool]

	baseDB *versiondb.Database

	currentStakers *baseStakers
	pendingStakers *baseStakers

	currentHeight uint64

	addedBlockIDs map[uint64]ids.ID            // map of height -> blockID
	blockIDCache  cache.Cacher[uint64, ids.ID] // cache of height -> blockID. If the entry is ids.Empty, it is not in the database
	blockIDDB     database.Database

	addedBlocks map[ids.ID]block.Block            // map of blockID -> Block
	blockCache  cache.Cacher[ids.ID, block.Block] // cache of blockID -> Block. If the entry is nil, it is not in the database
	blockDB     database.Database

	validatorsDB                 database.Database
	currentValidatorsDB          database.Database
	currentValidatorBaseDB       database.Database
	currentValidatorList         linkeddb.LinkedDB
	currentDelegatorBaseDB       database.Database
	currentDelegatorList         linkeddb.LinkedDB
	currentSubnetValidatorBaseDB database.Database
	currentSubnetValidatorList   linkeddb.LinkedDB
	currentSubnetDelegatorBaseDB database.Database
	currentSubnetDelegatorList   linkeddb.LinkedDB
	pendingValidatorsDB          database.Database
	pendingValidatorBaseDB       database.Database
	pendingValidatorList         linkeddb.LinkedDB
	pendingDelegatorBaseDB       database.Database
	pendingDelegatorList         linkeddb.LinkedDB
	pendingSubnetValidatorBaseDB database.Database
	pendingSubnetValidatorList   linkeddb.LinkedDB
	pendingSubnetDelegatorBaseDB database.Database
	pendingSubnetDelegatorList   linkeddb.LinkedDB

	nestedValidatorWeightDiffsDB    database.Database
	nestedValidatorPublicKeyDiffsDB database.Database
	flatValidatorWeightDiffsDB      database.Database
	flatValidatorPublicKeyDiffsDB   database.Database

	addedTxs map[ids.ID]*txAndStatus            // map of txID -> {*txs.Tx, Status}
	txCache  cache.Cacher[ids.ID, *txAndStatus] // txID -> {*txs.Tx, Status}. If the entry is nil, it isn't in the database
	txDB     database.Database

	addedRewardUTXOs map[ids.ID][]*avax.UTXO            // map of txID -> []*UTXO
	rewardUTXOsCache cache.Cacher[ids.ID, []*avax.UTXO] // txID -> []*UTXO
	rewardUTXODB     database.Database

	modifiedUTXOs map[ids.ID]*avax.UTXO // map of modified UTXOID -> *UTXO if the UTXO is nil, it has been removed
	utxoDB        database.Database
	utxoState     avax.UTXOState

	cachedSubnets []*txs.Tx // nil if the subnets haven't been loaded
	addedSubnets  []*txs.Tx
	subnetBaseDB  database.Database
	subnetDB      linkeddb.LinkedDB

	transformedSubnets     map[ids.ID]*txs.Tx            // map of subnetID -> transformSubnetTx
	transformedSubnetCache cache.Cacher[ids.ID, *txs.Tx] // cache of subnetID -> transformSubnetTx if the entry is nil, it is not in the database
	transformedSubnetDB    database.Database

	modifiedSupplies map[ids.ID]uint64             // map of subnetID -> current supply
	supplyCache      cache.Cacher[ids.ID, *uint64] // cache of subnetID -> current supply if the entry is nil, it is not in the database
	supplyDB         database.Database

	addedChains  map[ids.ID][]*txs.Tx                    // maps subnetID -> the newly added chains to the subnet
	chainCache   cache.Cacher[ids.ID, []*txs.Tx]         // cache of subnetID -> the chains after all local modifications []*txs.Tx
	chainDBCache cache.Cacher[ids.ID, linkeddb.LinkedDB] // cache of subnetID -> linkedDB
	chainDB      database.Database

	// The persisted fields represent the current database value
	timestamp, persistedTimestamp         time.Time
	currentSupply, persistedCurrentSupply uint64
	// [lastAccepted] is the most recently accepted block.
	lastAccepted, persistedLastAccepted ids.ID
	indexedHeights                      *heightRange
	singletonDB                         database.Database
}

// heightRange is used to track which heights are safe to use the native DB
// iterator for querying validator diffs.
//
// TODO: Remove once we are guaranteed nodes can not rollback to not support the
// new indexing mechanism.
type heightRange struct {
	LowerBound uint64 `serialize:"true"`
	UpperBound uint64 `serialize:"true"`
}

type ValidatorWeightDiff struct {
	Decrease bool   `serialize:"true"`
	Amount   uint64 `serialize:"true"`
}

func (v *ValidatorWeightDiff) Add(negative bool, amount uint64) error {
	if v.Decrease == negative {
		var err error
		v.Amount, err = math.Add64(v.Amount, amount)
		return err
	}

	if v.Amount > amount {
		v.Amount -= amount
	} else {
		v.Amount = math.AbsDiff(v.Amount, amount)
		v.Decrease = negative
	}
	return nil
}

type heightWithSubnet struct {
	Height   uint64 `serialize:"true"`
	SubnetID ids.ID `serialize:"true"`
}

type txBytesAndStatus struct {
	Tx     []byte        `serialize:"true"`
	Status status.Status `serialize:"true"`
}

type txAndStatus struct {
	tx     *txs.Tx
	status status.Status
}

func txSize(_ ids.ID, tx *txs.Tx) int {
	if tx == nil {
		return ids.IDLen + constants.PointerOverhead
	}
	return ids.IDLen + len(tx.Bytes()) + constants.PointerOverhead
}

func txAndStatusSize(_ ids.ID, t *txAndStatus) int {
	if t == nil {
		return ids.IDLen + constants.PointerOverhead
	}
	return ids.IDLen + len(t.tx.Bytes()) + wrappers.IntLen + 2*constants.PointerOverhead
}

func blockSize(_ ids.ID, blk block.Block) int {
	if blk == nil {
		return ids.IDLen + constants.PointerOverhead
	}
	return ids.IDLen + len(blk.Bytes()) + constants.PointerOverhead
}

func New(
	db database.Database,
	genesisBytes []byte,
	metricsReg prometheus.Registerer,
	cfg *config.Config,
	execCfg *config.ExecutionConfig,
	ctx *snow.Context,
	metrics metrics.Metrics,
	rewards reward.Calculator,
	bootstrapped *utils.Atomic[bool],
) (State, error) {
	s, err := newState(
		db,
		metrics,
		cfg,
		execCfg,
		ctx,
		metricsReg,
		rewards,
		bootstrapped,
	)
	if err != nil {
		return nil, err
	}

	if err := s.sync(genesisBytes); err != nil {
		// Drop any errors on close to return the first error
		_ = s.Close()

		return nil, err
	}

	// Before we start accepting new blocks, we check if the pruning process needs
	// to be run.
	//
	// TODO: Cleanup after v1.11.x is activated
	shouldPrune, err := s.ShouldPrune()
	if err != nil {
		return nil, err
	}
	if shouldPrune {
		// If the pruned key is on disk, we must delete it to ensure our disk
		// can't get into a partially pruned state if the node restarts mid-way
		// through pruning.
		if err := s.singletonDB.Delete(prunedKey); err != nil {
			return nil, fmt.Errorf("failed to remove prunedKey from singletonDB: %w", err)
		}

		if err := s.Commit(); err != nil {
			return nil, fmt.Errorf("failed to commit to baseDB: %w", err)
		}
	}

	return s, nil
}

func newState(
	db database.Database,
	metrics metrics.Metrics,
	cfg *config.Config,
	execCfg *config.ExecutionConfig,
	ctx *snow.Context,
	metricsReg prometheus.Registerer,
	rewards reward.Calculator,
	bootstrapped *utils.Atomic[bool],
) (*state, error) {
	blockIDCache, err := metercacher.New[uint64, ids.ID](
		"block_id_cache",
		metricsReg,
		&cache.LRU[uint64, ids.ID]{Size: execCfg.BlockIDCacheSize},
	)
	if err != nil {
		return nil, err
	}

	blockCache, err := metercacher.New[ids.ID, block.Block](
		"block_cache",
		metricsReg,
		cache.NewSizedLRU[ids.ID, block.Block](execCfg.BlockCacheSize, blockSize),
	)
	if err != nil {
		return nil, err
	}

	baseDB := versiondb.New(db)

	validatorsDB := prefixdb.New(validatorsPrefix, baseDB)

	currentValidatorsDB := prefixdb.New(currentPrefix, validatorsDB)
	currentValidatorBaseDB := prefixdb.New(validatorPrefix, currentValidatorsDB)
	currentDelegatorBaseDB := prefixdb.New(delegatorPrefix, currentValidatorsDB)
	currentSubnetValidatorBaseDB := prefixdb.New(subnetValidatorPrefix, currentValidatorsDB)
	currentSubnetDelegatorBaseDB := prefixdb.New(subnetDelegatorPrefix, currentValidatorsDB)

	pendingValidatorsDB := prefixdb.New(pendingPrefix, validatorsDB)
	pendingValidatorBaseDB := prefixdb.New(validatorPrefix, pendingValidatorsDB)
	pendingDelegatorBaseDB := prefixdb.New(delegatorPrefix, pendingValidatorsDB)
	pendingSubnetValidatorBaseDB := prefixdb.New(subnetValidatorPrefix, pendingValidatorsDB)
	pendingSubnetDelegatorBaseDB := prefixdb.New(subnetDelegatorPrefix, pendingValidatorsDB)

	nestedValidatorWeightDiffsDB := prefixdb.New(nestedValidatorWeightDiffsPrefix, validatorsDB)
	nestedValidatorPublicKeyDiffsDB := prefixdb.New(nestedValidatorPublicKeyDiffsPrefix, validatorsDB)
	flatValidatorWeightDiffsDB := prefixdb.New(flatValidatorWeightDiffsPrefix, validatorsDB)
	flatValidatorPublicKeyDiffsDB := prefixdb.New(flatValidatorPublicKeyDiffsPrefix, validatorsDB)

	txCache, err := metercacher.New(
		"tx_cache",
		metricsReg,
		cache.NewSizedLRU[ids.ID, *txAndStatus](execCfg.TxCacheSize, txAndStatusSize),
	)
	if err != nil {
		return nil, err
	}

	rewardUTXODB := prefixdb.New(rewardUTXOsPrefix, baseDB)
	rewardUTXOsCache, err := metercacher.New[ids.ID, []*avax.UTXO](
		"reward_utxos_cache",
		metricsReg,
		&cache.LRU[ids.ID, []*avax.UTXO]{Size: execCfg.RewardUTXOsCacheSize},
	)
	if err != nil {
		return nil, err
	}

	utxoDB := prefixdb.New(utxoPrefix, baseDB)
	utxoState, err := avax.NewMeteredUTXOState(utxoDB, txs.GenesisCodec, metricsReg, execCfg.ChecksumsEnabled)
	if err != nil {
		return nil, err
	}

	subnetBaseDB := prefixdb.New(subnetPrefix, baseDB)

	transformedSubnetCache, err := metercacher.New(
		"transformed_subnet_cache",
		metricsReg,
		cache.NewSizedLRU[ids.ID, *txs.Tx](execCfg.TransformedSubnetTxCacheSize, txSize),
	)
	if err != nil {
		return nil, err
	}

	supplyCache, err := metercacher.New[ids.ID, *uint64](
		"supply_cache",
		metricsReg,
		&cache.LRU[ids.ID, *uint64]{Size: execCfg.ChainCacheSize},
	)
	if err != nil {
		return nil, err
	}

	chainCache, err := metercacher.New[ids.ID, []*txs.Tx](
		"chain_cache",
		metricsReg,
		&cache.LRU[ids.ID, []*txs.Tx]{Size: execCfg.ChainCacheSize},
	)
	if err != nil {
		return nil, err
	}

	chainDBCache, err := metercacher.New[ids.ID, linkeddb.LinkedDB](
		"chain_db_cache",
		metricsReg,
		&cache.LRU[ids.ID, linkeddb.LinkedDB]{Size: execCfg.ChainDBCacheSize},
	)
	if err != nil {
		return nil, err
	}

	return &state{
		validatorState: newValidatorState(),

		cfg:          cfg,
		ctx:          ctx,
		metrics:      metrics,
		rewards:      rewards,
		bootstrapped: bootstrapped,
		baseDB:       baseDB,

		addedBlockIDs: make(map[uint64]ids.ID),
		blockIDCache:  blockIDCache,
		blockIDDB:     prefixdb.New(blockIDPrefix, baseDB),

		addedBlocks: make(map[ids.ID]block.Block),
		blockCache:  blockCache,
		blockDB:     prefixdb.New(blockPrefix, baseDB),

		currentStakers: newBaseStakers(),
		pendingStakers: newBaseStakers(),

		validatorsDB:                    validatorsDB,
		currentValidatorsDB:             currentValidatorsDB,
		currentValidatorBaseDB:          currentValidatorBaseDB,
		currentValidatorList:            linkeddb.NewDefault(currentValidatorBaseDB),
		currentDelegatorBaseDB:          currentDelegatorBaseDB,
		currentDelegatorList:            linkeddb.NewDefault(currentDelegatorBaseDB),
		currentSubnetValidatorBaseDB:    currentSubnetValidatorBaseDB,
		currentSubnetValidatorList:      linkeddb.NewDefault(currentSubnetValidatorBaseDB),
		currentSubnetDelegatorBaseDB:    currentSubnetDelegatorBaseDB,
		currentSubnetDelegatorList:      linkeddb.NewDefault(currentSubnetDelegatorBaseDB),
		pendingValidatorsDB:             pendingValidatorsDB,
		pendingValidatorBaseDB:          pendingValidatorBaseDB,
		pendingValidatorList:            linkeddb.NewDefault(pendingValidatorBaseDB),
		pendingDelegatorBaseDB:          pendingDelegatorBaseDB,
		pendingDelegatorList:            linkeddb.NewDefault(pendingDelegatorBaseDB),
		pendingSubnetValidatorBaseDB:    pendingSubnetValidatorBaseDB,
		pendingSubnetValidatorList:      linkeddb.NewDefault(pendingSubnetValidatorBaseDB),
		pendingSubnetDelegatorBaseDB:    pendingSubnetDelegatorBaseDB,
		pendingSubnetDelegatorList:      linkeddb.NewDefault(pendingSubnetDelegatorBaseDB),
		nestedValidatorWeightDiffsDB:    nestedValidatorWeightDiffsDB,
		nestedValidatorPublicKeyDiffsDB: nestedValidatorPublicKeyDiffsDB,
		flatValidatorWeightDiffsDB:      flatValidatorWeightDiffsDB,
		flatValidatorPublicKeyDiffsDB:   flatValidatorPublicKeyDiffsDB,

		addedTxs: make(map[ids.ID]*txAndStatus),
		txDB:     prefixdb.New(txPrefix, baseDB),
		txCache:  txCache,

		addedRewardUTXOs: make(map[ids.ID][]*avax.UTXO),
		rewardUTXODB:     rewardUTXODB,
		rewardUTXOsCache: rewardUTXOsCache,

		modifiedUTXOs: make(map[ids.ID]*avax.UTXO),
		utxoDB:        utxoDB,
		utxoState:     utxoState,

		subnetBaseDB: subnetBaseDB,
		subnetDB:     linkeddb.NewDefault(subnetBaseDB),

		transformedSubnets:     make(map[ids.ID]*txs.Tx),
		transformedSubnetCache: transformedSubnetCache,
		transformedSubnetDB:    prefixdb.New(transformedSubnetPrefix, baseDB),

		modifiedSupplies: make(map[ids.ID]uint64),
		supplyCache:      supplyCache,
		supplyDB:         prefixdb.New(supplyPrefix, baseDB),

		addedChains:  make(map[ids.ID][]*txs.Tx),
		chainDB:      prefixdb.New(chainPrefix, baseDB),
		chainCache:   chainCache,
		chainDBCache: chainDBCache,

		singletonDB: prefixdb.New(singletonPrefix, baseDB),
	}, nil
}

func (s *state) GetCurrentValidator(subnetID ids.ID, nodeID ids.NodeID) (*Staker, error) {
	return s.currentStakers.GetValidator(subnetID, nodeID)
}

func (s *state) PutCurrentValidator(staker *Staker) {
	s.currentStakers.PutValidator(staker)
}

func (s *state) UpdateCurrentValidator(staker *Staker) error {
	return s.currentStakers.UpdateValidator(staker)
}

func (s *state) DeleteCurrentValidator(staker *Staker) {
	s.currentStakers.DeleteValidator(staker)
}

func (s *state) GetCurrentDelegatorIterator(subnetID ids.ID, nodeID ids.NodeID) (StakerIterator, error) {
	return s.currentStakers.GetDelegatorIterator(subnetID, nodeID), nil
}

func (s *state) PutCurrentDelegator(staker *Staker) {
	s.currentStakers.PutDelegator(staker)
}

func (s *state) UpdateCurrentDelegator(staker *Staker) error {
	return s.currentStakers.UpdateDelegator(staker)
}

func (s *state) DeleteCurrentDelegator(staker *Staker) {
	s.currentStakers.DeleteDelegator(staker)
}

func (s *state) GetCurrentStakerIterator() (StakerIterator, error) {
	return s.currentStakers.GetStakerIterator(), nil
}

func (s *state) GetPendingValidator(subnetID ids.ID, nodeID ids.NodeID) (*Staker, error) {
	return s.pendingStakers.GetValidator(subnetID, nodeID)
}

func (s *state) PutPendingValidator(staker *Staker) {
	s.pendingStakers.PutValidator(staker)
}

func (s *state) DeletePendingValidator(staker *Staker) {
	s.pendingStakers.DeleteValidator(staker)
}

func (s *state) GetPendingDelegatorIterator(subnetID ids.ID, nodeID ids.NodeID) (StakerIterator, error) {
	return s.pendingStakers.GetDelegatorIterator(subnetID, nodeID), nil
}

func (s *state) PutPendingDelegator(staker *Staker) {
	s.pendingStakers.PutDelegator(staker)
}

func (s *state) DeletePendingDelegator(staker *Staker) {
	s.pendingStakers.DeleteDelegator(staker)
}

func (s *state) GetPendingStakerIterator() (StakerIterator, error) {
	return s.pendingStakers.GetStakerIterator(), nil
}

func (s *state) shouldInit() (bool, error) {
	has, err := s.singletonDB.Has(initializedKey)
	return !has, err
}

func (s *state) doneInit() error {
	return s.singletonDB.Put(initializedKey, nil)
}

func (s *state) ShouldPrune() (bool, error) {
	has, err := s.singletonDB.Has(prunedKey)
	if err != nil {
		return true, err
	}

	// If [prunedKey] is not in [singletonDB], [PruneAndIndex()] did not finish
	// execution.
	if !has {
		return true, nil
	}

	// To ensure the db was not modified since we last ran [PruneAndIndex()], we
	// must verify that [s.lastAccepted] is height indexed.
	blk, err := s.GetStatelessBlock(s.lastAccepted)
	if err != nil {
		return true, err
	}

	_, err = s.GetBlockIDAtHeight(blk.Height())
	if err == database.ErrNotFound {
		return true, nil
	}

	return false, err
}

func (s *state) donePrune() error {
	return s.singletonDB.Put(prunedKey, nil)
}

func (s *state) GetSubnets() ([]*txs.Tx, error) {
	if s.cachedSubnets != nil {
		return s.cachedSubnets, nil
	}

	subnetDBIt := s.subnetDB.NewIterator()
	defer subnetDBIt.Release()

	txs := []*txs.Tx(nil)
	for subnetDBIt.Next() {
		subnetIDBytes := subnetDBIt.Key()
		subnetID, err := ids.ToID(subnetIDBytes)
		if err != nil {
			return nil, err
		}
		subnetTx, _, err := s.GetTx(subnetID)
		if err != nil {
			return nil, err
		}
		txs = append(txs, subnetTx)
	}
	if err := subnetDBIt.Error(); err != nil {
		return nil, err
	}
	txs = append(txs, s.addedSubnets...)
	s.cachedSubnets = txs
	return txs, nil
}

func (s *state) AddSubnet(createSubnetTx *txs.Tx) {
	s.addedSubnets = append(s.addedSubnets, createSubnetTx)
	if s.cachedSubnets != nil {
		s.cachedSubnets = append(s.cachedSubnets, createSubnetTx)
	}
}

func (s *state) GetSubnetOwner(subnetID ids.ID) (fx.Owner, error) {
	subnetIntf, _, err := s.GetTx(subnetID)
	if err != nil {
		return nil, fmt.Errorf(
			"%w %q: %w",
			ErrCantFindSubnet,
			subnetID,
			err,
		)
	}

	subnet, ok := subnetIntf.Unsigned.(*txs.CreateSubnetTx)
	if !ok {
		return nil, fmt.Errorf("%q %w", subnetID, errIsNotSubnet)
	}

	return subnet.Owner, nil
}

func (s *state) GetSubnetTransformation(subnetID ids.ID) (*txs.Tx, error) {
	if tx, exists := s.transformedSubnets[subnetID]; exists {
		return tx, nil
	}

	if tx, cached := s.transformedSubnetCache.Get(subnetID); cached {
		if tx == nil {
			return nil, database.ErrNotFound
		}
		return tx, nil
	}

	transformSubnetTxID, err := database.GetID(s.transformedSubnetDB, subnetID[:])
	if err == database.ErrNotFound {
		s.transformedSubnetCache.Put(subnetID, nil)
		return nil, database.ErrNotFound
	}
	if err != nil {
		return nil, err
	}

	transformSubnetTx, _, err := s.GetTx(transformSubnetTxID)
	if err != nil {
		return nil, err
	}
	s.transformedSubnetCache.Put(subnetID, transformSubnetTx)
	return transformSubnetTx, nil
}

func (s *state) AddSubnetTransformation(transformSubnetTxIntf *txs.Tx) {
	transformSubnetTx := transformSubnetTxIntf.Unsigned.(*txs.TransformSubnetTx)
	s.transformedSubnets[transformSubnetTx.Subnet] = transformSubnetTxIntf
}

func (s *state) GetChains(subnetID ids.ID) ([]*txs.Tx, error) {
	if chains, cached := s.chainCache.Get(subnetID); cached {
		return chains, nil
	}
	chainDB := s.getChainDB(subnetID)
	chainDBIt := chainDB.NewIterator()
	defer chainDBIt.Release()

	txs := []*txs.Tx(nil)
	for chainDBIt.Next() {
		chainIDBytes := chainDBIt.Key()
		chainID, err := ids.ToID(chainIDBytes)
		if err != nil {
			return nil, err
		}
		chainTx, _, err := s.GetTx(chainID)
		if err != nil {
			return nil, err
		}
		txs = append(txs, chainTx)
	}
	if err := chainDBIt.Error(); err != nil {
		return nil, err
	}
	txs = append(txs, s.addedChains[subnetID]...)
	s.chainCache.Put(subnetID, txs)
	return txs, nil
}

func (s *state) AddChain(createChainTxIntf *txs.Tx) {
	createChainTx := createChainTxIntf.Unsigned.(*txs.CreateChainTx)
	subnetID := createChainTx.SubnetID
	s.addedChains[subnetID] = append(s.addedChains[subnetID], createChainTxIntf)
	if chains, cached := s.chainCache.Get(subnetID); cached {
		chains = append(chains, createChainTxIntf)
		s.chainCache.Put(subnetID, chains)
	}
}

func (s *state) getChainDB(subnetID ids.ID) linkeddb.LinkedDB {
	if chainDB, cached := s.chainDBCache.Get(subnetID); cached {
		return chainDB
	}
	rawChainDB := prefixdb.New(subnetID[:], s.chainDB)
	chainDB := linkeddb.NewDefault(rawChainDB)
	s.chainDBCache.Put(subnetID, chainDB)
	return chainDB
}

func (s *state) GetTx(txID ids.ID) (*txs.Tx, status.Status, error) {
	if tx, exists := s.addedTxs[txID]; exists {
		return tx.tx, tx.status, nil
	}
	if tx, cached := s.txCache.Get(txID); cached {
		if tx == nil {
			return nil, status.Unknown, database.ErrNotFound
		}
		return tx.tx, tx.status, nil
	}
	txBytes, err := s.txDB.Get(txID[:])
	if err == database.ErrNotFound {
		s.txCache.Put(txID, nil)
		return nil, status.Unknown, database.ErrNotFound
	} else if err != nil {
		return nil, status.Unknown, err
	}

	stx := txBytesAndStatus{}
	if _, err := txs.GenesisCodec.Unmarshal(txBytes, &stx); err != nil {
		return nil, status.Unknown, err
	}

	tx, err := txs.Parse(txs.GenesisCodec, stx.Tx)
	if err != nil {
		return nil, status.Unknown, err
	}

	ptx := &txAndStatus{
		tx:     tx,
		status: stx.Status,
	}

	s.txCache.Put(txID, ptx)
	return ptx.tx, ptx.status, nil
}

func (s *state) AddTx(tx *txs.Tx, status status.Status) {
	s.addedTxs[tx.ID()] = &txAndStatus{
		tx:     tx,
		status: status,
	}
}

func (s *state) GetRewardUTXOs(txID ids.ID) ([]*avax.UTXO, error) {
	if utxos, exists := s.addedRewardUTXOs[txID]; exists {
		return utxos, nil
	}
	if utxos, exists := s.rewardUTXOsCache.Get(txID); exists {
		return utxos, nil
	}

	rawTxDB := prefixdb.New(txID[:], s.rewardUTXODB)
	txDB := linkeddb.NewDefault(rawTxDB)
	it := txDB.NewIterator()
	defer it.Release()

	utxos := []*avax.UTXO(nil)
	for it.Next() {
		utxo := &avax.UTXO{}
		if _, err := txs.Codec.Unmarshal(it.Value(), utxo); err != nil {
			return nil, err
		}
		utxos = append(utxos, utxo)
	}
	if err := it.Error(); err != nil {
		return nil, err
	}

	s.rewardUTXOsCache.Put(txID, utxos)
	return utxos, nil
}

func (s *state) AddRewardUTXO(txID ids.ID, utxo *avax.UTXO) {
	s.addedRewardUTXOs[txID] = append(s.addedRewardUTXOs[txID], utxo)
}

func (s *state) GetUTXO(utxoID ids.ID) (*avax.UTXO, error) {
	if utxo, exists := s.modifiedUTXOs[utxoID]; exists {
		if utxo == nil {
			return nil, database.ErrNotFound
		}
		return utxo, nil
	}
	return s.utxoState.GetUTXO(utxoID)
}

func (s *state) UTXOIDs(addr []byte, start ids.ID, limit int) ([]ids.ID, error) {
	return s.utxoState.UTXOIDs(addr, start, limit)
}

func (s *state) AddUTXO(utxo *avax.UTXO) {
	s.modifiedUTXOs[utxo.InputID()] = utxo
}

func (s *state) DeleteUTXO(utxoID ids.ID) {
	s.modifiedUTXOs[utxoID] = nil
}

func (s *state) GetStartTime(nodeID ids.NodeID, subnetID ids.ID) (time.Time, error) {
	staker, err := s.currentStakers.GetValidator(subnetID, nodeID)
	if err != nil {
		return time.Time{}, err
	}
	return staker.StartTime, nil
}

func (s *state) GetTimestamp() time.Time {
	return s.timestamp
}

func (s *state) SetTimestamp(tm time.Time) {
	s.timestamp = tm
}

func (s *state) GetLastAccepted() ids.ID {
	return s.lastAccepted
}

func (s *state) SetLastAccepted(lastAccepted ids.ID) {
	s.lastAccepted = lastAccepted
}

func (s *state) GetCurrentSupply(subnetID ids.ID) (uint64, error) {
	if subnetID == constants.PrimaryNetworkID {
		return s.currentSupply, nil
	}

	supply, ok := s.modifiedSupplies[subnetID]
	if ok {
		return supply, nil
	}

	cachedSupply, ok := s.supplyCache.Get(subnetID)
	if ok {
		if cachedSupply == nil {
			return 0, database.ErrNotFound
		}
		return *cachedSupply, nil
	}

	supply, err := database.GetUInt64(s.supplyDB, subnetID[:])
	if err == database.ErrNotFound {
		s.supplyCache.Put(subnetID, nil)
		return 0, database.ErrNotFound
	}
	if err != nil {
		return 0, err
	}

	s.supplyCache.Put(subnetID, &supply)
	return supply, nil
}

func (s *state) SetCurrentSupply(subnetID ids.ID, cs uint64) {
	if subnetID == constants.PrimaryNetworkID {
		s.currentSupply = cs
	} else {
		s.modifiedSupplies[subnetID] = cs
	}
}

func (s *state) ValidatorSet(subnetID ids.ID, vdrs validators.Set) error {
	for nodeID, validator := range s.currentStakers.validators[subnetID] {
		staker := validator.validator
		if err := vdrs.Add(nodeID, staker.PublicKey, staker.TxID, staker.Weight); err != nil {
			return err
		}

		for _, delegator := range validator.delegators {
			if err := vdrs.AddWeight(nodeID, delegator.Weight); err != nil {
				return err
			}
		}
	}
	return nil
}

func (s *state) ApplyValidatorWeightDiffs(
	ctx context.Context,
	validators map[ids.NodeID]*validators.GetValidatorOutput,
	startHeight uint64,
	endHeight uint64,
	subnetID ids.ID,
) error {
	diffIter := s.flatValidatorWeightDiffsDB.NewIteratorWithStartAndPrefix(
		marshalStartDiffKey(subnetID, startHeight),
		subnetID[:],
	)
	defer diffIter.Release()

	prevHeight := startHeight + 1
	// TODO: Remove the index continuity checks once we are guaranteed nodes can
	// not rollback to not support the new indexing mechanism.
	for diffIter.Next() && s.indexedHeights != nil && s.indexedHeights.LowerBound <= endHeight {
		if err := ctx.Err(); err != nil {
			return err
		}

		_, parsedHeight, nodeID, err := unmarshalDiffKey(diffIter.Key())
		if err != nil {
			return err
		}
		// If the parsedHeight is less than our target endHeight, then we have
		// fully processed the diffs from startHeight through endHeight.
		if parsedHeight < endHeight {
			return diffIter.Error()
		}

		prevHeight = parsedHeight

		weightDiff, err := unmarshalWeightDiff(diffIter.Value())
		if err != nil {
			return err
		}

		if err := applyWeightDiff(validators, nodeID, weightDiff); err != nil {
			return err
		}
	}
	if err := diffIter.Error(); err != nil {
		return err
	}

	// TODO: Remove this once it is assumed that all subnet validators have
	// adopted the new indexing.
	for height := prevHeight - 1; height >= endHeight; height-- {
		if err := ctx.Err(); err != nil {
			return err
		}

		prefixStruct := heightWithSubnet{
			Height:   height,
			SubnetID: subnetID,
		}
		prefixBytes, err := block.GenesisCodec.Marshal(block.Version, prefixStruct)
		if err != nil {
			return err
		}

		rawDiffDB := prefixdb.New(prefixBytes, s.nestedValidatorWeightDiffsDB)
		diffDB := linkeddb.NewDefault(rawDiffDB)
		diffIter := diffDB.NewIterator()
		defer diffIter.Release()

		for diffIter.Next() {
			nodeID, err := ids.ToNodeID(diffIter.Key())
			if err != nil {
				return err
			}

			weightDiff := ValidatorWeightDiff{}
			_, err = block.GenesisCodec.Unmarshal(diffIter.Value(), &weightDiff)
			if err != nil {
				return err
			}

			if err := applyWeightDiff(validators, nodeID, &weightDiff); err != nil {
				return err
			}
		}
	}

	return nil
}

func applyWeightDiff(
	vdrs map[ids.NodeID]*validators.GetValidatorOutput,
	nodeID ids.NodeID,
	weightDiff *ValidatorWeightDiff,
) error {
	vdr, ok := vdrs[nodeID]
	if !ok {
		// This node isn't in the current validator set.
		vdr = &validators.GetValidatorOutput{
			NodeID: nodeID,
		}
		vdrs[nodeID] = vdr
	}

	// The weight of this node changed at this block.
	var err error
	if weightDiff.Decrease {
		// The validator's weight was decreased at this block, so in the
		// prior block it was higher.
		vdr.Weight, err = math.Add64(vdr.Weight, weightDiff.Amount)
	} else {
		// The validator's weight was increased at this block, so in the
		// prior block it was lower.
		vdr.Weight, err = math.Sub(vdr.Weight, weightDiff.Amount)
	}
	if err != nil {
		return err
	}

	if vdr.Weight == 0 {
		// The validator's weight was 0 before this block so they weren't in the
		// validator set.
		delete(vdrs, nodeID)
	}
	return nil
}

func (s *state) ApplyValidatorPublicKeyDiffs(
	ctx context.Context,
	validators map[ids.NodeID]*validators.GetValidatorOutput,
	startHeight uint64,
	endHeight uint64,
) error {
	diffIter := s.flatValidatorPublicKeyDiffsDB.NewIteratorWithStartAndPrefix(
		marshalStartDiffKey(constants.PrimaryNetworkID, startHeight),
		constants.PrimaryNetworkID[:],
	)
	defer diffIter.Release()

	for diffIter.Next() {
		if err := ctx.Err(); err != nil {
			return err
		}

		_, parsedHeight, nodeID, err := unmarshalDiffKey(diffIter.Key())
		if err != nil {
			return err
		}
		// If the parsedHeight is less than our target endHeight, then we have
		// fully processed the diffs from startHeight through endHeight.
		if parsedHeight < endHeight {
			break
		}

		vdr, ok := validators[nodeID]
		if !ok {
			continue
		}

		pkBytes := diffIter.Value()
		if len(pkBytes) == 0 {
			vdr.PublicKey = nil
			continue
		}

		vdr.PublicKey = new(bls.PublicKey).Deserialize(pkBytes)
	}

	// Note: this does not fallback to the linkeddb index because the linkeddb
	// index does not contain entries for when to remove the public key.
	//
	// Nodes may see inconsistent public keys for heights before the new public
	// key index was populated.
	return diffIter.Error()
}

func (s *state) syncGenesis(genesisBlk block.Block, genesis *genesis.State) error {
	genesisBlkID := genesisBlk.ID()
	s.SetLastAccepted(genesisBlkID)
	s.SetTimestamp(time.Unix(int64(genesis.Timestamp), 0))
	s.SetCurrentSupply(constants.PrimaryNetworkID, genesis.InitialSupply)
	s.AddStatelessBlock(genesisBlk)

	// Persist UTXOs that exist at genesis
	for _, utxo := range genesis.UTXOs {
		s.AddUTXO(utxo)
	}

	// Persist primary network validator set at genesis
	for _, vdrTx := range genesis.Validators {
		tx, ok := vdrTx.Unsigned.(*txs.AddValidatorTx)
		if !ok {
			return fmt.Errorf("expected tx type *txs.AddValidatorTx but got %T", vdrTx.Unsigned)
		}

		stakeAmount := tx.Weight()
		stakeDuration := tx.Validator.Duration()
		currentSupply, err := s.GetCurrentSupply(constants.PrimaryNetworkID)
		if err != nil {
			return err
		}

		potentialReward := s.rewards.Calculate(
			stakeDuration,
			stakeAmount,
			currentSupply,
		)
		newCurrentSupply, err := math.Add64(currentSupply, potentialReward)
		if err != nil {
			return err
		}

		staker, err := NewCurrentStaker(vdrTx.ID(), tx, potentialReward)
		if err != nil {
			return err
		}

		s.PutCurrentValidator(staker)
		s.AddTx(vdrTx, status.Committed)
		s.SetCurrentSupply(constants.PrimaryNetworkID, newCurrentSupply)
	}

	for _, chain := range genesis.Chains {
		unsignedChain, ok := chain.Unsigned.(*txs.CreateChainTx)
		if !ok {
			return fmt.Errorf("expected tx type *txs.CreateChainTx but got %T", chain.Unsigned)
		}

		// Ensure all chains that the genesis bytes say to create have the right
		// network ID
		if unsignedChain.NetworkID != s.ctx.NetworkID {
			return avax.ErrWrongNetworkID
		}

		s.AddChain(chain)
		s.AddTx(chain, status.Committed)
	}

	// updateValidators is set to false here to maintain the invariant that the
	// primary network's validator set is empty before the validator sets are
	// initialized.
	return s.write(false /*=updateValidators*/, 0)
}

// Load pulls data previously stored on disk that is expected to be in memory.
func (s *state) load() error {
	errs := wrappers.Errs{}
	errs.Add(
		s.loadMetadata(),
		s.loadCurrentStakers(),
		s.loadPendingStakers(),
		s.initValidatorSets(),
	)
	return errs.Err
}

func (s *state) loadMetadata() error {
	timestamp, err := database.GetTimestamp(s.singletonDB, timestampKey)
	if err != nil {
		return err
	}
	s.persistedTimestamp = timestamp
	s.SetTimestamp(timestamp)

	currentSupply, err := database.GetUInt64(s.singletonDB, currentSupplyKey)
	if err != nil {
		return err
	}
	s.persistedCurrentSupply = currentSupply
	s.SetCurrentSupply(constants.PrimaryNetworkID, currentSupply)

	lastAccepted, err := database.GetID(s.singletonDB, lastAcceptedKey)
	if err != nil {
		return err
	}
	s.persistedLastAccepted = lastAccepted
	s.lastAccepted = lastAccepted

	// Lookup the most recently indexed range on disk. If we haven't started
	// indexing the weights, then we keep the indexed heights as nil.
	indexedHeightsBytes, err := s.singletonDB.Get(heightsIndexedKey)
	if err == database.ErrNotFound {
		return nil
	}
	if err != nil {
		return err
	}

	indexedHeights := &heightRange{}
	_, err = block.GenesisCodec.Unmarshal(indexedHeightsBytes, indexedHeights)
	if err != nil {
		return err
	}

	// If the indexed range is not up to date, then we will act as if the range
	// doesn't exist.
	lastAcceptedBlock, err := s.GetStatelessBlock(lastAccepted)
	if err != nil {
		return err
	}
	if indexedHeights.UpperBound != lastAcceptedBlock.Height() {
		return nil
	}
	s.indexedHeights = indexedHeights
	return nil
}

func (s *state) loadCurrentStakers() error {
	s.currentStakers = newBaseStakers()

	validatorIt := s.currentValidatorList.NewIterator()
	defer validatorIt.Release()
	for validatorIt.Next() {
		txIDBytes := validatorIt.Key()
		txID, err := ids.ToID(txIDBytes)
		if err != nil {
			return err
		}
		tx, _, err := s.GetTx(txID)
		if err != nil {
			return fmt.Errorf("failed loading validator transaction txID %v, %w", txID, err)
		}
		stakerTx, ok := tx.Unsigned.(txs.Staker)
		if !ok {
			return fmt.Errorf("expected tx type txs.Staker but got %T", tx.Unsigned)
		}

		metadataBytes := validatorIt.Value()

		defaultStartTime := stakerTx.StartTime()
		metadata := &validatorMetadata{
			txID: txID,
			// use the start values as the fallback
			// in case they are not stored in the database
			// Note: we don't provide [LastUpdated] here because we expect it to
			// always be present on disk.
			StakerStartTime: defaultStartTime.Unix(),
		}
		if err := parseValidatorMetadata(metadataBytes, metadata); err != nil {
			return err
		}

		staker, err := NewCurrentStaker(txID, stakerTx, metadata.PotentialReward)
		if err != nil {
			return err
		}
		ShiftStakerAheadInPlace(staker, time.Unix(metadata.StakerStartTime, 0))
		UpdateStakingPeriodInPlace(staker, time.Duration(metadata.StakerStakingPeriod))
		IncreaseStakerWeightInPlace(staker, metadata.UpdatedWeight)

		validator := s.currentStakers.getOrCreateValidator(staker.SubnetID, staker.NodeID)
		validator.validator = staker

		s.currentStakers.stakers.ReplaceOrInsert(staker)

		s.validatorState.LoadValidatorMetadata(staker.NodeID, staker.SubnetID, metadata)
	}

	subnetValidatorIt := s.currentSubnetValidatorList.NewIterator()
	defer subnetValidatorIt.Release()
	for subnetValidatorIt.Next() {
		txIDBytes := subnetValidatorIt.Key()
		txID, err := ids.ToID(txIDBytes)
		if err != nil {
			return err
		}
		tx, _, err := s.GetTx(txID)
		if err != nil {
			return err
		}

		stakerTx, ok := tx.Unsigned.(txs.Staker)
		if !ok {
			return fmt.Errorf("expected tx type txs.Staker but got %T", tx.Unsigned)
		}

		metadataBytes := subnetValidatorIt.Value()
		defaultStartTime := stakerTx.StartTime()
		metadata := &validatorMetadata{
			txID: txID,
			// use the start time as the fallback value
			// in case it's not stored in the database
			StakerStartTime: defaultStartTime.Unix(),
			LastUpdated:     uint64(defaultStartTime.Unix()),
		}
		if err := parseValidatorMetadata(metadataBytes, metadata); err != nil {
			return err
		}

		staker, err := NewCurrentStaker(txID, stakerTx, metadata.PotentialReward)
		if err != nil {
			return err
		}
		ShiftStakerAheadInPlace(staker, time.Unix(metadata.StakerStartTime, 0))
		UpdateStakingPeriodInPlace(staker, time.Duration(metadata.StakerStakingPeriod))
		IncreaseStakerWeightInPlace(staker, metadata.UpdatedWeight)

		validator := s.currentStakers.getOrCreateValidator(staker.SubnetID, staker.NodeID)
		validator.validator = staker

		s.currentStakers.stakers.ReplaceOrInsert(staker)

		s.validatorState.LoadValidatorMetadata(staker.NodeID, staker.SubnetID, metadata)
	}

	delegatorIt := s.currentDelegatorList.NewIterator()
	defer delegatorIt.Release()

	subnetDelegatorIt := s.currentSubnetDelegatorList.NewIterator()
	defer subnetDelegatorIt.Release()

	for _, delegatorIt := range []database.Iterator{delegatorIt, subnetDelegatorIt} {
		for delegatorIt.Next() {
			txIDBytes := delegatorIt.Key()
			txID, err := ids.ToID(txIDBytes)
			if err != nil {
				return err
			}
			tx, _, err := s.GetTx(txID)
			if err != nil {
				return err
			}

			stakerTx, ok := tx.Unsigned.(txs.Staker)
			if !ok {
				return fmt.Errorf("expected tx type txs.Staker but got %T", tx.Unsigned)
			}

			metadata := &delegatorMetadata{
				// use the start values as the fallback
				// in case they are not stored in the database
				StakerStartTime: stakerTx.StartTime().Unix(),
			}
			err = parseDelegatorMetadata(delegatorIt.Value(), metadata)
			if err != nil {
				return err
			}

			staker, err := NewCurrentStaker(txID, stakerTx, metadata.PotentialReward)
			if err != nil {
				return err
			}
			ShiftStakerAheadInPlace(staker, time.Unix(metadata.StakerStartTime, 0))
			UpdateStakingPeriodInPlace(staker, time.Duration(metadata.StakerStakingPeriod))
			IncreaseStakerWeightInPlace(staker, metadata.UpdatedWeight)

			validator := s.currentStakers.getOrCreateValidator(staker.SubnetID, staker.NodeID)
			if validator.sortedDelegators == nil {
				validator.sortedDelegators = btree.NewG(defaultTreeDegree, (*Staker).Less)
			}
			validator.delegators[staker.TxID] = staker
			validator.sortedDelegators.ReplaceOrInsert(staker)

			s.currentStakers.stakers.ReplaceOrInsert(staker)
		}
	}

	errs := wrappers.Errs{}
	errs.Add(
		validatorIt.Error(),
		subnetValidatorIt.Error(),
		delegatorIt.Error(),
		subnetDelegatorIt.Error(),
	)
	return errs.Err
}

func (s *state) loadPendingStakers() error {
	s.pendingStakers = newBaseStakers()

	validatorIt := s.pendingValidatorList.NewIterator()
	defer validatorIt.Release()

	subnetValidatorIt := s.pendingSubnetValidatorList.NewIterator()
	defer subnetValidatorIt.Release()

	for _, validatorIt := range []database.Iterator{validatorIt, subnetValidatorIt} {
		for validatorIt.Next() {
			txIDBytes := validatorIt.Key()
			txID, err := ids.ToID(txIDBytes)
			if err != nil {
				return err
			}
			tx, _, err := s.GetTx(txID)
			if err != nil {
				return err
			}

			stakerTx, ok := tx.Unsigned.(txs.Staker)
			if !ok {
				return fmt.Errorf("expected tx type txs.Staker but got %T", tx.Unsigned)
			}

			staker, err := NewPendingStaker(txID, stakerTx)
			if err != nil {
				return err
			}

			validator := s.pendingStakers.getOrCreateValidator(staker.SubnetID, staker.NodeID)
			validator.validator = staker

			s.pendingStakers.stakers.ReplaceOrInsert(staker)
		}
	}

	delegatorIt := s.pendingDelegatorList.NewIterator()
	defer delegatorIt.Release()

	subnetDelegatorIt := s.pendingSubnetDelegatorList.NewIterator()
	defer subnetDelegatorIt.Release()

	for _, delegatorIt := range []database.Iterator{delegatorIt, subnetDelegatorIt} {
		for delegatorIt.Next() {
			txIDBytes := delegatorIt.Key()
			txID, err := ids.ToID(txIDBytes)
			if err != nil {
				return err
			}
			tx, _, err := s.GetTx(txID)
			if err != nil {
				return err
			}

			stakerTx, ok := tx.Unsigned.(txs.Staker)
			if !ok {
				return fmt.Errorf("expected tx type txs.Staker but got %T", tx.Unsigned)
			}

			staker, err := NewPendingStaker(txID, stakerTx)
			if err != nil {
				return err
			}

			validator := s.pendingStakers.getOrCreateValidator(staker.SubnetID, staker.NodeID)
			if validator.sortedDelegators == nil {
				validator.sortedDelegators = btree.NewG(defaultTreeDegree, (*Staker).Less)
			}
			validator.delegators[staker.TxID] = staker
			validator.sortedDelegators.ReplaceOrInsert(staker)

			s.pendingStakers.stakers.ReplaceOrInsert(staker)
		}
	}

	errs := wrappers.Errs{}
	errs.Add(
		validatorIt.Error(),
		subnetValidatorIt.Error(),
		delegatorIt.Error(),
		subnetDelegatorIt.Error(),
	)
	return errs.Err
}

// Invariant: initValidatorSets requires loadCurrentValidators to have already
// been called.
func (s *state) initValidatorSets() error {
	primaryValidators, ok := s.cfg.Validators.Get(constants.PrimaryNetworkID)
	if !ok {
		return errMissingValidatorSet
	}
	if primaryValidators.Len() != 0 {
		// Enforce the invariant that the validator set is empty here.
		return errValidatorSetAlreadyPopulated
	}
	err := s.ValidatorSet(constants.PrimaryNetworkID, primaryValidators)
	if err != nil {
		return err
	}

	vl := validators.NewLogger(s.ctx.Log, s.bootstrapped, constants.PrimaryNetworkID, s.ctx.NodeID)
	primaryValidators.RegisterCallbackListener(vl)

	s.metrics.SetLocalStake(primaryValidators.GetWeight(s.ctx.NodeID))
	s.metrics.SetTotalStake(primaryValidators.Weight())

	for subnetID := range s.cfg.TrackedSubnets {
		subnetValidators := validators.NewSet()
		err := s.ValidatorSet(subnetID, subnetValidators)
		if err != nil {
			return err
		}

		if !s.cfg.Validators.Add(subnetID, subnetValidators) {
			return fmt.Errorf("%w: %s", errDuplicateValidatorSet, subnetID)
		}

		vl := validators.NewLogger(s.ctx.Log, s.bootstrapped, subnetID, s.ctx.NodeID)
		subnetValidators.RegisterCallbackListener(vl)
	}
	return nil
}

func (s *state) write(updateValidators bool, height uint64) error {
	errs := wrappers.Errs{}
	errs.Add(
		s.writeBlocks(),
		s.writeCurrentStakers(updateValidators, height),
		s.writePendingStakers(),
		s.WriteValidatorMetadata(s.currentValidatorList, s.currentSubnetValidatorList), // Must be called after writeCurrentStakers
		s.writeTXs(),
		s.writeRewardUTXOs(),
		s.writeUTXOs(),
		s.writeSubnets(),
		s.writeTransformedSubnets(),
		s.writeSubnetSupplies(),
		s.writeChains(),
		s.writeMetadata(),
	)
	return errs.Err
}

func (s *state) Close() error {
	errs := wrappers.Errs{}
	errs.Add(
		s.pendingSubnetValidatorBaseDB.Close(),
		s.pendingSubnetDelegatorBaseDB.Close(),
		s.pendingDelegatorBaseDB.Close(),
		s.pendingValidatorBaseDB.Close(),
		s.pendingValidatorsDB.Close(),
		s.currentSubnetValidatorBaseDB.Close(),
		s.currentSubnetDelegatorBaseDB.Close(),
		s.currentDelegatorBaseDB.Close(),
		s.currentValidatorBaseDB.Close(),
		s.currentValidatorsDB.Close(),
		s.validatorsDB.Close(),
		s.txDB.Close(),
		s.rewardUTXODB.Close(),
		s.utxoDB.Close(),
		s.subnetBaseDB.Close(),
		s.transformedSubnetDB.Close(),
		s.supplyDB.Close(),
		s.chainDB.Close(),
		s.singletonDB.Close(),
		s.blockDB.Close(),
		s.blockIDDB.Close(),
	)
	return errs.Err
}

func (s *state) sync(genesis []byte) error {
	shouldInit, err := s.shouldInit()
	if err != nil {
		return fmt.Errorf(
			"failed to check if the database is initialized: %w",
			err,
		)
	}

	// If the database is empty, create the platform chain anew using the
	// provided genesis state
	if shouldInit {
		if err := s.init(genesis); err != nil {
			return fmt.Errorf(
				"failed to initialize the database: %w",
				err,
			)
		}
	}

	if err := s.load(); err != nil {
		return fmt.Errorf(
			"failed to load the database state: %w",
			err,
		)
	}
	return nil
}

func (s *state) init(genesisBytes []byte) error {
	// Create the genesis block and save it as being accepted (We don't do
	// genesisBlock.Accept() because then it'd look for genesisBlock's
	// non-existent parent)
	genesisID := hashing.ComputeHash256Array(genesisBytes)
	genesisBlock, err := block.NewApricotCommitBlock(genesisID, 0 /*height*/)
	if err != nil {
		return err
	}

	genesisState, err := genesis.ParseState(genesisBytes)
	if err != nil {
		return err
	}
	if err := s.syncGenesis(genesisBlock, genesisState); err != nil {
		return err
	}

	if err := s.doneInit(); err != nil {
		return err
	}

	return s.Commit()
}

func (s *state) AddStatelessBlock(block block.Block) {
	blkID := block.ID()
	s.addedBlockIDs[block.Height()] = blkID
	s.addedBlocks[blkID] = block
}

func (s *state) SetHeight(height uint64) {
	if s.indexedHeights == nil {
		// If indexedHeights hasn't been created yet, then we are newly tracking
		// the range. This means we should initialize the LowerBound to the
		// current height.
		s.indexedHeights = &heightRange{
			LowerBound: height,
		}
	}

	s.indexedHeights.UpperBound = height
	s.currentHeight = height
}

func (s *state) Commit() error {
	defer s.Abort()
	batch, err := s.CommitBatch()
	if err != nil {
		return err
	}
	return batch.Write()
}

func (s *state) Abort() {
	s.baseDB.Abort()
}

func (s *state) Checksum() ids.ID {
	return s.utxoState.Checksum()
}

func (s *state) CommitBatch() (database.Batch, error) {
	// updateValidators is set to true here so that the validator manager is
	// kept up to date with the last accepted state.
	if err := s.write(true /*=updateValidators*/, s.currentHeight); err != nil {
		return nil, err
	}
	return s.baseDB.CommitBatch()
}

func (s *state) writeBlocks() error {
	for blkID, blk := range s.addedBlocks {
		blkID := blkID
		blkBytes := blk.Bytes()
		blkHeight := blk.Height()
		heightKey := database.PackUInt64(blkHeight)

		delete(s.addedBlockIDs, blkHeight)
		s.blockIDCache.Put(blkHeight, blkID)
		if err := database.PutID(s.blockIDDB, heightKey, blkID); err != nil {
			return fmt.Errorf("failed to add blockID: %w", err)
		}

		delete(s.addedBlocks, blkID)
		// Note: Evict is used rather than Put here because blk may end up
		// referencing additional data (because of shared byte slices) that
		// would not be properly accounted for in the cache sizing.
		s.blockCache.Evict(blkID)
		if err := s.blockDB.Put(blkID[:], blkBytes); err != nil {
			return fmt.Errorf("failed to write block %s: %w", blkID, err)
		}
	}
	return nil
}

func (s *state) GetStatelessBlock(blockID ids.ID) (block.Block, error) {
	if blk, exists := s.addedBlocks[blockID]; exists {
		return blk, nil
	}
	if blk, cached := s.blockCache.Get(blockID); cached {
		if blk == nil {
			return nil, database.ErrNotFound
		}

		return blk, nil
	}

	blkBytes, err := s.blockDB.Get(blockID[:])
	if err == database.ErrNotFound {
		s.blockCache.Put(blockID, nil)
		return nil, database.ErrNotFound
	}
	if err != nil {
		return nil, err
	}

	blk, status, _, err := parseStoredBlock(blkBytes)
	if err != nil {
		return nil, err
	}

	if status != choices.Accepted {
		s.blockCache.Put(blockID, nil)
		return nil, database.ErrNotFound
	}

	s.blockCache.Put(blockID, blk)
	return blk, nil
}

func (s *state) GetBlockIDAtHeight(height uint64) (ids.ID, error) {
	if blkID, exists := s.addedBlockIDs[height]; exists {
		return blkID, nil
	}
	if blkID, cached := s.blockIDCache.Get(height); cached {
		if blkID == ids.Empty {
			return ids.Empty, database.ErrNotFound
		}

		return blkID, nil
	}

	heightKey := database.PackUInt64(height)

	blkID, err := database.GetID(s.blockIDDB, heightKey)
	if err == database.ErrNotFound {
		s.blockIDCache.Put(height, ids.Empty)
		return ids.Empty, database.ErrNotFound
	}
	if err != nil {
		return ids.Empty, err
	}

	s.blockIDCache.Put(height, blkID)
	return blkID, nil
}

func (s *state) writeCurrentStakers(updateValidators bool, height uint64) error {
	heightBytes := database.PackUInt64(height)
	rawNestedPublicKeyDiffDB := prefixdb.New(heightBytes, s.nestedValidatorPublicKeyDiffsDB)
	nestedPKDiffDB := linkeddb.NewDefault(rawNestedPublicKeyDiffDB)

	for subnetID, validatorDiffs := range s.currentStakers.validatorDiffs {
		delete(s.currentStakers.validatorDiffs, subnetID)

		// Select db to write to
		validatorDB := s.currentSubnetValidatorList
		delegatorDB := s.currentSubnetDelegatorList
		if subnetID == constants.PrimaryNetworkID {
			validatorDB = s.currentValidatorList
			delegatorDB = s.currentDelegatorList
		}

		prefixStruct := heightWithSubnet{
			Height:   height,
			SubnetID: subnetID,
		}
		prefixBytes, err := block.GenesisCodec.Marshal(block.Version, prefixStruct)
		if err != nil {
			return fmt.Errorf("failed to create prefix bytes: %w", err)
		}
		rawNestedWeightDiffDB := prefixdb.New(prefixBytes, s.nestedValidatorWeightDiffsDB)
		nestedWeightDiffDB := linkeddb.NewDefault(rawNestedWeightDiffDB)

		// Record the change in weight and/or public key for each validator.
		for nodeID, validatorDiff := range validatorDiffs {
			// Copy [nodeID] so it doesn't get overwritten next iteration.
			nodeID := nodeID
			validator := validatorDiff.validator.staker
			weightDiff := &ValidatorWeightDiff{}

			switch validatorDiff.validator.status {
			case added:
				weightDiff = &ValidatorWeightDiff{
					Decrease: false,
					Amount:   validator.Weight,
				}

				// Invariant: Only the Primary Network contains non-nil public
				// keys.
				if validator.PublicKey != nil {
					// Record that the public key for the validator is being
					// added. This means the prior value for the public key was
					// nil.
					err := s.flatValidatorPublicKeyDiffsDB.Put(
						marshalDiffKey(constants.PrimaryNetworkID, height, nodeID),
						nil,
					)
					if err != nil {
						return err
					}
				}

				// The validator is being added.
				//
				// Invariant: It's impossible for a delegator to have been
				// rewarded in the same block that the validator was added.
				metadata := &validatorMetadata{
					txID:        validator.TxID,
					lastUpdated: validator.StartTime,

					UpDuration:               0,
					LastUpdated:              uint64(validator.StartTime.Unix()),
					PotentialReward:          validator.PotentialReward,
					PotentialDelegateeReward: 0,

					// a staker update may change its times and weight wrt those
					// specified in the tx creating the staker. We store these data
					// to properly reconstruct staker data.
					StakerStartTime:     validator.StartTime.Unix(),
					StakerStakingPeriod: int64(validator.EndTime.Sub(validator.StartTime)),
					UpdatedWeight:       validator.Weight,
				}

<<<<<<< HEAD
				// Let's start using V1 as soon as we deploy code. No need to
				// wait till Continuous staking fork activation to do that.
				metadataBytes, err := metadataCodec.Marshal(v1, metadata)
=======
				metadataBytes, err := block.GenesisCodec.Marshal(block.Version, metadata)
>>>>>>> 3cbf840d
				if err != nil {
					return fmt.Errorf("failed to serialize validator metadata: %w", err)
				}
				if err = validatorDB.Put(validator.TxID[:], metadataBytes); err != nil {
					return fmt.Errorf("failed to write validator metadata to list: %w", err)
				}
				s.validatorState.LoadValidatorMetadata(nodeID, subnetID, metadata)

			case deleted:
				weightDiff = &ValidatorWeightDiff{
					Decrease: true,
					Amount:   validator.Weight,
				}

				// Invariant: Only the Primary Network contains non-nil public
				// keys.
				if validator.PublicKey != nil {
					// Record that the public key for the validator is being
					// removed. This means we must record the prior value of the
					// public key.
					//
					// Note: We store the uncompressed public key here as it is
					// significantly more efficient to parse when applying
					// diffs.
					err := s.flatValidatorPublicKeyDiffsDB.Put(
						marshalDiffKey(constants.PrimaryNetworkID, height, nodeID),
						validator.PublicKey.Serialize(),
					)
					if err != nil {
						return err
					}

					// TODO: Remove this once we no longer support version
					// rollbacks.
					//
					// Note: We store the compressed public key here.
					pkBytes := bls.PublicKeyToBytes(validator.PublicKey)
					if err := nestedPKDiffDB.Put(nodeID[:], pkBytes); err != nil {
						return err
					}
				}

				if err := validatorDB.Delete(validator.TxID[:]); err != nil {
					return fmt.Errorf("failed to delete current staker: %w", err)
				}

				s.validatorState.DeleteValidatorMetadata(nodeID, subnetID)
			case updated:
				// load current metadata and duly update them, following validator update
				metadataBytes, err := validatorDB.Get(validator.TxID[:])
				if err != nil {
					return fmt.Errorf("failed to get metadata of updated validator: %w", err)
				}

				metadata := &validatorMetadata{
					txID: validator.TxID,
				}
				if err := parseValidatorMetadata(metadataBytes, metadata); err != nil {
					return err
				}

				// build weight diff by comparing current weight with previously stored one
				switch {
				case validator.Weight > metadata.UpdatedWeight:
					if err := weightDiff.Add(false, validator.Weight-metadata.UpdatedWeight); err != nil {
						return fmt.Errorf("failed to increase node weight diff: %w", err)
					}
				case validator.Weight < metadata.UpdatedWeight:
					if err := weightDiff.Add(true, metadata.UpdatedWeight-validator.Weight); err != nil {
						return fmt.Errorf("failed to decrease node weight diff: %w", err)
					}
				default:
					// no weight changes, nothing to do
				}

				metadata.lastUpdated = validator.StartTime
				metadata.StakerStartTime = validator.StartTime.Unix()
				metadata.StakerStakingPeriod = int64(validator.EndTime.Sub(validator.StartTime))
				metadata.LastUpdated = uint64(metadata.StakerStartTime)
				metadata.UpdatedWeight = validator.Weight

				metadataBytes, err = metadataCodec.Marshal(v1, metadata)
				if err != nil {
					return fmt.Errorf("failed to serialize validator metadata: %w", err)
				}
				if err = validatorDB.Put(validator.TxID[:], metadataBytes); err != nil {
					return fmt.Errorf("failed to write validator metadata to list: %w", err)
				}
				if err := s.validatorState.UpdateValidatorMetadata(nodeID, subnetID, metadata); err != nil {
					return fmt.Errorf("failed updating validator metadata: %w", err)
				}

			case unmodified:
				// nothing to do
			default:
				return ErrUnknownStakerStatus
			}

			err := writeCurrentDelegatorDiff(
				delegatorDB,
				weightDiff,
				validatorDiff,
			)
			if err != nil {
				return err
			}

			if weightDiff.Amount == 0 {
				// No weight change to record; go to next validator.
				continue
			}

			err = s.flatValidatorWeightDiffsDB.Put(
				marshalDiffKey(subnetID, height, nodeID),
				marshalWeightDiff(weightDiff),
			)
			if err != nil {
				return err
			}

			// TODO: Remove this once we no longer support version rollbacks.
			weightDiffBytes, err := block.GenesisCodec.Marshal(block.Version, weightDiff)
			if err != nil {
				return fmt.Errorf("failed to serialize validator weight diff: %w", err)
			}
			if err := nestedWeightDiffDB.Put(nodeID[:], weightDiffBytes); err != nil {
				return err
			}

			// TODO: Move the validator set management out of the state package
			if !updateValidators {
				continue
			}

			// We only track the current validator set of tracked subnets.
			if subnetID != constants.PrimaryNetworkID && !s.cfg.TrackedSubnets.Contains(subnetID) {
				continue
			}

			if weightDiff.Decrease {
				err = validators.RemoveWeight(s.cfg.Validators, subnetID, nodeID, weightDiff.Amount)
			} else {
				if validatorDiff.validator.status == added {
					staker := validatorDiff.validator.staker
					err = validators.Add(
						s.cfg.Validators,
						subnetID,
						nodeID,
						staker.PublicKey,
						staker.TxID,
						weightDiff.Amount,
					)
				} else {
					err = validators.AddWeight(s.cfg.Validators, subnetID, nodeID, weightDiff.Amount)
				}
			}
			if err != nil {
				return fmt.Errorf("failed to update validator weight: %w", err)
			}
		}
	}

	// TODO: Move validator set management out of the state package
	//
	// Attempt to update the stake metrics
	if !updateValidators {
		return nil
	}
	primaryValidators, ok := s.cfg.Validators.Get(constants.PrimaryNetworkID)
	if !ok {
		return nil
	}
	s.metrics.SetLocalStake(primaryValidators.GetWeight(s.ctx.NodeID))
	s.metrics.SetTotalStake(primaryValidators.Weight())
	return nil
}

func writeCurrentDelegatorDiff(
	currentDelegatorList linkeddb.LinkedDB,
	weightDiff *ValidatorWeightDiff,
	validatorDiff *diffValidator,
) error {
	for _, ds := range validatorDiff.delegators {
		delegator := ds.staker
		switch ds.status {
		case added:
			if err := weightDiff.Add(false, delegator.Weight); err != nil {
				return fmt.Errorf("failed to increase node weight diff: %w", err)
			}

			// Let's start using V1 as soon as we deploy code. No need to
			// wait till Continuous staking fork activation to do that.
			metadata := &delegatorMetadata{
				PotentialReward:     delegator.PotentialReward,
				StakerStartTime:     delegator.StartTime.Unix(),
				StakerStakingPeriod: int64(delegator.EndTime.Sub(delegator.StartTime)),
				UpdatedWeight:       delegator.Weight,
			}
			metadataBytes, err := metadataCodec.Marshal(v1, metadata)
			if err != nil {
				return fmt.Errorf("failed marshalling delegators metadata: %w", err)
			}
			err = currentDelegatorList.Put(delegator.TxID[:], metadataBytes)
			if err != nil {
				return fmt.Errorf("failed to write current delegator to list: %w", err)
			}
		case deleted:
			if err := weightDiff.Add(true, delegator.Weight); err != nil {
				return fmt.Errorf("failed to decrease node weight diff: %w", err)
			}

			if err := currentDelegatorList.Delete(delegator.TxID[:]); err != nil {
				return fmt.Errorf("failed to delete current staker: %w", err)
			}
		case updated:
			// load current metadata and duly update them, following staker update
			metadataBytes, err := currentDelegatorList.Get(delegator.TxID[:])
			if err != nil {
				return fmt.Errorf("failed to get metadata of updated delegator: %w", err)
			}

			metadata := &delegatorMetadata{}
			if err := parseDelegatorMetadata(metadataBytes, metadata); err != nil {
				return err
			}

			switch {
			case delegator.Weight > metadata.UpdatedWeight:
				if err := weightDiff.Add(false, delegator.Weight-metadata.UpdatedWeight); err != nil {
					return fmt.Errorf("failed to increase node weight diff: %w", err)
				}
			case delegator.Weight < metadata.UpdatedWeight:
				if err := weightDiff.Add(true, metadata.UpdatedWeight-delegator.Weight); err != nil {
					return fmt.Errorf("failed to decrease node weight diff: %w", err)
				}
			default:
				// no weight changes, nothing to do
			}

			metadata.StakerStartTime = delegator.StartTime.Unix()
			metadata.StakerStakingPeriod = int64(delegator.EndTime.Sub(delegator.StartTime))
			metadata.UpdatedWeight = delegator.Weight

			metadataBytes, err = metadataCodec.Marshal(v1, metadata)
			if err != nil {
				return fmt.Errorf("failed to serialize delegator metadata: %w", err)
			}

			if err = currentDelegatorList.Put(delegator.TxID[:], metadataBytes); err != nil {
				return fmt.Errorf("failed to write delegator metadata to list: %w", err)
			}

		case unmodified:
			// nothing to do
		default:
			return ErrUnknownStakerStatus
		}
	}
	return nil
}

func (s *state) writePendingStakers() error {
	for subnetID, subnetValidatorDiffs := range s.pendingStakers.validatorDiffs {
		delete(s.pendingStakers.validatorDiffs, subnetID)

		validatorDB := s.pendingSubnetValidatorList
		delegatorDB := s.pendingSubnetDelegatorList
		if subnetID == constants.PrimaryNetworkID {
			validatorDB = s.pendingValidatorList
			delegatorDB = s.pendingDelegatorList
		}

		for _, validatorDiff := range subnetValidatorDiffs {
			err := writePendingDiff(
				validatorDB,
				delegatorDB,
				validatorDiff,
			)
			if err != nil {
				return err
			}
		}
	}
	return nil
}

func writePendingDiff(
	pendingValidatorList linkeddb.LinkedDB,
	pendingDelegatorList linkeddb.LinkedDB,
	validatorDiff *diffValidator,
) error {
	switch validatorDiff.validator.status {
	case added:
		err := pendingValidatorList.Put(validatorDiff.validator.staker.TxID[:], nil)
		if err != nil {
			return fmt.Errorf("failed to add pending validator: %w", err)
		}
	case deleted:
		err := pendingValidatorList.Delete(validatorDiff.validator.staker.TxID[:])
		if err != nil {
			return fmt.Errorf("failed to delete pending validator: %w", err)
		}
	case updated, unmodified:
		// nothing to do
	default:
		return ErrUnknownStakerStatus
	}

	for _, ds := range validatorDiff.delegators {
		delegator := ds.staker
		switch ds.status {
		case added:
			if err := pendingDelegatorList.Put(delegator.TxID[:], nil); err != nil {
				return fmt.Errorf("failed to write pending delegator to list: %w", err)
			}
		case deleted:
			if err := pendingDelegatorList.Delete(delegator.TxID[:]); err != nil {
				return fmt.Errorf("failed to delete pending delegator: %w", err)
			}
		case updated, unmodified:
			// nothing to do
		default:
			return ErrUnknownStakerStatus
		}
	}
	return nil
}

func (s *state) writeTXs() error {
	for txID, txStatus := range s.addedTxs {
		txID := txID

		stx := txBytesAndStatus{
			Tx:     txStatus.tx.Bytes(),
			Status: txStatus.status,
		}

		// Note that we're serializing a [txBytesAndStatus] here, not a
		// *txs.Tx, so we don't use [txs.Codec].
		txBytes, err := txs.GenesisCodec.Marshal(txs.Version, &stx)
		if err != nil {
			return fmt.Errorf("failed to serialize tx: %w", err)
		}

		delete(s.addedTxs, txID)
		// Note: Evict is used rather than Put here because stx may end up
		// referencing additional data (because of shared byte slices) that
		// would not be properly accounted for in the cache sizing.
		s.txCache.Evict(txID)
		if err := s.txDB.Put(txID[:], txBytes); err != nil {
			return fmt.Errorf("failed to add tx: %w", err)
		}
	}
	return nil
}

func (s *state) writeRewardUTXOs() error {
	for txID, utxos := range s.addedRewardUTXOs {
		delete(s.addedRewardUTXOs, txID)
		s.rewardUTXOsCache.Put(txID, utxos)
		rawTxDB := prefixdb.New(txID[:], s.rewardUTXODB)
		txDB := linkeddb.NewDefault(rawTxDB)

		for _, utxo := range utxos {
			utxoBytes, err := txs.GenesisCodec.Marshal(txs.Version, utxo)
			if err != nil {
				return fmt.Errorf("failed to serialize reward UTXO: %w", err)
			}
			utxoID := utxo.InputID()
			if err := txDB.Put(utxoID[:], utxoBytes); err != nil {
				return fmt.Errorf("failed to add reward UTXO: %w", err)
			}
		}
	}
	return nil
}

func (s *state) writeUTXOs() error {
	for utxoID, utxo := range s.modifiedUTXOs {
		delete(s.modifiedUTXOs, utxoID)

		if utxo == nil {
			if err := s.utxoState.DeleteUTXO(utxoID); err != nil {
				return fmt.Errorf("failed to delete UTXO: %w", err)
			}
			continue
		}
		if err := s.utxoState.PutUTXO(utxo); err != nil {
			return fmt.Errorf("failed to add UTXO: %w", err)
		}
	}
	return nil
}

func (s *state) writeSubnets() error {
	for _, subnet := range s.addedSubnets {
		subnetID := subnet.ID()

		if err := s.subnetDB.Put(subnetID[:], nil); err != nil {
			return fmt.Errorf("failed to write subnet: %w", err)
		}
	}
	s.addedSubnets = nil
	return nil
}

func (s *state) writeTransformedSubnets() error {
	for subnetID, tx := range s.transformedSubnets {
		txID := tx.ID()

		delete(s.transformedSubnets, subnetID)
		// Note: Evict is used rather than Put here because tx may end up
		// referencing additional data (because of shared byte slices) that
		// would not be properly accounted for in the cache sizing.
		s.transformedSubnetCache.Evict(subnetID)
		if err := database.PutID(s.transformedSubnetDB, subnetID[:], txID); err != nil {
			return fmt.Errorf("failed to write transformed subnet: %w", err)
		}
	}
	return nil
}

func (s *state) writeSubnetSupplies() error {
	for subnetID, supply := range s.modifiedSupplies {
		supply := supply
		delete(s.modifiedSupplies, subnetID)
		s.supplyCache.Put(subnetID, &supply)
		if err := database.PutUInt64(s.supplyDB, subnetID[:], supply); err != nil {
			return fmt.Errorf("failed to write subnet supply: %w", err)
		}
	}
	return nil
}

func (s *state) writeChains() error {
	for subnetID, chains := range s.addedChains {
		for _, chain := range chains {
			chainDB := s.getChainDB(subnetID)

			chainID := chain.ID()
			if err := chainDB.Put(chainID[:], nil); err != nil {
				return fmt.Errorf("failed to write chain: %w", err)
			}
		}
		delete(s.addedChains, subnetID)
	}
	return nil
}

func (s *state) writeMetadata() error {
	if !s.persistedTimestamp.Equal(s.timestamp) {
		if err := database.PutTimestamp(s.singletonDB, timestampKey, s.timestamp); err != nil {
			return fmt.Errorf("failed to write timestamp: %w", err)
		}
		s.persistedTimestamp = s.timestamp
	}
	if s.persistedCurrentSupply != s.currentSupply {
		if err := database.PutUInt64(s.singletonDB, currentSupplyKey, s.currentSupply); err != nil {
			return fmt.Errorf("failed to write current supply: %w", err)
		}
		s.persistedCurrentSupply = s.currentSupply
	}
	if s.persistedLastAccepted != s.lastAccepted {
		if err := database.PutID(s.singletonDB, lastAcceptedKey, s.lastAccepted); err != nil {
			return fmt.Errorf("failed to write last accepted: %w", err)
		}
		s.persistedLastAccepted = s.lastAccepted
	}

	if s.indexedHeights != nil {
		indexedHeightsBytes, err := block.GenesisCodec.Marshal(block.Version, s.indexedHeights)
		if err != nil {
			return err
		}
		if err := s.singletonDB.Put(heightsIndexedKey, indexedHeightsBytes); err != nil {
			return fmt.Errorf("failed to write indexed range: %w", err)
		}
	}

	return nil
}

// Returns the block, status of the block, and whether it is a [stateBlk].
// Invariant: blkBytes is safe to parse with blocks.GenesisCodec
//
// TODO: Remove after v1.11.x is activated
func parseStoredBlock(blkBytes []byte) (block.Block, choices.Status, bool, error) {
	// Attempt to parse as blocks.Block
	blk, err := block.Parse(block.GenesisCodec, blkBytes)
	if err == nil {
		return blk, choices.Accepted, false, nil
	}

	// Fallback to [stateBlk]
	blkState := stateBlk{}
	if _, err := block.GenesisCodec.Unmarshal(blkBytes, &blkState); err != nil {
		return nil, choices.Processing, false, err
	}

	blkState.Blk, err = block.Parse(block.GenesisCodec, blkState.Bytes)
	if err != nil {
		return nil, choices.Processing, false, err
	}

	return blkState.Blk, blkState.Status, true, nil
}

func (s *state) PruneAndIndex(lock sync.Locker, log logging.Logger) error {
	lock.Lock()
	// It is possible that new blocks are added after grabbing this iterator. New
	// blocks are guaranteed to be accepted and height-indexed, so we don't need to
	// check them.
	blockIterator := s.blockDB.NewIterator()
	// Releasing is done using a closure to ensure that updating blockIterator will
	// result in having the most recent iterator released when executing the
	// deferred function.
	defer func() {
		blockIterator.Release()
	}()

	// While we are pruning the disk, we disable caching of the data we are
	// modifying. Caching is re-enabled when pruning finishes.
	//
	// Note: If an unexpected error occurs the caches are never re-enabled.
	// That's fine as the node is going to be in an unhealthy state regardless.
	oldBlockIDCache := s.blockIDCache
	s.blockIDCache = &cache.Empty[uint64, ids.ID]{}
	lock.Unlock()

	log.Info("starting state pruning and indexing")

	var (
		startTime  = time.Now()
		lastCommit = startTime
		lastUpdate = startTime
		numPruned  = 0
		numIndexed = 0
	)

	for blockIterator.Next() {
		blkBytes := blockIterator.Value()

		blk, status, isStateBlk, err := parseStoredBlock(blkBytes)
		if err != nil {
			return err
		}

		if status != choices.Accepted {
			// Remove non-accepted blocks from disk.
			if err := s.blockDB.Delete(blockIterator.Key()); err != nil {
				return fmt.Errorf("failed to delete block: %w", err)
			}

			numPruned++

			// We don't index the height of non-accepted blocks.
			continue
		}

		blkHeight := blk.Height()
		blkID := blk.ID()

		// Populate the map of height -> blockID.
		heightKey := database.PackUInt64(blkHeight)
		if err := database.PutID(s.blockIDDB, heightKey, blkID); err != nil {
			return fmt.Errorf("failed to add blockID: %w", err)
		}

		// Since we only store accepted blocks on disk, we only need to store a map of
		// ids.ID to Block.
		if isStateBlk {
			if err := s.blockDB.Put(blkID[:], blkBytes); err != nil {
				return fmt.Errorf("failed to write block: %w", err)
			}
		}

		numIndexed++

		if numIndexed%pruneCommitLimit == 0 {
			// We must hold the lock during committing to make sure we don't
			// attempt to commit to disk while a block is concurrently being
			// accepted.
			lock.Lock()
			errs := wrappers.Errs{}
			errs.Add(
				s.Commit(),
				blockIterator.Error(),
			)
			lock.Unlock()
			if errs.Errored() {
				return errs.Err
			}

			// We release the iterator here to allow the underlying database to
			// clean up deleted state.
			blockIterator.Release()

			now := time.Now()
			if now.Sub(lastUpdate) > pruneUpdateFrequency {
				lastUpdate = now

				progress := timer.ProgressFromHash(blkID[:])
				eta := timer.EstimateETA(
					startTime,
					progress,
					stdmath.MaxUint64,
				)

				log.Info("committing state pruning and indexing",
					zap.Int("numPruned", numPruned),
					zap.Int("numIndexed", numIndexed),
					zap.Duration("eta", eta),
				)
			}

			// We take the minimum here because it's possible that the node is
			// currently bootstrapping. This would mean that grabbing the lock
			// could take an extremely long period of time; which we should not
			// delay processing for.
			pruneDuration := now.Sub(lastCommit)
			sleepDuration := math.Min(
				pruneCommitSleepMultiplier*pruneDuration,
				pruneCommitSleepCap,
			)
			time.Sleep(sleepDuration)

			// Make sure not to include the sleep duration into the next prune
			// duration.
			lastCommit = time.Now()

			blockIterator = s.blockDB.NewIteratorWithStart(blkID[:])
		}
	}

	// Ensure we fully iterated over all blocks before writing that pruning has
	// finished.
	//
	// Note: This is needed because a transient read error could cause the
	// iterator to stop early.
	if err := blockIterator.Error(); err != nil {
		return err
	}

	if err := s.donePrune(); err != nil {
		return err
	}

	// We must hold the lock during committing to make sure we don't
	// attempt to commit to disk while a block is concurrently being
	// accepted.
	lock.Lock()
	defer lock.Unlock()

	// Make sure we flush the original cache before re-enabling it to prevent
	// surfacing any stale data.
	oldBlockIDCache.Flush()
	s.blockIDCache = oldBlockIDCache

	log.Info("finished state pruning and indexing",
		zap.Int("numPruned", numPruned),
		zap.Int("numIndexed", numIndexed),
		zap.Duration("duration", time.Since(startTime)),
	)

	return s.Commit()
}<|MERGE_RESOLUTION|>--- conflicted
+++ resolved
@@ -2009,13 +2009,9 @@
 					UpdatedWeight:       validator.Weight,
 				}
 
-<<<<<<< HEAD
 				// Let's start using V1 as soon as we deploy code. No need to
 				// wait till Continuous staking fork activation to do that.
 				metadataBytes, err := metadataCodec.Marshal(v1, metadata)
-=======
-				metadataBytes, err := block.GenesisCodec.Marshal(block.Version, metadata)
->>>>>>> 3cbf840d
 				if err != nil {
 					return fmt.Errorf("failed to serialize validator metadata: %w", err)
 				}
