// Copyright (C) 2019-2023, Ava Labs, Inc. All rights reserved.
// See the file LICENSE for licensing terms.

package state

import (
	"errors"
	"fmt"
	"time"

	"github.com/ava-labs/avalanchego/database"
	"github.com/ava-labs/avalanchego/ids"
	"github.com/ava-labs/avalanchego/vms/components/avax"
	"github.com/ava-labs/avalanchego/vms/platformvm/status"
	"github.com/ava-labs/avalanchego/vms/platformvm/txs"
)

var (
	_ Diff = (*diff)(nil)

	ErrMissingParentState = errors.New("missing parent state")
)

type Diff interface {
	Chain

	Apply(State) error
}

type diff struct {
	parentID      ids.ID
	stateVersions Versions

	timestamp time.Time

	// Subnet ID --> supply of native asset of the subnet
	currentSupply map[ids.ID]uint64

<<<<<<< HEAD
	currentStakerDiffs *diffStakers
	pendingStakerDiffs *diffStakers
=======
	currentStakerDiffs diffStakers
	// map of subnetID -> nodeID -> total accrued delegatee rewards
	modifiedDelegateeRewards map[ids.ID]map[ids.NodeID]uint64
	pendingStakerDiffs       diffStakers
>>>>>>> 44080926

	addedSubnets []*txs.Tx
	// Subnet ID --> Tx that transforms the subnet
	transformedSubnets map[ids.ID]*txs.Tx
	cachedSubnets      []*txs.Tx

	addedChains  map[ids.ID][]*txs.Tx
	cachedChains map[ids.ID][]*txs.Tx

	addedRewardUTXOs map[ids.ID][]*avax.UTXO

	addedTxs map[ids.ID]*txAndStatus

	// map of modified UTXOID -> *UTXO if the UTXO is nil, it has been removed
	modifiedUTXOs map[ids.ID]*avax.UTXO
}

func NewDiff(
	parentID ids.ID,
	stateVersions Versions,
) (Diff, error) {
	parentState, ok := stateVersions.GetState(parentID)
	if !ok {
		return nil, fmt.Errorf("%w: %s", ErrMissingParentState, parentID)
	}
	return &diff{
		parentID:           parentID,
		stateVersions:      stateVersions,
		timestamp:          parentState.GetTimestamp(),
		currentStakerDiffs: newDiffStakers(),
		pendingStakerDiffs: newDiffStakers(),
	}, nil
}

func (d *diff) GetTimestamp() time.Time {
	return d.timestamp
}

func (d *diff) SetTimestamp(timestamp time.Time) {
	d.timestamp = timestamp
}

func (d *diff) GetCurrentSupply(subnetID ids.ID) (uint64, error) {
	supply, ok := d.currentSupply[subnetID]
	if ok {
		return supply, nil
	}

	// If the subnet supply wasn't modified in this diff, ask the parent state.
	parentState, ok := d.stateVersions.GetState(d.parentID)
	if !ok {
		return 0, fmt.Errorf("%w: %s", ErrMissingParentState, d.parentID)
	}
	return parentState.GetCurrentSupply(subnetID)
}

func (d *diff) SetCurrentSupply(subnetID ids.ID, currentSupply uint64) {
	if d.currentSupply == nil {
		d.currentSupply = map[ids.ID]uint64{
			subnetID: currentSupply,
		}
	} else {
		d.currentSupply[subnetID] = currentSupply
	}
}

func (d *diff) GetCurrentValidator(subnetID ids.ID, nodeID ids.NodeID) (*Staker, error) {
	// If the validator was modified in this diff, return the modified
	// validator.
	newValidator, status := d.currentStakerDiffs.GetValidator(subnetID, nodeID)
	switch status {
	case added, updated:
		return newValidator, nil
	case deleted:
		return nil, database.ErrNotFound
	default:
		// If the validator wasn't modified in this diff, ask the parent state.
		parentState, ok := d.stateVersions.GetState(d.parentID)
		if !ok {
			return nil, fmt.Errorf("%w: %s", ErrMissingParentState, d.parentID)
		}
		return parentState.GetCurrentValidator(subnetID, nodeID)
	}
}

func (d *diff) SetDelegateeReward(subnetID ids.ID, nodeID ids.NodeID, amount uint64) error {
	if d.modifiedDelegateeRewards == nil {
		d.modifiedDelegateeRewards = make(map[ids.ID]map[ids.NodeID]uint64)
	}
	nodes, ok := d.modifiedDelegateeRewards[subnetID]
	if !ok {
		nodes = make(map[ids.NodeID]uint64)
		d.modifiedDelegateeRewards[subnetID] = nodes
	}
	nodes[nodeID] = amount
	return nil
}

func (d *diff) GetDelegateeReward(subnetID ids.ID, nodeID ids.NodeID) (uint64, error) {
	amount, modified := d.modifiedDelegateeRewards[subnetID][nodeID]
	if modified {
		return amount, nil
	}
	parentState, ok := d.stateVersions.GetState(d.parentID)
	if !ok {
		return 0, fmt.Errorf("%w: %s", ErrMissingParentState, d.parentID)
	}
	return parentState.GetDelegateeReward(subnetID, nodeID)
}

func (d *diff) PutCurrentValidator(staker *Staker) {
	d.currentStakerDiffs.PutValidator(staker)
}

func (d *diff) UpdateCurrentValidator(staker *Staker) error {
	return d.currentStakerDiffs.UpdateValidator(staker)
}

func (d *diff) DeleteCurrentValidator(staker *Staker) {
	d.currentStakerDiffs.DeleteValidator(staker)
}

func (d *diff) GetCurrentDelegatorIterator(subnetID ids.ID, nodeID ids.NodeID) (StakerIterator, error) {
	parentState, ok := d.stateVersions.GetState(d.parentID)
	if !ok {
		return nil, fmt.Errorf("%w: %s", ErrMissingParentState, d.parentID)
	}

	parentIterator, err := parentState.GetCurrentDelegatorIterator(subnetID, nodeID)
	if err != nil {
		return nil, err
	}

	return d.currentStakerDiffs.GetDelegatorIterator(parentIterator, subnetID, nodeID), nil
}

func (d *diff) PutCurrentDelegator(staker *Staker) {
	d.currentStakerDiffs.PutDelegator(staker)
}

func (d *diff) UpdateCurrentDelegator(staker *Staker) error {
	return d.currentStakerDiffs.UpdateDelegator(staker)
}

func (d *diff) DeleteCurrentDelegator(staker *Staker) {
	d.currentStakerDiffs.DeleteDelegator(staker)
}

func (d *diff) GetCurrentStakerIterator() (StakerIterator, error) {
	parentState, ok := d.stateVersions.GetState(d.parentID)
	if !ok {
		return nil, fmt.Errorf("%w: %s", ErrMissingParentState, d.parentID)
	}

	parentIterator, err := parentState.GetCurrentStakerIterator()
	if err != nil {
		return nil, err
	}

	return d.currentStakerDiffs.GetStakerIterator(parentIterator), nil
}

func (d *diff) GetPendingValidator(subnetID ids.ID, nodeID ids.NodeID) (*Staker, error) {
	// If the validator was modified in this diff, return the modified
	// validator.
	newValidator, status := d.pendingStakerDiffs.GetValidator(subnetID, nodeID)
	switch status {
	case added:
		return newValidator, nil
	case deleted:
		return nil, database.ErrNotFound
	default:
		// If the validator wasn't modified in this diff, ask the parent state.
		parentState, ok := d.stateVersions.GetState(d.parentID)
		if !ok {
			return nil, fmt.Errorf("%w: %s", ErrMissingParentState, d.parentID)
		}
		return parentState.GetPendingValidator(subnetID, nodeID)
	}
}

func (d *diff) PutPendingValidator(staker *Staker) {
	d.pendingStakerDiffs.PutValidator(staker)
}

func (d *diff) DeletePendingValidator(staker *Staker) {
	d.pendingStakerDiffs.DeleteValidator(staker)
}

func (d *diff) GetPendingDelegatorIterator(subnetID ids.ID, nodeID ids.NodeID) (StakerIterator, error) {
	parentState, ok := d.stateVersions.GetState(d.parentID)
	if !ok {
		return nil, fmt.Errorf("%w: %s", ErrMissingParentState, d.parentID)
	}

	parentIterator, err := parentState.GetPendingDelegatorIterator(subnetID, nodeID)
	if err != nil {
		return nil, err
	}

	return d.pendingStakerDiffs.GetDelegatorIterator(parentIterator, subnetID, nodeID), nil
}

func (d *diff) PutPendingDelegator(staker *Staker) {
	d.pendingStakerDiffs.PutDelegator(staker)
}

func (d *diff) DeletePendingDelegator(staker *Staker) {
	d.pendingStakerDiffs.DeleteDelegator(staker)
}

func (d *diff) GetPendingStakerIterator() (StakerIterator, error) {
	parentState, ok := d.stateVersions.GetState(d.parentID)
	if !ok {
		return nil, fmt.Errorf("%w: %s", ErrMissingParentState, d.parentID)
	}

	parentIterator, err := parentState.GetPendingStakerIterator()
	if err != nil {
		return nil, err
	}

	return d.pendingStakerDiffs.GetStakerIterator(parentIterator), nil
}

func (d *diff) GetSubnets() ([]*txs.Tx, error) {
	if len(d.addedSubnets) == 0 {
		parentState, ok := d.stateVersions.GetState(d.parentID)
		if !ok {
			return nil, fmt.Errorf("%w: %s", ErrMissingParentState, d.parentID)
		}
		return parentState.GetSubnets()
	}

	if len(d.cachedSubnets) != 0 {
		return d.cachedSubnets, nil
	}

	parentState, ok := d.stateVersions.GetState(d.parentID)
	if !ok {
		return nil, fmt.Errorf("%w: %s", ErrMissingParentState, d.parentID)
	}
	subnets, err := parentState.GetSubnets()
	if err != nil {
		return nil, err
	}
	newSubnets := make([]*txs.Tx, len(subnets)+len(d.addedSubnets))
	copy(newSubnets, subnets)
	for i, subnet := range d.addedSubnets {
		newSubnets[i+len(subnets)] = subnet
	}
	d.cachedSubnets = newSubnets
	return newSubnets, nil
}

func (d *diff) AddSubnet(createSubnetTx *txs.Tx) {
	d.addedSubnets = append(d.addedSubnets, createSubnetTx)
	if d.cachedSubnets != nil {
		d.cachedSubnets = append(d.cachedSubnets, createSubnetTx)
	}
}

func (d *diff) GetSubnetTransformation(subnetID ids.ID) (*txs.Tx, error) {
	tx, exists := d.transformedSubnets[subnetID]
	if exists {
		return tx, nil
	}

	// If the subnet wasn't transformed in this diff, ask the parent state.
	parentState, ok := d.stateVersions.GetState(d.parentID)
	if !ok {
		return nil, ErrMissingParentState
	}
	return parentState.GetSubnetTransformation(subnetID)
}

func (d *diff) AddSubnetTransformation(transformSubnetTxIntf *txs.Tx) {
	transformSubnetTx := transformSubnetTxIntf.Unsigned.(*txs.TransformSubnetTx)
	if d.transformedSubnets == nil {
		d.transformedSubnets = map[ids.ID]*txs.Tx{
			transformSubnetTx.Subnet: transformSubnetTxIntf,
		}
	} else {
		d.transformedSubnets[transformSubnetTx.Subnet] = transformSubnetTxIntf
	}
}

func (d *diff) GetChains(subnetID ids.ID) ([]*txs.Tx, error) {
	addedChains := d.addedChains[subnetID]
	if len(addedChains) == 0 {
		// No chains have been added to this subnet
		parentState, ok := d.stateVersions.GetState(d.parentID)
		if !ok {
			return nil, fmt.Errorf("%w: %s", ErrMissingParentState, d.parentID)
		}
		return parentState.GetChains(subnetID)
	}

	// There have been chains added to the requested subnet

	if d.cachedChains == nil {
		// This is the first time we are going to be caching the subnet chains
		d.cachedChains = make(map[ids.ID][]*txs.Tx)
	}

	cachedChains, cached := d.cachedChains[subnetID]
	if cached {
		return cachedChains, nil
	}

	// This chain wasn't cached yet
	parentState, ok := d.stateVersions.GetState(d.parentID)
	if !ok {
		return nil, fmt.Errorf("%w: %s", ErrMissingParentState, d.parentID)
	}
	chains, err := parentState.GetChains(subnetID)
	if err != nil {
		return nil, err
	}

	newChains := make([]*txs.Tx, len(chains)+len(addedChains))
	copy(newChains, chains)
	for i, chain := range addedChains {
		newChains[i+len(chains)] = chain
	}
	d.cachedChains[subnetID] = newChains
	return newChains, nil
}

func (d *diff) AddChain(createChainTx *txs.Tx) {
	tx := createChainTx.Unsigned.(*txs.CreateChainTx)
	if d.addedChains == nil {
		d.addedChains = map[ids.ID][]*txs.Tx{
			tx.SubnetID: {createChainTx},
		}
	} else {
		d.addedChains[tx.SubnetID] = append(d.addedChains[tx.SubnetID], createChainTx)
	}

	cachedChains, cached := d.cachedChains[tx.SubnetID]
	if !cached {
		return
	}
	d.cachedChains[tx.SubnetID] = append(cachedChains, createChainTx)
}

func (d *diff) GetTx(txID ids.ID) (*txs.Tx, status.Status, error) {
	if tx, exists := d.addedTxs[txID]; exists {
		return tx.tx, tx.status, nil
	}

	parentState, ok := d.stateVersions.GetState(d.parentID)
	if !ok {
		return nil, status.Unknown, fmt.Errorf("%w: %s", ErrMissingParentState, d.parentID)
	}
	return parentState.GetTx(txID)
}

func (d *diff) AddTx(tx *txs.Tx, status status.Status) {
	txID := tx.ID()
	txStatus := &txAndStatus{
		tx:     tx,
		status: status,
	}
	if d.addedTxs == nil {
		d.addedTxs = map[ids.ID]*txAndStatus{
			txID: txStatus,
		}
	} else {
		d.addedTxs[txID] = txStatus
	}
}

func (d *diff) GetRewardUTXOs(txID ids.ID) ([]*avax.UTXO, error) {
	if utxos, exists := d.addedRewardUTXOs[txID]; exists {
		return utxos, nil
	}

	parentState, ok := d.stateVersions.GetState(d.parentID)
	if !ok {
		return nil, fmt.Errorf("%w: %s", ErrMissingParentState, d.parentID)
	}
	return parentState.GetRewardUTXOs(txID)
}

func (d *diff) AddRewardUTXO(txID ids.ID, utxo *avax.UTXO) {
	if d.addedRewardUTXOs == nil {
		d.addedRewardUTXOs = make(map[ids.ID][]*avax.UTXO)
	}
	d.addedRewardUTXOs[txID] = append(d.addedRewardUTXOs[txID], utxo)
}

func (d *diff) GetUTXO(utxoID ids.ID) (*avax.UTXO, error) {
	utxo, modified := d.modifiedUTXOs[utxoID]
	if !modified {
		parentState, ok := d.stateVersions.GetState(d.parentID)
		if !ok {
			return nil, fmt.Errorf("%w: %s", ErrMissingParentState, d.parentID)
		}
		return parentState.GetUTXO(utxoID)
	}
	if utxo == nil {
		return nil, database.ErrNotFound
	}
	return utxo, nil
}

func (d *diff) AddUTXO(utxo *avax.UTXO) {
	if d.modifiedUTXOs == nil {
		d.modifiedUTXOs = map[ids.ID]*avax.UTXO{
			utxo.InputID(): utxo,
		}
	} else {
		d.modifiedUTXOs[utxo.InputID()] = utxo
	}
}

func (d *diff) DeleteUTXO(utxoID ids.ID) {
	if d.modifiedUTXOs == nil {
		d.modifiedUTXOs = map[ids.ID]*avax.UTXO{
			utxoID: nil,
		}
	} else {
		d.modifiedUTXOs[utxoID] = nil
	}
}

func (d *diff) Apply(baseState State) error {
	baseState.SetTimestamp(d.timestamp)
	for subnetID, supply := range d.currentSupply {
		baseState.SetCurrentSupply(subnetID, supply)
	}
	for _, subnetValidatorDiffs := range d.currentStakerDiffs.validatorDiffs {
		for _, validatorDiff := range subnetValidatorDiffs {
			switch validatorDiff.validator.status {
			case added:
				baseState.PutCurrentValidator(validatorDiff.validator.staker)
			case updated:
				err := baseState.UpdateCurrentValidator(validatorDiff.validator.staker)
				if err != nil {
					return err
				}
			case deleted:
				baseState.DeleteCurrentValidator(validatorDiff.validator.staker)
			}

			addedDelegatorIterator := NewTreeIterator(validatorDiff.addedDelegators)
			for addedDelegatorIterator.Next() {
				baseState.PutCurrentDelegator(addedDelegatorIterator.Value())
			}
			addedDelegatorIterator.Release()

			for _, delegator := range validatorDiff.updatedDelegators {
				err := baseState.UpdateCurrentDelegator(delegator)
				if err != nil {
					return err
				}
			}

			for _, delegator := range validatorDiff.deletedDelegators {
				baseState.DeleteCurrentDelegator(delegator)
			}
		}
	}
	for subnetID, nodes := range d.modifiedDelegateeRewards {
		for nodeID, amount := range nodes {
			if err := baseState.SetDelegateeReward(subnetID, nodeID, amount); err != nil {
				return err
			}
		}
	}
	for _, subnetValidatorDiffs := range d.pendingStakerDiffs.validatorDiffs {
		for _, validatorDiff := range subnetValidatorDiffs {
			switch validatorDiff.validator.status {
			case added:
				baseState.PutPendingValidator(validatorDiff.validator.staker)
			case deleted:
				baseState.DeletePendingValidator(validatorDiff.validator.staker)
			}

			addedDelegatorIterator := NewTreeIterator(validatorDiff.addedDelegators)
			for addedDelegatorIterator.Next() {
				baseState.PutPendingDelegator(addedDelegatorIterator.Value())
			}
			addedDelegatorIterator.Release()

			for _, delegator := range validatorDiff.deletedDelegators {
				baseState.DeletePendingDelegator(delegator)
			}
		}
	}
	for _, subnet := range d.addedSubnets {
		baseState.AddSubnet(subnet)
	}
	for _, tx := range d.transformedSubnets {
		baseState.AddSubnetTransformation(tx)
	}
	for _, chains := range d.addedChains {
		for _, chain := range chains {
			baseState.AddChain(chain)
		}
	}
	for _, tx := range d.addedTxs {
		baseState.AddTx(tx.tx, tx.status)
	}
	for txID, utxos := range d.addedRewardUTXOs {
		for _, utxo := range utxos {
			baseState.AddRewardUTXO(txID, utxo)
		}
	}
	for utxoID, utxo := range d.modifiedUTXOs {
		if utxo != nil {
			baseState.AddUTXO(utxo)
		} else {
			baseState.DeleteUTXO(utxoID)
		}
	}
	return nil
}<|MERGE_RESOLUTION|>--- conflicted
+++ resolved
@@ -36,15 +36,10 @@
 	// Subnet ID --> supply of native asset of the subnet
 	currentSupply map[ids.ID]uint64
 
-<<<<<<< HEAD
 	currentStakerDiffs *diffStakers
-	pendingStakerDiffs *diffStakers
-=======
-	currentStakerDiffs diffStakers
 	// map of subnetID -> nodeID -> total accrued delegatee rewards
 	modifiedDelegateeRewards map[ids.ID]map[ids.NodeID]uint64
-	pendingStakerDiffs       diffStakers
->>>>>>> 44080926
+	pendingStakerDiffs       *diffStakers
 
 	addedSubnets []*txs.Tx
 	// Subnet ID --> Tx that transforms the subnet
