// Copyright (C) 2019-2023, Ava Labs, Inc. All rights reserved.
// See the file LICENSE for licensing terms.

// Code generated by MockGen. DO NOT EDIT.
// Source: github.com/ava-labs/avalanchego/vms/platformvm/state (interfaces: State)

// Package state is a generated GoMock package.
package state

import (
	context "context"
	reflect "reflect"
	time "time"

	database "github.com/ava-labs/avalanchego/database"
	ids "github.com/ava-labs/avalanchego/ids"
	validators "github.com/ava-labs/avalanchego/snow/validators"
	avax "github.com/ava-labs/avalanchego/vms/components/avax"
	block "github.com/ava-labs/avalanchego/vms/platformvm/block"
	fx "github.com/ava-labs/avalanchego/vms/platformvm/fx"
	status "github.com/ava-labs/avalanchego/vms/platformvm/status"
	txs "github.com/ava-labs/avalanchego/vms/platformvm/txs"
	merkledb "github.com/ava-labs/avalanchego/x/merkledb"
	gomock "go.uber.org/mock/gomock"
)

// MockState is a mock of State interface.
type MockState struct {
	ctrl     *gomock.Controller
	recorder *MockStateMockRecorder
}

// MockStateMockRecorder is the mock recorder for MockState.
type MockStateMockRecorder struct {
	mock *MockState
}

// NewMockState creates a new mock instance.
func NewMockState(ctrl *gomock.Controller) *MockState {
	mock := &MockState{ctrl: ctrl}
	mock.recorder = &MockStateMockRecorder{mock}
	return mock
}

// EXPECT returns an object that allows the caller to indicate expected use.
func (m *MockState) EXPECT() *MockStateMockRecorder {
	return m.recorder
}

// Abort mocks base method.
func (m *MockState) Abort() {
	m.ctrl.T.Helper()
	m.ctrl.Call(m, "Abort")
}

// Abort indicates an expected call of Abort.
func (mr *MockStateMockRecorder) Abort() *gomock.Call {
	mr.mock.ctrl.T.Helper()
	return mr.mock.ctrl.RecordCallWithMethodType(mr.mock, "Abort", reflect.TypeOf((*MockState)(nil).Abort))
}

// AddChain mocks base method.
func (m *MockState) AddChain(arg0 *txs.Tx) {
	m.ctrl.T.Helper()
	m.ctrl.Call(m, "AddChain", arg0)
}

// AddChain indicates an expected call of AddChain.
func (mr *MockStateMockRecorder) AddChain(arg0 interface{}) *gomock.Call {
	mr.mock.ctrl.T.Helper()
	return mr.mock.ctrl.RecordCallWithMethodType(mr.mock, "AddChain", reflect.TypeOf((*MockState)(nil).AddChain), arg0)
}

// AddRewardUTXO mocks base method.
func (m *MockState) AddRewardUTXO(arg0 ids.ID, arg1 *avax.UTXO) {
	m.ctrl.T.Helper()
	m.ctrl.Call(m, "AddRewardUTXO", arg0, arg1)
}

// AddRewardUTXO indicates an expected call of AddRewardUTXO.
func (mr *MockStateMockRecorder) AddRewardUTXO(arg0, arg1 interface{}) *gomock.Call {
	mr.mock.ctrl.T.Helper()
	return mr.mock.ctrl.RecordCallWithMethodType(mr.mock, "AddRewardUTXO", reflect.TypeOf((*MockState)(nil).AddRewardUTXO), arg0, arg1)
}

// AddStatelessBlock mocks base method.
func (m *MockState) AddStatelessBlock(arg0 block.Block) {
	m.ctrl.T.Helper()
	m.ctrl.Call(m, "AddStatelessBlock", arg0)
}

// AddStatelessBlock indicates an expected call of AddStatelessBlock.
func (mr *MockStateMockRecorder) AddStatelessBlock(arg0 interface{}) *gomock.Call {
	mr.mock.ctrl.T.Helper()
	return mr.mock.ctrl.RecordCallWithMethodType(mr.mock, "AddStatelessBlock", reflect.TypeOf((*MockState)(nil).AddStatelessBlock), arg0)
}

// AddSubnet mocks base method.
func (m *MockState) AddSubnet(arg0 *txs.Tx) {
	m.ctrl.T.Helper()
	m.ctrl.Call(m, "AddSubnet", arg0)
}

// AddSubnet indicates an expected call of AddSubnet.
func (mr *MockStateMockRecorder) AddSubnet(arg0 interface{}) *gomock.Call {
	mr.mock.ctrl.T.Helper()
	return mr.mock.ctrl.RecordCallWithMethodType(mr.mock, "AddSubnet", reflect.TypeOf((*MockState)(nil).AddSubnet), arg0)
}

// AddSubnetTransformation mocks base method.
func (m *MockState) AddSubnetTransformation(arg0 *txs.Tx) {
	m.ctrl.T.Helper()
	m.ctrl.Call(m, "AddSubnetTransformation", arg0)
}

// AddSubnetTransformation indicates an expected call of AddSubnetTransformation.
func (mr *MockStateMockRecorder) AddSubnetTransformation(arg0 interface{}) *gomock.Call {
	mr.mock.ctrl.T.Helper()
	return mr.mock.ctrl.RecordCallWithMethodType(mr.mock, "AddSubnetTransformation", reflect.TypeOf((*MockState)(nil).AddSubnetTransformation), arg0)
}

// AddTx mocks base method.
func (m *MockState) AddTx(arg0 *txs.Tx, arg1 status.Status) {
	m.ctrl.T.Helper()
	m.ctrl.Call(m, "AddTx", arg0, arg1)
}

// AddTx indicates an expected call of AddTx.
func (mr *MockStateMockRecorder) AddTx(arg0, arg1 interface{}) *gomock.Call {
	mr.mock.ctrl.T.Helper()
	return mr.mock.ctrl.RecordCallWithMethodType(mr.mock, "AddTx", reflect.TypeOf((*MockState)(nil).AddTx), arg0, arg1)
}

// AddUTXO mocks base method.
func (m *MockState) AddUTXO(arg0 *avax.UTXO) {
	m.ctrl.T.Helper()
	m.ctrl.Call(m, "AddUTXO", arg0)
}

// AddUTXO indicates an expected call of AddUTXO.
func (mr *MockStateMockRecorder) AddUTXO(arg0 interface{}) *gomock.Call {
	mr.mock.ctrl.T.Helper()
	return mr.mock.ctrl.RecordCallWithMethodType(mr.mock, "AddUTXO", reflect.TypeOf((*MockState)(nil).AddUTXO), arg0)
}

// ApplyValidatorPublicKeyDiffs mocks base method.
func (m *MockState) ApplyValidatorPublicKeyDiffs(arg0 context.Context, arg1 map[ids.NodeID]*validators.GetValidatorOutput, arg2, arg3 uint64) error {
	m.ctrl.T.Helper()
	ret := m.ctrl.Call(m, "ApplyValidatorPublicKeyDiffs", arg0, arg1, arg2, arg3)
	ret0, _ := ret[0].(error)
	return ret0
}

// ApplyValidatorPublicKeyDiffs indicates an expected call of ApplyValidatorPublicKeyDiffs.
func (mr *MockStateMockRecorder) ApplyValidatorPublicKeyDiffs(arg0, arg1, arg2, arg3 interface{}) *gomock.Call {
	mr.mock.ctrl.T.Helper()
	return mr.mock.ctrl.RecordCallWithMethodType(mr.mock, "ApplyValidatorPublicKeyDiffs", reflect.TypeOf((*MockState)(nil).ApplyValidatorPublicKeyDiffs), arg0, arg1, arg2, arg3)
}

// ApplyValidatorWeightDiffs mocks base method.
func (m *MockState) ApplyValidatorWeightDiffs(arg0 context.Context, arg1 map[ids.NodeID]*validators.GetValidatorOutput, arg2, arg3 uint64, arg4 ids.ID) error {
	m.ctrl.T.Helper()
	ret := m.ctrl.Call(m, "ApplyValidatorWeightDiffs", arg0, arg1, arg2, arg3, arg4)
	ret0, _ := ret[0].(error)
	return ret0
}

// ApplyValidatorWeightDiffs indicates an expected call of ApplyValidatorWeightDiffs.
func (mr *MockStateMockRecorder) ApplyValidatorWeightDiffs(arg0, arg1, arg2, arg3, arg4 interface{}) *gomock.Call {
	mr.mock.ctrl.T.Helper()
	return mr.mock.ctrl.RecordCallWithMethodType(mr.mock, "ApplyValidatorWeightDiffs", reflect.TypeOf((*MockState)(nil).ApplyValidatorWeightDiffs), arg0, arg1, arg2, arg3, arg4)
}

// Checksum mocks base method.
func (m *MockState) Checksum() ids.ID {
	m.ctrl.T.Helper()
	ret := m.ctrl.Call(m, "Checksum")
	ret0, _ := ret[0].(ids.ID)
	return ret0
}

// Checksum indicates an expected call of Checksum.
func (mr *MockStateMockRecorder) Checksum() *gomock.Call {
	mr.mock.ctrl.T.Helper()
	return mr.mock.ctrl.RecordCallWithMethodType(mr.mock, "Checksum", reflect.TypeOf((*MockState)(nil).Checksum))
}

// Close mocks base method.
func (m *MockState) Close() error {
	m.ctrl.T.Helper()
	ret := m.ctrl.Call(m, "Close")
	ret0, _ := ret[0].(error)
	return ret0
}

// Close indicates an expected call of Close.
func (mr *MockStateMockRecorder) Close() *gomock.Call {
	mr.mock.ctrl.T.Helper()
	return mr.mock.ctrl.RecordCallWithMethodType(mr.mock, "Close", reflect.TypeOf((*MockState)(nil).Close))
}

// Commit mocks base method.
func (m *MockState) Commit() error {
	m.ctrl.T.Helper()
	ret := m.ctrl.Call(m, "Commit")
	ret0, _ := ret[0].(error)
	return ret0
}

// Commit indicates an expected call of Commit.
func (mr *MockStateMockRecorder) Commit() *gomock.Call {
	mr.mock.ctrl.T.Helper()
	return mr.mock.ctrl.RecordCallWithMethodType(mr.mock, "Commit", reflect.TypeOf((*MockState)(nil).Commit))
}

// CommitBatch mocks base method.
func (m *MockState) CommitBatch() (database.Batch, error) {
	m.ctrl.T.Helper()
	ret := m.ctrl.Call(m, "CommitBatch")
	ret0, _ := ret[0].(database.Batch)
	ret1, _ := ret[1].(error)
	return ret0, ret1
}

// CommitBatch indicates an expected call of CommitBatch.
func (mr *MockStateMockRecorder) CommitBatch() *gomock.Call {
	mr.mock.ctrl.T.Helper()
	return mr.mock.ctrl.RecordCallWithMethodType(mr.mock, "CommitBatch", reflect.TypeOf((*MockState)(nil).CommitBatch))
}

// DeleteCurrentDelegator mocks base method.
func (m *MockState) DeleteCurrentDelegator(arg0 *Staker) {
	m.ctrl.T.Helper()
	m.ctrl.Call(m, "DeleteCurrentDelegator", arg0)
}

// DeleteCurrentDelegator indicates an expected call of DeleteCurrentDelegator.
func (mr *MockStateMockRecorder) DeleteCurrentDelegator(arg0 interface{}) *gomock.Call {
	mr.mock.ctrl.T.Helper()
	return mr.mock.ctrl.RecordCallWithMethodType(mr.mock, "DeleteCurrentDelegator", reflect.TypeOf((*MockState)(nil).DeleteCurrentDelegator), arg0)
}

// DeleteCurrentValidator mocks base method.
func (m *MockState) DeleteCurrentValidator(arg0 *Staker) {
	m.ctrl.T.Helper()
	m.ctrl.Call(m, "DeleteCurrentValidator", arg0)
}

// DeleteCurrentValidator indicates an expected call of DeleteCurrentValidator.
func (mr *MockStateMockRecorder) DeleteCurrentValidator(arg0 interface{}) *gomock.Call {
	mr.mock.ctrl.T.Helper()
	return mr.mock.ctrl.RecordCallWithMethodType(mr.mock, "DeleteCurrentValidator", reflect.TypeOf((*MockState)(nil).DeleteCurrentValidator), arg0)
}

// DeletePendingDelegator mocks base method.
func (m *MockState) DeletePendingDelegator(arg0 *Staker) {
	m.ctrl.T.Helper()
	m.ctrl.Call(m, "DeletePendingDelegator", arg0)
}

// DeletePendingDelegator indicates an expected call of DeletePendingDelegator.
func (mr *MockStateMockRecorder) DeletePendingDelegator(arg0 interface{}) *gomock.Call {
	mr.mock.ctrl.T.Helper()
	return mr.mock.ctrl.RecordCallWithMethodType(mr.mock, "DeletePendingDelegator", reflect.TypeOf((*MockState)(nil).DeletePendingDelegator), arg0)
}

// DeletePendingValidator mocks base method.
func (m *MockState) DeletePendingValidator(arg0 *Staker) {
	m.ctrl.T.Helper()
	m.ctrl.Call(m, "DeletePendingValidator", arg0)
}

// DeletePendingValidator indicates an expected call of DeletePendingValidator.
func (mr *MockStateMockRecorder) DeletePendingValidator(arg0 interface{}) *gomock.Call {
	mr.mock.ctrl.T.Helper()
	return mr.mock.ctrl.RecordCallWithMethodType(mr.mock, "DeletePendingValidator", reflect.TypeOf((*MockState)(nil).DeletePendingValidator), arg0)
}

// DeleteUTXO mocks base method.
func (m *MockState) DeleteUTXO(arg0 ids.ID) {
	m.ctrl.T.Helper()
	m.ctrl.Call(m, "DeleteUTXO", arg0)
}

// DeleteUTXO indicates an expected call of DeleteUTXO.
func (mr *MockStateMockRecorder) DeleteUTXO(arg0 interface{}) *gomock.Call {
	mr.mock.ctrl.T.Helper()
	return mr.mock.ctrl.RecordCallWithMethodType(mr.mock, "DeleteUTXO", reflect.TypeOf((*MockState)(nil).DeleteUTXO), arg0)
}

// GetBlockIDAtHeight mocks base method.
func (m *MockState) GetBlockIDAtHeight(arg0 uint64) (ids.ID, error) {
	m.ctrl.T.Helper()
	ret := m.ctrl.Call(m, "GetBlockIDAtHeight", arg0)
	ret0, _ := ret[0].(ids.ID)
	ret1, _ := ret[1].(error)
	return ret0, ret1
}

// GetBlockIDAtHeight indicates an expected call of GetBlockIDAtHeight.
func (mr *MockStateMockRecorder) GetBlockIDAtHeight(arg0 interface{}) *gomock.Call {
	mr.mock.ctrl.T.Helper()
	return mr.mock.ctrl.RecordCallWithMethodType(mr.mock, "GetBlockIDAtHeight", reflect.TypeOf((*MockState)(nil).GetBlockIDAtHeight), arg0)
}

// GetChains mocks base method.
func (m *MockState) GetChains(arg0 ids.ID) ([]*txs.Tx, error) {
	m.ctrl.T.Helper()
	ret := m.ctrl.Call(m, "GetChains", arg0)
	ret0, _ := ret[0].([]*txs.Tx)
	ret1, _ := ret[1].(error)
	return ret0, ret1
}

// GetChains indicates an expected call of GetChains.
func (mr *MockStateMockRecorder) GetChains(arg0 interface{}) *gomock.Call {
	mr.mock.ctrl.T.Helper()
	return mr.mock.ctrl.RecordCallWithMethodType(mr.mock, "GetChains", reflect.TypeOf((*MockState)(nil).GetChains), arg0)
}

// GetCurrentDelegatorIterator mocks base method.
func (m *MockState) GetCurrentDelegatorIterator(arg0 ids.ID, arg1 ids.NodeID) (StakerIterator, error) {
	m.ctrl.T.Helper()
	ret := m.ctrl.Call(m, "GetCurrentDelegatorIterator", arg0, arg1)
	ret0, _ := ret[0].(StakerIterator)
	ret1, _ := ret[1].(error)
	return ret0, ret1
}

// GetCurrentDelegatorIterator indicates an expected call of GetCurrentDelegatorIterator.
func (mr *MockStateMockRecorder) GetCurrentDelegatorIterator(arg0, arg1 interface{}) *gomock.Call {
	mr.mock.ctrl.T.Helper()
	return mr.mock.ctrl.RecordCallWithMethodType(mr.mock, "GetCurrentDelegatorIterator", reflect.TypeOf((*MockState)(nil).GetCurrentDelegatorIterator), arg0, arg1)
}

// GetCurrentStakerIterator mocks base method.
func (m *MockState) GetCurrentStakerIterator() (StakerIterator, error) {
	m.ctrl.T.Helper()
	ret := m.ctrl.Call(m, "GetCurrentStakerIterator")
	ret0, _ := ret[0].(StakerIterator)
	ret1, _ := ret[1].(error)
	return ret0, ret1
}

// GetCurrentStakerIterator indicates an expected call of GetCurrentStakerIterator.
func (mr *MockStateMockRecorder) GetCurrentStakerIterator() *gomock.Call {
	mr.mock.ctrl.T.Helper()
	return mr.mock.ctrl.RecordCallWithMethodType(mr.mock, "GetCurrentStakerIterator", reflect.TypeOf((*MockState)(nil).GetCurrentStakerIterator))
}

// GetCurrentSupply mocks base method.
func (m *MockState) GetCurrentSupply(arg0 ids.ID) (uint64, error) {
	m.ctrl.T.Helper()
	ret := m.ctrl.Call(m, "GetCurrentSupply", arg0)
	ret0, _ := ret[0].(uint64)
	ret1, _ := ret[1].(error)
	return ret0, ret1
}

// GetCurrentSupply indicates an expected call of GetCurrentSupply.
func (mr *MockStateMockRecorder) GetCurrentSupply(arg0 interface{}) *gomock.Call {
	mr.mock.ctrl.T.Helper()
	return mr.mock.ctrl.RecordCallWithMethodType(mr.mock, "GetCurrentSupply", reflect.TypeOf((*MockState)(nil).GetCurrentSupply), arg0)
}

// GetCurrentValidator mocks base method.
func (m *MockState) GetCurrentValidator(arg0 ids.ID, arg1 ids.NodeID) (*Staker, error) {
	m.ctrl.T.Helper()
	ret := m.ctrl.Call(m, "GetCurrentValidator", arg0, arg1)
	ret0, _ := ret[0].(*Staker)
	ret1, _ := ret[1].(error)
	return ret0, ret1
}

// GetCurrentValidator indicates an expected call of GetCurrentValidator.
func (mr *MockStateMockRecorder) GetCurrentValidator(arg0, arg1 interface{}) *gomock.Call {
	mr.mock.ctrl.T.Helper()
	return mr.mock.ctrl.RecordCallWithMethodType(mr.mock, "GetCurrentValidator", reflect.TypeOf((*MockState)(nil).GetCurrentValidator), arg0, arg1)
}

// GetDelegateeReward mocks base method.
func (m *MockState) GetDelegateeReward(arg0 ids.ID, arg1 ids.NodeID) (uint64, error) {
	m.ctrl.T.Helper()
	ret := m.ctrl.Call(m, "GetDelegateeReward", arg0, arg1)
	ret0, _ := ret[0].(uint64)
	ret1, _ := ret[1].(error)
	return ret0, ret1
}

// GetDelegateeReward indicates an expected call of GetDelegateeReward.
func (mr *MockStateMockRecorder) GetDelegateeReward(arg0, arg1 interface{}) *gomock.Call {
	mr.mock.ctrl.T.Helper()
	return mr.mock.ctrl.RecordCallWithMethodType(mr.mock, "GetDelegateeReward", reflect.TypeOf((*MockState)(nil).GetDelegateeReward), arg0, arg1)
}

// GetLastAccepted mocks base method.
func (m *MockState) GetLastAccepted() ids.ID {
	m.ctrl.T.Helper()
	ret := m.ctrl.Call(m, "GetLastAccepted")
	ret0, _ := ret[0].(ids.ID)
	return ret0
}

// GetLastAccepted indicates an expected call of GetLastAccepted.
func (mr *MockStateMockRecorder) GetLastAccepted() *gomock.Call {
	mr.mock.ctrl.T.Helper()
	return mr.mock.ctrl.RecordCallWithMethodType(mr.mock, "GetLastAccepted", reflect.TypeOf((*MockState)(nil).GetLastAccepted))
}

// GetPendingDelegatorIterator mocks base method.
func (m *MockState) GetPendingDelegatorIterator(arg0 ids.ID, arg1 ids.NodeID) (StakerIterator, error) {
	m.ctrl.T.Helper()
	ret := m.ctrl.Call(m, "GetPendingDelegatorIterator", arg0, arg1)
	ret0, _ := ret[0].(StakerIterator)
	ret1, _ := ret[1].(error)
	return ret0, ret1
}

// GetPendingDelegatorIterator indicates an expected call of GetPendingDelegatorIterator.
func (mr *MockStateMockRecorder) GetPendingDelegatorIterator(arg0, arg1 interface{}) *gomock.Call {
	mr.mock.ctrl.T.Helper()
	return mr.mock.ctrl.RecordCallWithMethodType(mr.mock, "GetPendingDelegatorIterator", reflect.TypeOf((*MockState)(nil).GetPendingDelegatorIterator), arg0, arg1)
}

// GetPendingStakerIterator mocks base method.
func (m *MockState) GetPendingStakerIterator() (StakerIterator, error) {
	m.ctrl.T.Helper()
	ret := m.ctrl.Call(m, "GetPendingStakerIterator")
	ret0, _ := ret[0].(StakerIterator)
	ret1, _ := ret[1].(error)
	return ret0, ret1
}

// GetPendingStakerIterator indicates an expected call of GetPendingStakerIterator.
func (mr *MockStateMockRecorder) GetPendingStakerIterator() *gomock.Call {
	mr.mock.ctrl.T.Helper()
	return mr.mock.ctrl.RecordCallWithMethodType(mr.mock, "GetPendingStakerIterator", reflect.TypeOf((*MockState)(nil).GetPendingStakerIterator))
}

// GetPendingValidator mocks base method.
func (m *MockState) GetPendingValidator(arg0 ids.ID, arg1 ids.NodeID) (*Staker, error) {
	m.ctrl.T.Helper()
	ret := m.ctrl.Call(m, "GetPendingValidator", arg0, arg1)
	ret0, _ := ret[0].(*Staker)
	ret1, _ := ret[1].(error)
	return ret0, ret1
}

// GetPendingValidator indicates an expected call of GetPendingValidator.
func (mr *MockStateMockRecorder) GetPendingValidator(arg0, arg1 interface{}) *gomock.Call {
	mr.mock.ctrl.T.Helper()
	return mr.mock.ctrl.RecordCallWithMethodType(mr.mock, "GetPendingValidator", reflect.TypeOf((*MockState)(nil).GetPendingValidator), arg0, arg1)
}

// GetRewardUTXOs mocks base method.
func (m *MockState) GetRewardUTXOs(arg0 ids.ID) ([]*avax.UTXO, error) {
	m.ctrl.T.Helper()
	ret := m.ctrl.Call(m, "GetRewardUTXOs", arg0)
	ret0, _ := ret[0].([]*avax.UTXO)
	ret1, _ := ret[1].(error)
	return ret0, ret1
}

// GetRewardUTXOs indicates an expected call of GetRewardUTXOs.
func (mr *MockStateMockRecorder) GetRewardUTXOs(arg0 interface{}) *gomock.Call {
	mr.mock.ctrl.T.Helper()
	return mr.mock.ctrl.RecordCallWithMethodType(mr.mock, "GetRewardUTXOs", reflect.TypeOf((*MockState)(nil).GetRewardUTXOs), arg0)
}

// GetStartTime mocks base method.
func (m *MockState) GetStartTime(arg0 ids.NodeID, arg1 ids.ID) (time.Time, error) {
	m.ctrl.T.Helper()
	ret := m.ctrl.Call(m, "GetStartTime", arg0, arg1)
	ret0, _ := ret[0].(time.Time)
	ret1, _ := ret[1].(error)
	return ret0, ret1
}

// GetStartTime indicates an expected call of GetStartTime.
func (mr *MockStateMockRecorder) GetStartTime(arg0, arg1 interface{}) *gomock.Call {
	mr.mock.ctrl.T.Helper()
	return mr.mock.ctrl.RecordCallWithMethodType(mr.mock, "GetStartTime", reflect.TypeOf((*MockState)(nil).GetStartTime), arg0, arg1)
}

// GetStatelessBlock mocks base method.
func (m *MockState) GetStatelessBlock(arg0 ids.ID) (block.Block, error) {
	m.ctrl.T.Helper()
	ret := m.ctrl.Call(m, "GetStatelessBlock", arg0)
	ret0, _ := ret[0].(block.Block)
	ret1, _ := ret[1].(error)
	return ret0, ret1
}

// GetStatelessBlock indicates an expected call of GetStatelessBlock.
func (mr *MockStateMockRecorder) GetStatelessBlock(arg0 interface{}) *gomock.Call {
	mr.mock.ctrl.T.Helper()
	return mr.mock.ctrl.RecordCallWithMethodType(mr.mock, "GetStatelessBlock", reflect.TypeOf((*MockState)(nil).GetStatelessBlock), arg0)
}

// GetSubnetOwner mocks base method.
func (m *MockState) GetSubnetOwner(arg0 ids.ID) (fx.Owner, error) {
	m.ctrl.T.Helper()
	ret := m.ctrl.Call(m, "GetSubnetOwner", arg0)
	ret0, _ := ret[0].(fx.Owner)
	ret1, _ := ret[1].(error)
	return ret0, ret1
}

// GetSubnetOwner indicates an expected call of GetSubnetOwner.
func (mr *MockStateMockRecorder) GetSubnetOwner(arg0 interface{}) *gomock.Call {
	mr.mock.ctrl.T.Helper()
	return mr.mock.ctrl.RecordCallWithMethodType(mr.mock, "GetSubnetOwner", reflect.TypeOf((*MockState)(nil).GetSubnetOwner), arg0)
}

// GetSubnetTransformation mocks base method.
func (m *MockState) GetSubnetTransformation(arg0 ids.ID) (*txs.Tx, error) {
	m.ctrl.T.Helper()
	ret := m.ctrl.Call(m, "GetSubnetTransformation", arg0)
	ret0, _ := ret[0].(*txs.Tx)
	ret1, _ := ret[1].(error)
	return ret0, ret1
}

// GetSubnetTransformation indicates an expected call of GetSubnetTransformation.
func (mr *MockStateMockRecorder) GetSubnetTransformation(arg0 interface{}) *gomock.Call {
	mr.mock.ctrl.T.Helper()
	return mr.mock.ctrl.RecordCallWithMethodType(mr.mock, "GetSubnetTransformation", reflect.TypeOf((*MockState)(nil).GetSubnetTransformation), arg0)
}

// GetSubnets mocks base method.
func (m *MockState) GetSubnets() ([]*txs.Tx, error) {
	m.ctrl.T.Helper()
	ret := m.ctrl.Call(m, "GetSubnets")
	ret0, _ := ret[0].([]*txs.Tx)
	ret1, _ := ret[1].(error)
	return ret0, ret1
}

// GetSubnets indicates an expected call of GetSubnets.
func (mr *MockStateMockRecorder) GetSubnets() *gomock.Call {
	mr.mock.ctrl.T.Helper()
	return mr.mock.ctrl.RecordCallWithMethodType(mr.mock, "GetSubnets", reflect.TypeOf((*MockState)(nil).GetSubnets))
}

// GetTimestamp mocks base method.
func (m *MockState) GetTimestamp() time.Time {
	m.ctrl.T.Helper()
	ret := m.ctrl.Call(m, "GetTimestamp")
	ret0, _ := ret[0].(time.Time)
	return ret0
}

// GetTimestamp indicates an expected call of GetTimestamp.
func (mr *MockStateMockRecorder) GetTimestamp() *gomock.Call {
	mr.mock.ctrl.T.Helper()
	return mr.mock.ctrl.RecordCallWithMethodType(mr.mock, "GetTimestamp", reflect.TypeOf((*MockState)(nil).GetTimestamp))
}

// GetTx mocks base method.
func (m *MockState) GetTx(arg0 ids.ID) (*txs.Tx, status.Status, error) {
	m.ctrl.T.Helper()
	ret := m.ctrl.Call(m, "GetTx", arg0)
	ret0, _ := ret[0].(*txs.Tx)
	ret1, _ := ret[1].(status.Status)
	ret2, _ := ret[2].(error)
	return ret0, ret1, ret2
}

// GetTx indicates an expected call of GetTx.
func (mr *MockStateMockRecorder) GetTx(arg0 interface{}) *gomock.Call {
	mr.mock.ctrl.T.Helper()
	return mr.mock.ctrl.RecordCallWithMethodType(mr.mock, "GetTx", reflect.TypeOf((*MockState)(nil).GetTx), arg0)
}

// GetUTXO mocks base method.
func (m *MockState) GetUTXO(arg0 ids.ID) (*avax.UTXO, error) {
	m.ctrl.T.Helper()
	ret := m.ctrl.Call(m, "GetUTXO", arg0)
	ret0, _ := ret[0].(*avax.UTXO)
	ret1, _ := ret[1].(error)
	return ret0, ret1
}

// GetUTXO indicates an expected call of GetUTXO.
func (mr *MockStateMockRecorder) GetUTXO(arg0 interface{}) *gomock.Call {
	mr.mock.ctrl.T.Helper()
	return mr.mock.ctrl.RecordCallWithMethodType(mr.mock, "GetUTXO", reflect.TypeOf((*MockState)(nil).GetUTXO), arg0)
}

// GetUptime mocks base method.
func (m *MockState) GetUptime(arg0 ids.NodeID, arg1 ids.ID) (time.Duration, time.Time, error) {
	m.ctrl.T.Helper()
	ret := m.ctrl.Call(m, "GetUptime", arg0, arg1)
	ret0, _ := ret[0].(time.Duration)
	ret1, _ := ret[1].(time.Time)
	ret2, _ := ret[2].(error)
	return ret0, ret1, ret2
}

// GetUptime indicates an expected call of GetUptime.
func (mr *MockStateMockRecorder) GetUptime(arg0, arg1 interface{}) *gomock.Call {
	mr.mock.ctrl.T.Helper()
	return mr.mock.ctrl.RecordCallWithMethodType(mr.mock, "GetUptime", reflect.TypeOf((*MockState)(nil).GetUptime), arg0, arg1)
}

<<<<<<< HEAD
// NewView mocks base method.
func (m *MockState) NewView(arg0 []database.BatchOp) (merkledb.TrieView, error) {
	m.ctrl.T.Helper()
	ret := m.ctrl.Call(m, "NewView", arg0)
	ret0, _ := ret[0].(merkledb.TrieView)
	ret1, _ := ret[1].(error)
	return ret0, ret1
}

// NewView indicates an expected call of NewView.
func (mr *MockStateMockRecorder) NewView(arg0 interface{}) *gomock.Call {
	mr.mock.ctrl.T.Helper()
	return mr.mock.ctrl.RecordCallWithMethodType(mr.mock, "NewView", reflect.TypeOf((*MockState)(nil).NewView), arg0)
}

// PruneAndIndex mocks base method.
func (m *MockState) PruneAndIndex(arg0 sync.Locker, arg1 logging.Logger) error {
	m.ctrl.T.Helper()
	ret := m.ctrl.Call(m, "PruneAndIndex", arg0, arg1)
	ret0, _ := ret[0].(error)
	return ret0
}

// PruneAndIndex indicates an expected call of PruneAndIndex.
func (mr *MockStateMockRecorder) PruneAndIndex(arg0, arg1 interface{}) *gomock.Call {
	mr.mock.ctrl.T.Helper()
	return mr.mock.ctrl.RecordCallWithMethodType(mr.mock, "PruneAndIndex", reflect.TypeOf((*MockState)(nil).PruneAndIndex), arg0, arg1)
}

=======
>>>>>>> 2fa942d9
// PutCurrentDelegator mocks base method.
func (m *MockState) PutCurrentDelegator(arg0 *Staker) {
	m.ctrl.T.Helper()
	m.ctrl.Call(m, "PutCurrentDelegator", arg0)
}

// PutCurrentDelegator indicates an expected call of PutCurrentDelegator.
func (mr *MockStateMockRecorder) PutCurrentDelegator(arg0 interface{}) *gomock.Call {
	mr.mock.ctrl.T.Helper()
	return mr.mock.ctrl.RecordCallWithMethodType(mr.mock, "PutCurrentDelegator", reflect.TypeOf((*MockState)(nil).PutCurrentDelegator), arg0)
}

// PutCurrentValidator mocks base method.
func (m *MockState) PutCurrentValidator(arg0 *Staker) {
	m.ctrl.T.Helper()
	m.ctrl.Call(m, "PutCurrentValidator", arg0)
}

// PutCurrentValidator indicates an expected call of PutCurrentValidator.
func (mr *MockStateMockRecorder) PutCurrentValidator(arg0 interface{}) *gomock.Call {
	mr.mock.ctrl.T.Helper()
	return mr.mock.ctrl.RecordCallWithMethodType(mr.mock, "PutCurrentValidator", reflect.TypeOf((*MockState)(nil).PutCurrentValidator), arg0)
}

// PutPendingDelegator mocks base method.
func (m *MockState) PutPendingDelegator(arg0 *Staker) {
	m.ctrl.T.Helper()
	m.ctrl.Call(m, "PutPendingDelegator", arg0)
}

// PutPendingDelegator indicates an expected call of PutPendingDelegator.
func (mr *MockStateMockRecorder) PutPendingDelegator(arg0 interface{}) *gomock.Call {
	mr.mock.ctrl.T.Helper()
	return mr.mock.ctrl.RecordCallWithMethodType(mr.mock, "PutPendingDelegator", reflect.TypeOf((*MockState)(nil).PutPendingDelegator), arg0)
}

// PutPendingValidator mocks base method.
func (m *MockState) PutPendingValidator(arg0 *Staker) {
	m.ctrl.T.Helper()
	m.ctrl.Call(m, "PutPendingValidator", arg0)
}

// PutPendingValidator indicates an expected call of PutPendingValidator.
func (mr *MockStateMockRecorder) PutPendingValidator(arg0 interface{}) *gomock.Call {
	mr.mock.ctrl.T.Helper()
	return mr.mock.ctrl.RecordCallWithMethodType(mr.mock, "PutPendingValidator", reflect.TypeOf((*MockState)(nil).PutPendingValidator), arg0)
}

// SetCurrentSupply mocks base method.
func (m *MockState) SetCurrentSupply(arg0 ids.ID, arg1 uint64) {
	m.ctrl.T.Helper()
	m.ctrl.Call(m, "SetCurrentSupply", arg0, arg1)
}

// SetCurrentSupply indicates an expected call of SetCurrentSupply.
func (mr *MockStateMockRecorder) SetCurrentSupply(arg0, arg1 interface{}) *gomock.Call {
	mr.mock.ctrl.T.Helper()
	return mr.mock.ctrl.RecordCallWithMethodType(mr.mock, "SetCurrentSupply", reflect.TypeOf((*MockState)(nil).SetCurrentSupply), arg0, arg1)
}

// SetDelegateeReward mocks base method.
func (m *MockState) SetDelegateeReward(arg0 ids.ID, arg1 ids.NodeID, arg2 uint64) error {
	m.ctrl.T.Helper()
	ret := m.ctrl.Call(m, "SetDelegateeReward", arg0, arg1, arg2)
	ret0, _ := ret[0].(error)
	return ret0
}

// SetDelegateeReward indicates an expected call of SetDelegateeReward.
func (mr *MockStateMockRecorder) SetDelegateeReward(arg0, arg1, arg2 interface{}) *gomock.Call {
	mr.mock.ctrl.T.Helper()
	return mr.mock.ctrl.RecordCallWithMethodType(mr.mock, "SetDelegateeReward", reflect.TypeOf((*MockState)(nil).SetDelegateeReward), arg0, arg1, arg2)
}

// SetHeight mocks base method.
func (m *MockState) SetHeight(arg0 uint64) {
	m.ctrl.T.Helper()
	m.ctrl.Call(m, "SetHeight", arg0)
}

// SetHeight indicates an expected call of SetHeight.
func (mr *MockStateMockRecorder) SetHeight(arg0 interface{}) *gomock.Call {
	mr.mock.ctrl.T.Helper()
	return mr.mock.ctrl.RecordCallWithMethodType(mr.mock, "SetHeight", reflect.TypeOf((*MockState)(nil).SetHeight), arg0)
}

// SetLastAccepted mocks base method.
func (m *MockState) SetLastAccepted(arg0 ids.ID) {
	m.ctrl.T.Helper()
	m.ctrl.Call(m, "SetLastAccepted", arg0)
}

// SetLastAccepted indicates an expected call of SetLastAccepted.
func (mr *MockStateMockRecorder) SetLastAccepted(arg0 interface{}) *gomock.Call {
	mr.mock.ctrl.T.Helper()
	return mr.mock.ctrl.RecordCallWithMethodType(mr.mock, "SetLastAccepted", reflect.TypeOf((*MockState)(nil).SetLastAccepted), arg0)
}

// SetSubnetOwner mocks base method.
func (m *MockState) SetSubnetOwner(arg0 ids.ID, arg1 fx.Owner) {
	m.ctrl.T.Helper()
	m.ctrl.Call(m, "SetSubnetOwner", arg0, arg1)
}

// SetSubnetOwner indicates an expected call of SetSubnetOwner.
func (mr *MockStateMockRecorder) SetSubnetOwner(arg0, arg1 interface{}) *gomock.Call {
	mr.mock.ctrl.T.Helper()
	return mr.mock.ctrl.RecordCallWithMethodType(mr.mock, "SetSubnetOwner", reflect.TypeOf((*MockState)(nil).SetSubnetOwner), arg0, arg1)
}

// SetTimestamp mocks base method.
func (m *MockState) SetTimestamp(arg0 time.Time) {
	m.ctrl.T.Helper()
	m.ctrl.Call(m, "SetTimestamp", arg0)
}

// SetTimestamp indicates an expected call of SetTimestamp.
func (mr *MockStateMockRecorder) SetTimestamp(arg0 interface{}) *gomock.Call {
	mr.mock.ctrl.T.Helper()
	return mr.mock.ctrl.RecordCallWithMethodType(mr.mock, "SetTimestamp", reflect.TypeOf((*MockState)(nil).SetTimestamp), arg0)
}

// SetUptime mocks base method.
func (m *MockState) SetUptime(arg0 ids.NodeID, arg1 ids.ID, arg2 time.Duration, arg3 time.Time) error {
	m.ctrl.T.Helper()
	ret := m.ctrl.Call(m, "SetUptime", arg0, arg1, arg2, arg3)
	ret0, _ := ret[0].(error)
	return ret0
}

// SetUptime indicates an expected call of SetUptime.
func (mr *MockStateMockRecorder) SetUptime(arg0, arg1, arg2, arg3 interface{}) *gomock.Call {
	mr.mock.ctrl.T.Helper()
	return mr.mock.ctrl.RecordCallWithMethodType(mr.mock, "SetUptime", reflect.TypeOf((*MockState)(nil).SetUptime), arg0, arg1, arg2, arg3)
}

// UTXOIDs mocks base method.
func (m *MockState) UTXOIDs(arg0 []byte, arg1 ids.ID, arg2 int) ([]ids.ID, error) {
	m.ctrl.T.Helper()
	ret := m.ctrl.Call(m, "UTXOIDs", arg0, arg1, arg2)
	ret0, _ := ret[0].([]ids.ID)
	ret1, _ := ret[1].(error)
	return ret0, ret1
}

// UTXOIDs indicates an expected call of UTXOIDs.
func (mr *MockStateMockRecorder) UTXOIDs(arg0, arg1, arg2 interface{}) *gomock.Call {
	mr.mock.ctrl.T.Helper()
	return mr.mock.ctrl.RecordCallWithMethodType(mr.mock, "UTXOIDs", reflect.TypeOf((*MockState)(nil).UTXOIDs), arg0, arg1, arg2)
}<|MERGE_RESOLUTION|>--- conflicted
+++ resolved
@@ -603,7 +603,6 @@
 	return mr.mock.ctrl.RecordCallWithMethodType(mr.mock, "GetUptime", reflect.TypeOf((*MockState)(nil).GetUptime), arg0, arg1)
 }
 
-<<<<<<< HEAD
 // NewView mocks base method.
 func (m *MockState) NewView(arg0 []database.BatchOp) (merkledb.TrieView, error) {
 	m.ctrl.T.Helper()
@@ -619,22 +618,6 @@
 	return mr.mock.ctrl.RecordCallWithMethodType(mr.mock, "NewView", reflect.TypeOf((*MockState)(nil).NewView), arg0)
 }
 
-// PruneAndIndex mocks base method.
-func (m *MockState) PruneAndIndex(arg0 sync.Locker, arg1 logging.Logger) error {
-	m.ctrl.T.Helper()
-	ret := m.ctrl.Call(m, "PruneAndIndex", arg0, arg1)
-	ret0, _ := ret[0].(error)
-	return ret0
-}
-
-// PruneAndIndex indicates an expected call of PruneAndIndex.
-func (mr *MockStateMockRecorder) PruneAndIndex(arg0, arg1 interface{}) *gomock.Call {
-	mr.mock.ctrl.T.Helper()
-	return mr.mock.ctrl.RecordCallWithMethodType(mr.mock, "PruneAndIndex", reflect.TypeOf((*MockState)(nil).PruneAndIndex), arg0, arg1)
-}
-
-=======
->>>>>>> 2fa942d9
 // PutCurrentDelegator mocks base method.
 func (m *MockState) PutCurrentDelegator(arg0 *Staker) {
 	m.ctrl.T.Helper()
