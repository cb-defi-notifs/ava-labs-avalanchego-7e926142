// Copyright (C) 2019-2023, Ava Labs, Inc. All rights reserved.
// See the file LICENSE for licensing terms.

package state

import (
	"context"
	"testing"
	"time"

	stdmath "math"

	"github.com/prometheus/client_golang/prometheus"

	"github.com/stretchr/testify/require"

	"github.com/ava-labs/avalanchego/database"
	"github.com/ava-labs/avalanchego/database/memdb"
	"github.com/ava-labs/avalanchego/ids"
	"github.com/ava-labs/avalanchego/snow"
	"github.com/ava-labs/avalanchego/snow/validators"
	"github.com/ava-labs/avalanchego/trace"
	"github.com/ava-labs/avalanchego/utils"
	"github.com/ava-labs/avalanchego/utils/constants"
	"github.com/ava-labs/avalanchego/utils/crypto/bls"
	"github.com/ava-labs/avalanchego/utils/math"
	"github.com/ava-labs/avalanchego/utils/units"
	"github.com/ava-labs/avalanchego/utils/wrappers"
	"github.com/ava-labs/avalanchego/vms/components/avax"
	"github.com/ava-labs/avalanchego/vms/platformvm/blocks"
	"github.com/ava-labs/avalanchego/vms/platformvm/config"
	"github.com/ava-labs/avalanchego/vms/platformvm/genesis"
	"github.com/ava-labs/avalanchego/vms/platformvm/metrics"
	"github.com/ava-labs/avalanchego/vms/platformvm/reward"
	"github.com/ava-labs/avalanchego/vms/platformvm/txs"
	"github.com/ava-labs/avalanchego/vms/secp256k1fx"
)

var (
	initialTxID             = ids.GenerateTestID()
	initialNodeID           = ids.GenerateTestNodeID()
	initialTime             = time.Now().Round(time.Second)
	initialValidatorEndTime = initialTime.Add(28 * 24 * time.Hour)
)

func TestStateInitialization(t *testing.T) {
	require := require.New(t)
	s, db := newUninitializedState(require)

	shouldInit, err := s.(*state).shouldInit()
	require.NoError(err)
	require.True(shouldInit)

	require.NoError(s.(*state).doneInit())
	require.NoError(s.Commit())

	s = newStateFromDB(require, db)

	shouldInit, err = s.(*state).shouldInit()
	require.NoError(err)
	require.False(shouldInit)
}

func TestStateSyncGenesis(t *testing.T) {
	require := require.New(t)
	state, _ := newInitializedState(require)

	staker, err := state.GetCurrentValidator(constants.PrimaryNetworkID, initialNodeID)
	require.NoError(err)
	require.NotNil(staker)
	require.Equal(initialNodeID, staker.NodeID)

	delegatorIterator, err := state.GetCurrentDelegatorIterator(constants.PrimaryNetworkID, initialNodeID)
	require.NoError(err)
	assertIteratorsEqual(t, EmptyIterator, delegatorIterator)

	stakerIterator, err := state.GetCurrentStakerIterator()
	require.NoError(err)
	assertIteratorsEqual(t, NewSliceIterator(staker), stakerIterator)

	_, err = state.GetPendingValidator(constants.PrimaryNetworkID, initialNodeID)
	require.ErrorIs(err, database.ErrNotFound)

	delegatorIterator, err = state.GetPendingDelegatorIterator(constants.PrimaryNetworkID, initialNodeID)
	require.NoError(err)
	assertIteratorsEqual(t, EmptyIterator, delegatorIterator)
}

func newInitializedState(require *require.Assertions) (State, database.Database) {
	s, db := newUninitializedState(require)

	initialValidator := &txs.AddValidatorTx{
		Validator: txs.Validator{
			NodeID: initialNodeID,
			Start:  uint64(initialTime.Unix()),
			End:    uint64(initialValidatorEndTime.Unix()),
			Wght:   units.Avax,
		},
		StakeOuts: []*avax.TransferableOutput{
			{
				Asset: avax.Asset{ID: initialTxID},
				Out: &secp256k1fx.TransferOutput{
					Amt: units.Avax,
				},
			},
		},
		RewardsOwner:     &secp256k1fx.OutputOwners{},
		DelegationShares: reward.PercentDenominator,
	}
	initialValidatorTx := &txs.Tx{Unsigned: initialValidator}
	require.NoError(initialValidatorTx.Initialize(txs.Codec))

	initialChain := &txs.CreateChainTx{
		SubnetID:   constants.PrimaryNetworkID,
		ChainName:  "x",
		VMID:       constants.AVMID,
		SubnetAuth: &secp256k1fx.Input{},
	}
	initialChainTx := &txs.Tx{Unsigned: initialChain}
	require.NoError(initialChainTx.Initialize(txs.Codec))

	genesisBlkID := ids.GenerateTestID()
	genesisState := &genesis.State{
		UTXOs: []*avax.UTXO{
			{
				UTXOID: avax.UTXOID{
					TxID:        initialTxID,
					OutputIndex: 0,
				},
				Asset: avax.Asset{ID: initialTxID},
				Out: &secp256k1fx.TransferOutput{
					Amt: units.Schmeckle,
				},
			},
		},
		Validators: []*txs.Tx{
			initialValidatorTx,
		},
		Chains: []*txs.Tx{
			initialChainTx,
		},
		Timestamp:     uint64(initialTime.Unix()),
		InitialSupply: units.Schmeckle + units.Avax,
	}

	genesisBlk, err := blocks.NewApricotCommitBlock(genesisBlkID, 0)
	require.NoError(err)
	require.NoError(s.(*state).syncGenesis(genesisBlk, genesisState))

	return s, db
}

func newUninitializedState(require *require.Assertions) (State, database.Database) {
	db := memdb.New()
	return newStateFromDB(require, db), db
}

func newStateFromDB(require *require.Assertions, db database.Database) State {
	vdrs := validators.NewManager()
	primaryVdrs := validators.NewSet()
	_ = vdrs.Add(constants.PrimaryNetworkID, primaryVdrs)
<<<<<<< HEAD

	tracer, err := trace.New(trace.Config{})
	require.NoError(err)

	state, err := newState(
=======
	execCfg, _ := config.GetExecutionConfig(nil)
	state, err := new(
>>>>>>> 69c98d59
		db,
		metrics.Noop,
		&config.Config{
			Validators: vdrs,
		},
		execCfg,
		&snow.Context{},
		prometheus.NewRegistry(),
		reward.NewCalculator(reward.Config{
			MaxConsumptionRate: .12 * reward.PercentDenominator,
			MinConsumptionRate: .1 * reward.PercentDenominator,
			MintingPeriod:      365 * 24 * time.Hour,
			SupplyCap:          720 * units.MegaAvax,
		}),
		&utils.Atomic[bool]{},
<<<<<<< HEAD
		tracer,
		trackChecksum,
=======
>>>>>>> 69c98d59
	)
	require.NoError(err)
	require.NotNil(state)
	return state
}

func TestValidatorWeightDiff(t *testing.T) {
	type test struct {
		name        string
		ops         []func(*ValidatorWeightDiff) error
		expected    *ValidatorWeightDiff
		expectedErr error
	}

	tests := []test{
		{
			name:        "no ops",
			ops:         []func(*ValidatorWeightDiff) error{},
			expected:    &ValidatorWeightDiff{},
			expectedErr: nil,
		},
		{
			name: "simple decrease",
			ops: []func(*ValidatorWeightDiff) error{
				func(d *ValidatorWeightDiff) error {
					return d.Add(true, 1)
				},
				func(d *ValidatorWeightDiff) error {
					return d.Add(true, 1)
				},
			},
			expected: &ValidatorWeightDiff{
				Decrease: true,
				Amount:   2,
			},
			expectedErr: nil,
		},
		{
			name: "decrease overflow",
			ops: []func(*ValidatorWeightDiff) error{
				func(d *ValidatorWeightDiff) error {
					return d.Add(true, stdmath.MaxUint64)
				},
				func(d *ValidatorWeightDiff) error {
					return d.Add(true, 1)
				},
			},
			expected:    &ValidatorWeightDiff{},
			expectedErr: math.ErrOverflow,
		},
		{
			name: "simple increase",
			ops: []func(*ValidatorWeightDiff) error{
				func(d *ValidatorWeightDiff) error {
					return d.Add(false, 1)
				},
				func(d *ValidatorWeightDiff) error {
					return d.Add(false, 1)
				},
			},
			expected: &ValidatorWeightDiff{
				Decrease: false,
				Amount:   2,
			},
			expectedErr: nil,
		},
		{
			name: "increase overflow",
			ops: []func(*ValidatorWeightDiff) error{
				func(d *ValidatorWeightDiff) error {
					return d.Add(false, stdmath.MaxUint64)
				},
				func(d *ValidatorWeightDiff) error {
					return d.Add(false, 1)
				},
			},
			expected:    &ValidatorWeightDiff{},
			expectedErr: math.ErrOverflow,
		},
		{
			name: "varied use",
			ops: []func(*ValidatorWeightDiff) error{
				// Add to 0
				func(d *ValidatorWeightDiff) error {
					return d.Add(false, 2) // Value 2
				},
				// Subtract from positive number
				func(d *ValidatorWeightDiff) error {
					return d.Add(true, 1) // Value 1
				},
				// Subtract from positive number
				// to make it negative
				func(d *ValidatorWeightDiff) error {
					return d.Add(true, 3) // Value -2
				},
				// Subtract from a negative number
				func(d *ValidatorWeightDiff) error {
					return d.Add(true, 3) // Value -5
				},
				// Add to a negative number
				func(d *ValidatorWeightDiff) error {
					return d.Add(false, 1) // Value -4
				},
				// Add to a negative number
				// to make it positive
				func(d *ValidatorWeightDiff) error {
					return d.Add(false, 5) // Value 1
				},
				// Add to a positive number
				func(d *ValidatorWeightDiff) error {
					return d.Add(false, 1) // Value 2
				},
				// Get to zero
				func(d *ValidatorWeightDiff) error {
					return d.Add(true, 2) // Value 0
				},
				// Subtract from zero
				func(d *ValidatorWeightDiff) error {
					return d.Add(true, 2) // Value -2
				},
			},
			expected: &ValidatorWeightDiff{
				Decrease: true,
				Amount:   2,
			},
			expectedErr: nil,
		},
	}

	for _, tt := range tests {
		t.Run(tt.name, func(t *testing.T) {
			require := require.New(t)
			diff := &ValidatorWeightDiff{}
			errs := wrappers.Errs{}
			for _, op := range tt.ops {
				errs.Add(op(diff))
			}
			require.ErrorIs(errs.Err, tt.expectedErr)
			if tt.expectedErr != nil {
				return
			}
			require.Equal(tt.expected, diff)
		})
	}
}

// Tests PutCurrentValidator, DeleteCurrentValidator, GetCurrentValidator,
// ApplyValidatorWeightDiffs, ApplyValidatorPublicKeyDiffs
func TestStateAddRemoveValidator(t *testing.T) {
	require := require.New(t)

	state, _ := newInitializedState(require)

	var (
		numNodes  = 3
		subnetID  = ids.GenerateTestID()
		startTime = time.Now()
		endTime   = startTime.Add(24 * time.Hour)
		stakers   = make([]Staker, numNodes)
	)
	for i := 0; i < numNodes; i++ {
		stakers[i] = Staker{
			TxID:            ids.GenerateTestID(),
			NodeID:          ids.GenerateTestNodeID(),
			Weight:          uint64(i + 1),
			StartTime:       startTime.Add(time.Duration(i) * time.Second),
			EndTime:         endTime.Add(time.Duration(i) * time.Second),
			PotentialReward: uint64(i + 1),
		}
		if i%2 == 0 {
			stakers[i].SubnetID = subnetID
		} else {
			sk, err := bls.NewSecretKey()
			require.NoError(err)
			stakers[i].PublicKey = bls.PublicFromSecretKey(sk)
			stakers[i].SubnetID = constants.PrimaryNetworkID
		}
	}

	type diff struct {
		addedValidators   []Staker
		addedDelegators   []Staker
		removedDelegators []Staker
		removedValidators []Staker

		expectedPrimaryValidatorSet map[ids.NodeID]*validators.GetValidatorOutput
		expectedSubnetValidatorSet  map[ids.NodeID]*validators.GetValidatorOutput
	}
	diffs := []diff{
		{
			// Do nothing
			expectedPrimaryValidatorSet: map[ids.NodeID]*validators.GetValidatorOutput{},
			expectedSubnetValidatorSet:  map[ids.NodeID]*validators.GetValidatorOutput{},
		},
		{
			// Add a subnet validator
			addedValidators:             []Staker{stakers[0]},
			expectedPrimaryValidatorSet: map[ids.NodeID]*validators.GetValidatorOutput{},
			expectedSubnetValidatorSet: map[ids.NodeID]*validators.GetValidatorOutput{
				stakers[0].NodeID: {
					NodeID: stakers[0].NodeID,
					Weight: stakers[0].Weight,
				},
			},
		},
		{
			// Remove a subnet validator
			removedValidators:           []Staker{stakers[0]},
			expectedPrimaryValidatorSet: map[ids.NodeID]*validators.GetValidatorOutput{},
			expectedSubnetValidatorSet:  map[ids.NodeID]*validators.GetValidatorOutput{},
		},
		{ // Add a primary network validator
			addedValidators: []Staker{stakers[1]},
			expectedPrimaryValidatorSet: map[ids.NodeID]*validators.GetValidatorOutput{
				stakers[1].NodeID: {
					NodeID:    stakers[1].NodeID,
					PublicKey: stakers[1].PublicKey,
					Weight:    stakers[1].Weight,
				},
			},
			expectedSubnetValidatorSet: map[ids.NodeID]*validators.GetValidatorOutput{},
		},
		{
			// Do nothing
			expectedPrimaryValidatorSet: map[ids.NodeID]*validators.GetValidatorOutput{
				stakers[1].NodeID: {
					NodeID:    stakers[1].NodeID,
					PublicKey: stakers[1].PublicKey,
					Weight:    stakers[1].Weight,
				},
			},
			expectedSubnetValidatorSet: map[ids.NodeID]*validators.GetValidatorOutput{},
		},
		{ // Remove a primary network validator
			removedValidators:           []Staker{stakers[1]},
			expectedPrimaryValidatorSet: map[ids.NodeID]*validators.GetValidatorOutput{},
			expectedSubnetValidatorSet:  map[ids.NodeID]*validators.GetValidatorOutput{},
		},
		{
			// Add 2 subnet validators and a primary network validator
			addedValidators: []Staker{stakers[0], stakers[1], stakers[2]},
			expectedPrimaryValidatorSet: map[ids.NodeID]*validators.GetValidatorOutput{
				stakers[1].NodeID: {
					NodeID:    stakers[1].NodeID,
					PublicKey: stakers[1].PublicKey,
					Weight:    stakers[1].Weight,
				},
			},
			expectedSubnetValidatorSet: map[ids.NodeID]*validators.GetValidatorOutput{
				stakers[0].NodeID: {
					NodeID: stakers[0].NodeID,
					Weight: stakers[0].Weight,
				},
				stakers[2].NodeID: {
					NodeID: stakers[2].NodeID,
					Weight: stakers[2].Weight,
				},
			},
		},
		{
			// Remove 2 subnet validators and a primary network validator.
			removedValidators:           []Staker{stakers[0], stakers[1], stakers[2]},
			expectedPrimaryValidatorSet: map[ids.NodeID]*validators.GetValidatorOutput{},
			expectedSubnetValidatorSet:  map[ids.NodeID]*validators.GetValidatorOutput{},
		},
	}
	for currentIndex, diff := range diffs {
		for _, added := range diff.addedValidators {
			added := added
			state.PutCurrentValidator(&added)
		}
		for _, added := range diff.addedDelegators {
			added := added
			state.PutCurrentDelegator(&added)
		}
		for _, removed := range diff.removedDelegators {
			removed := removed
			state.DeleteCurrentDelegator(&removed)
		}
		for _, removed := range diff.removedValidators {
			removed := removed
			state.DeleteCurrentValidator(&removed)
		}

		currentHeight := uint64(currentIndex + 1)
		state.SetHeight(currentHeight)

		require.NoError(state.Commit())

		for _, added := range diff.addedValidators {
			gotValidator, err := state.GetCurrentValidator(added.SubnetID, added.NodeID)
			require.NoError(err)
			require.Equal(added, *gotValidator)
		}

		for _, removed := range diff.removedValidators {
			_, err := state.GetCurrentValidator(removed.SubnetID, removed.NodeID)
			require.ErrorIs(err, database.ErrNotFound)
		}

		for i := 0; i < currentIndex; i++ {
			prevDiff := diffs[i]
			prevHeight := uint64(i + 1)

			primaryValidatorSet := copyValidatorSet(diff.expectedPrimaryValidatorSet)
			require.NoError(state.ApplyValidatorWeightDiffs(
				context.Background(),
				primaryValidatorSet,
				currentHeight,
				prevHeight+1,
				constants.PrimaryNetworkID,
			))
			requireEqualWeightsValidatorSet(require, prevDiff.expectedPrimaryValidatorSet, primaryValidatorSet)

			require.NoError(state.ApplyValidatorPublicKeyDiffs(
				context.Background(),
				primaryValidatorSet,
				currentHeight,
				prevHeight+1,
			))
			requireEqualPublicKeysValidatorSet(require, prevDiff.expectedPrimaryValidatorSet, primaryValidatorSet)

			subnetValidatorSet := copyValidatorSet(diff.expectedSubnetValidatorSet)
			require.NoError(state.ApplyValidatorWeightDiffs(
				context.Background(),
				subnetValidatorSet,
				currentHeight,
				prevHeight+1,
				subnetID,
			))
			requireEqualWeightsValidatorSet(require, prevDiff.expectedSubnetValidatorSet, subnetValidatorSet)
		}
	}
}

func copyValidatorSet(
	input map[ids.NodeID]*validators.GetValidatorOutput,
) map[ids.NodeID]*validators.GetValidatorOutput {
	result := make(map[ids.NodeID]*validators.GetValidatorOutput, len(input))
	for nodeID, vdr := range input {
		vdrCopy := *vdr
		result[nodeID] = &vdrCopy
	}
	return result
}

func requireEqualWeightsValidatorSet(
	require *require.Assertions,
	expected map[ids.NodeID]*validators.GetValidatorOutput,
	actual map[ids.NodeID]*validators.GetValidatorOutput,
) {
	require.Len(actual, len(expected))
	for nodeID, expectedVdr := range expected {
		require.Contains(actual, nodeID)

		actualVdr := actual[nodeID]
		require.Equal(expectedVdr.NodeID, actualVdr.NodeID)
		require.Equal(expectedVdr.Weight, actualVdr.Weight)
	}
}

func requireEqualPublicKeysValidatorSet(
	require *require.Assertions,
	expected map[ids.NodeID]*validators.GetValidatorOutput,
	actual map[ids.NodeID]*validators.GetValidatorOutput,
) {
	require.Len(actual, len(expected))
	for nodeID, expectedVdr := range expected {
		require.Contains(actual, nodeID)

		actualVdr := actual[nodeID]
		require.Equal(expectedVdr.NodeID, actualVdr.NodeID)
		require.Equal(expectedVdr.PublicKey, actualVdr.PublicKey)
	}
}<|MERGE_RESOLUTION|>--- conflicted
+++ resolved
@@ -159,16 +159,12 @@
 	vdrs := validators.NewManager()
 	primaryVdrs := validators.NewSet()
 	_ = vdrs.Add(constants.PrimaryNetworkID, primaryVdrs)
-<<<<<<< HEAD
 
 	tracer, err := trace.New(trace.Config{})
 	require.NoError(err)
 
+	execCfg, _ := config.GetExecutionConfig(nil)
 	state, err := newState(
-=======
-	execCfg, _ := config.GetExecutionConfig(nil)
-	state, err := new(
->>>>>>> 69c98d59
 		db,
 		metrics.Noop,
 		&config.Config{
@@ -184,11 +180,7 @@
 			SupplyCap:          720 * units.MegaAvax,
 		}),
 		&utils.Atomic[bool]{},
-<<<<<<< HEAD
 		tracer,
-		trackChecksum,
-=======
->>>>>>> 69c98d59
 	)
 	require.NoError(err)
 	require.NotNil(state)
