// Copyright (C) 2019-2021, Ava Labs, Inc. All rights reserved.
// See the file LICENSE for licensing terms.

package platformvm

import (
	"errors"
	"fmt"
	"time"

	"github.com/gorilla/rpc/v2"
	"github.com/prometheus/client_golang/prometheus"

	"github.com/ava-labs/avalanchego/cache"
	"github.com/ava-labs/avalanchego/codec"
	"github.com/ava-labs/avalanchego/codec/linearcodec"
	"github.com/ava-labs/avalanchego/database"
	"github.com/ava-labs/avalanchego/database/manager"
	"github.com/ava-labs/avalanchego/ids"
	"github.com/ava-labs/avalanchego/snow"
	"github.com/ava-labs/avalanchego/snow/choices"
	"github.com/ava-labs/avalanchego/snow/consensus/snowman"
	"github.com/ava-labs/avalanchego/snow/engine/common"
	"github.com/ava-labs/avalanchego/snow/engine/snowman/block"
	"github.com/ava-labs/avalanchego/snow/uptime"
	"github.com/ava-labs/avalanchego/snow/validators"
	"github.com/ava-labs/avalanchego/utils"
	"github.com/ava-labs/avalanchego/utils/constants"
	"github.com/ava-labs/avalanchego/utils/crypto"
	"github.com/ava-labs/avalanchego/utils/json"
	"github.com/ava-labs/avalanchego/utils/logging"
	"github.com/ava-labs/avalanchego/utils/timer/mockable"
	"github.com/ava-labs/avalanchego/utils/window"
	"github.com/ava-labs/avalanchego/utils/wrappers"
	"github.com/ava-labs/avalanchego/version"
	"github.com/ava-labs/avalanchego/vms/components/avax"
	"github.com/ava-labs/avalanchego/vms/platformvm/fx"
	"github.com/ava-labs/avalanchego/vms/platformvm/reward"
	"github.com/ava-labs/avalanchego/vms/platformvm/transactions/builder"
	"github.com/ava-labs/avalanchego/vms/platformvm/transactions/stateful"
	"github.com/ava-labs/avalanchego/vms/platformvm/utxos"
	"github.com/ava-labs/avalanchego/vms/secp256k1fx"

	safemath "github.com/ava-labs/avalanchego/utils/math"
	p_api "github.com/ava-labs/avalanchego/vms/platformvm/api"
	txstate "github.com/ava-labs/avalanchego/vms/platformvm/state/transactions"
	platformutils "github.com/ava-labs/avalanchego/vms/platformvm/utils"
)

var (
	_ block.ChainVM        = &VM{}
	_ validators.Connector = &VM{}
	_ secp256k1fx.VM       = &VM{}
	_ validators.State     = &VM{}

<<<<<<< HEAD
=======
	errInvalidID      = errors.New("invalid ID")
	errDSCantValidate = errors.New("new blockchain can't be validated by primary network")
>>>>>>> 6918b5c6
	errWrongCacheType = errors.New("unexpectedly cached type")
)

const (
	droppedTxCacheSize     = 64
	validatorSetsCacheSize = 64

	maxRecentlyAcceptedWindowSize = 256
	recentlyAcceptedWindowTTL     = 5 * time.Minute
)

type VM struct {
	Factory
	metrics
	avax.AddressManager
	avax.AtomicUTXOManager
	*network

	// Used to get time. Useful for faking time during tests.
	clock mockable.Clock

	// Used to create and use keys.
	factory crypto.FactorySECP256K1R

	blockBuilder blockBuilder

	uptimeManager uptime.Manager

	rewards reward.Calculator

	// The context of this vm
	ctx       *snow.Context
	dbManager manager.Manager

	internalState InternalState
	spendHandler  utxos.SpendHandler

	// ID of the preferred block
	preferred ids.ID

	// ID of the last accepted block
	lastAcceptedID ids.ID

	fx            fx.Fx
	codecRegistry codec.Registry

	// Bootstrapped remembers if this chain has finished bootstrapping or not
	bootstrapped utils.AtomicBool

	// Contains the IDs of transactions recently dropped because they failed
	// verification. These txs may be re-issued and put into accepted blocks, so
	// check the database to see if it was later committed/aborted before
	// reporting that it's dropped.
	// Key: Tx ID
	// Value: String repr. of the verification error
	droppedTxCache cache.LRU

	// Maps caches for each subnet that is currently whitelisted.
	// Key: Subnet ID
	// Value: cache mapping height -> validator set map
	validatorSetCaches map[ids.ID]cache.Cacher

	// Key: block ID
	// Value: the block
	currentBlocks map[ids.ID]Block

	// sliding window of blocks that were recently accepted
	recentlyAccepted *window.Window

	txBuilder  builder.TxBuilder
	txVerifier stateful.TxVerifier
}

// Initialize this blockchain.
// [vm.ChainManager] and [vm.vdrMgr] must be set before this function is called.
func (vm *VM) Initialize(
	ctx *snow.Context,
	dbManager manager.Manager,
	genesisBytes []byte,
	upgradeBytes []byte,
	configBytes []byte,
	toEngine chan<- common.Message,
	_ []*common.Fx,
	appSender common.AppSender,
) error {
	ctx.Log.Verbo("initializing platform chain")

	registerer := prometheus.NewRegistry()
	if err := ctx.Metrics.Register(registerer); err != nil {
		return err
	}

	// Initialize metrics as soon as possible
	if err := vm.metrics.Initialize("", registerer, vm.WhitelistedSubnets); err != nil {
		return err
	}

	// Initialize the utility to parse addresses
	vm.AddressManager = avax.NewAddressManager(ctx)

	// Initialize the utility to fetch atomic UTXOs
	vm.AtomicUTXOManager = avax.NewAtomicUTXOManager(ctx.SharedMemory, Codec)

	vm.fx = &secp256k1fx.Fx{}

	vm.ctx = ctx
	vm.dbManager = dbManager

	vm.codecRegistry = linearcodec.NewDefault()
	if err := vm.fx.Initialize(vm); err != nil {
		return err
	}

	vm.droppedTxCache = cache.LRU{Size: droppedTxCacheSize}
	vm.validatorSetCaches = make(map[ids.ID]cache.Cacher)
	vm.currentBlocks = make(map[ids.ID]Block)

	if err := vm.blockBuilder.Initialize(vm, toEngine, registerer); err != nil {
		return fmt.Errorf(
			"failed to initialize the block builder: %w",
			err,
		)
	}
	vm.network = newNetwork(vm.ApricotPhase4Time, appSender, vm)
	vm.rewards = reward.NewCalculator(vm.RewardConfig)

	is, err := NewMeteredInternalState(vm, vm.dbManager.Current().Database, genesisBytes, registerer)
	if err != nil {
		return err
	}
	vm.internalState = is
	vm.spendHandler = utxos.NewHandler(vm.ctx, vm.clock, vm.internalState, vm.fx)

	// Initialize the utility to track validator uptimes
	vm.uptimeManager = uptime.NewManager(is)
	vm.UptimeLockedCalculator.SetCalculator(&vm.bootstrapped, &ctx.Lock, vm.uptimeManager)

	if err := vm.updateValidators(); err != nil {
		return fmt.Errorf(
			"failed to initialize validator sets: %w",
			err,
		)
	}

	// Create all of the chains that the database says exist
	if err := vm.initBlockchains(); err != nil {
		return fmt.Errorf(
			"failed to initialize blockchains: %w",
			err,
		)
	}

	vm.recentlyAccepted = window.New(
		window.Config{
			Clock:   &vm.clock,
			MaxSize: maxRecentlyAcceptedWindowSize,
			TTL:     recentlyAcceptedWindowTTL,
		},
	)

	vm.txBuilder = builder.NewTxBuilder(
		vm.ctx,
		vm.Config,
		vm.clock,
		vm.fx,
		vm.internalState,
		vm.AtomicUTXOManager,
		vm.spendHandler,
		vm.rewards,
	)

	vm.txVerifier = stateful.NewVerifier(
		vm.ctx,
		&vm.bootstrapped,
		&vm.Config,
		&vm.clock,
		vm.fx,
		vm.internalState,
		vm.uptimeManager,
		vm.spendOps,
		vm.rewards,
	)

	vm.lastAcceptedID = is.GetLastAccepted()
	ctx.Log.Info("initializing last accepted block as %s", vm.lastAcceptedID)

	// Build off the most recently accepted block
	return vm.SetPreference(vm.lastAcceptedID)
}

// Create all chains that exist that this node validates.
func (vm *VM) initBlockchains() error {
	if err := vm.createSubnet(constants.PrimaryNetworkID); err != nil {
		return err
	}

	if vm.StakingEnabled {
		for subnetID := range vm.WhitelistedSubnets {
			if err := vm.createSubnet(subnetID); err != nil {
				return err
			}
		}
	} else {
		subnets, err := vm.internalState.GetSubnets()
		if err != nil {
			return err
		}
		for _, subnet := range subnets {
			if err := vm.createSubnet(subnet.ID()); err != nil {
				return err
			}
		}
	}
	return nil
}

// Create the subnet with ID [subnetID]
func (vm *VM) createSubnet(subnetID ids.ID) error {
	chains, err := vm.internalState.GetChains(subnetID)
	if err != nil {
		return err
	}
	for _, chain := range chains {
		if err := platformutils.CreateChain(vm.Config, chain.Unsigned, chain.ID()); err != nil {
			return err
		}
	}
	return nil
}

// onBootstrapStarted marks this VM as bootstrapping
func (vm *VM) onBootstrapStarted() error {
	vm.bootstrapped.SetValue(false)
	return vm.fx.Bootstrapping()
}

// onNormalOperationsStarted marks this VM as bootstrapped
func (vm *VM) onNormalOperationsStarted() error {
	if vm.bootstrapped.GetValue() {
		return nil
	}
	vm.bootstrapped.SetValue(true)

	if err := vm.fx.Bootstrapped(); err != nil {
		return err
	}

	primaryValidatorSet, exist := vm.Validators.GetValidators(constants.PrimaryNetworkID)
	if !exist {
		return errNoPrimaryValidators
	}
	primaryValidators := primaryValidatorSet.List()

	validatorIDs := make([]ids.NodeID, len(primaryValidators))
	for i, vdr := range primaryValidators {
		validatorIDs[i] = vdr.ID()
	}

	if err := vm.uptimeManager.StartTracking(validatorIDs); err != nil {
		return err
	}
	return vm.internalState.Commit()
}

func (vm *VM) SetState(state snow.State) error {
	switch state {
	case snow.Bootstrapping:
		return vm.onBootstrapStarted()
	case snow.NormalOp:
		return vm.onNormalOperationsStarted()
	default:
		return snow.ErrUnknownState
	}
}

// Shutdown this blockchain
func (vm *VM) Shutdown() error {
	if vm.dbManager == nil {
		return nil
	}

	vm.blockBuilder.Shutdown()

	if vm.bootstrapped.GetValue() {
		primaryValidatorSet, exist := vm.Validators.GetValidators(constants.PrimaryNetworkID)
		if !exist {
			return errNoPrimaryValidators
		}
		primaryValidators := primaryValidatorSet.List()

		validatorIDs := make([]ids.NodeID, len(primaryValidators))
		for i, vdr := range primaryValidators {
			validatorIDs[i] = vdr.ID()
		}

		if err := vm.uptimeManager.Shutdown(validatorIDs); err != nil {
			return err
		}
		if err := vm.internalState.Commit(); err != nil {
			return err
		}
	}

	errs := wrappers.Errs{}
	errs.Add(
		vm.internalState.Close(),
		vm.dbManager.Close(),
	)
	return errs.Err
}

// BuildBlock builds a block to be added to consensus
func (vm *VM) BuildBlock() (snowman.Block, error) { return vm.blockBuilder.BuildBlock() }

func (vm *VM) ParseBlock(b []byte) (snowman.Block, error) {
	var blk Block
	if _, err := Codec.Unmarshal(b, &blk); err != nil {
		return nil, err
	}
	if err := blk.initialize(vm, b, choices.Processing, blk); err != nil {
		return nil, err
	}

	// TODO: remove this to make ParseBlock stateless
	if block, err := vm.GetBlock(blk.ID()); err == nil {
		// If we have seen this block before, return it with the most up-to-date
		// info
		return block, nil
	}
	return blk, nil
}

func (vm *VM) GetBlock(blkID ids.ID) (snowman.Block, error) { return vm.getBlock(blkID) }

func (vm *VM) getBlock(blkID ids.ID) (Block, error) {
	// If block is in memory, return it.
	if blk, exists := vm.currentBlocks[blkID]; exists {
		return blk, nil
	}
	return vm.internalState.GetBlock(blkID)
}

// LastAccepted returns the block most recently accepted
func (vm *VM) LastAccepted() (ids.ID, error) {
	return vm.lastAcceptedID, nil
}

// SetPreference sets the preferred block to be the one with ID [blkID]
func (vm *VM) SetPreference(blkID ids.ID) error {
	if blkID == vm.preferred {
		// If the preference didn't change, then this is a noop
		return nil
	}
	vm.preferred = blkID
	vm.blockBuilder.ResetTimer()
	return nil
}

func (vm *VM) Preferred() (Block, error) {
	return vm.getBlock(vm.preferred)
}

func (vm *VM) Version() (string, error) {
	return version.Current.String(), nil
}

// CreateHandlers returns a map where:
// * keys are API endpoint extensions
// * values are API handlers
func (vm *VM) CreateHandlers() (map[string]*common.HTTPHandler, error) {
	server := rpc.NewServer()
	server.RegisterCodec(json.NewCodec(), "application/json")
	server.RegisterCodec(json.NewCodec(), "application/json;charset=UTF-8")
	server.RegisterInterceptFunc(vm.metrics.apiRequestMetrics.InterceptRequest)
	server.RegisterAfterFunc(vm.metrics.apiRequestMetrics.AfterRequest)
	if err := server.RegisterService(&Service{vm: vm}, "platform"); err != nil {
		return nil, err
	}

	return map[string]*common.HTTPHandler{
		"": {
			Handler: server,
		},
	}, nil
}

// CreateStaticHandlers returns a map where:
// * keys are API endpoint extensions
// * values are API handlers
func (vm *VM) CreateStaticHandlers() (map[string]*common.HTTPHandler, error) {
	server := rpc.NewServer()
	server.RegisterCodec(json.NewCodec(), "application/json")
	server.RegisterCodec(json.NewCodec(), "application/json;charset=UTF-8")
	if err := server.RegisterService(&p_api.StaticService{}, "platform"); err != nil {
		return nil, err
	}

	return map[string]*common.HTTPHandler{
		"": {
			LockOptions: common.NoLock,
			Handler:     server,
		},
	}, nil
}

func (vm *VM) Connected(vdrID ids.NodeID, _ version.Application) error {
	return vm.uptimeManager.Connect(vdrID)
}

func (vm *VM) Disconnected(vdrID ids.NodeID) error {
	if err := vm.uptimeManager.Disconnect(vdrID); err != nil {
		return err
	}
	return vm.internalState.Commit()
}

// GetValidatorSet returns the validator set at the specified height for the
// provided subnetID.
func (vm *VM) GetValidatorSet(height uint64, subnetID ids.ID) (map[ids.NodeID]uint64, error) {
	validatorSetsCache, exists := vm.validatorSetCaches[subnetID]
	if !exists {
		validatorSetsCache = &cache.LRU{Size: validatorSetsCacheSize}
		// Only cache whitelisted subnets
		if vm.WhitelistedSubnets.Contains(subnetID) || subnetID == constants.PrimaryNetworkID {
			vm.validatorSetCaches[subnetID] = validatorSetsCache
		}
	}

	if validatorSetIntf, ok := validatorSetsCache.Get(height); ok {
		validatorSet, ok := validatorSetIntf.(map[ids.NodeID]uint64)
		if !ok {
			return nil, errWrongCacheType
		}
		vm.metrics.validatorSetsCached.Inc()
		return validatorSet, nil
	}

	lastAcceptedHeight, err := vm.GetCurrentHeight()
	if err != nil {
		return nil, err
	}
	if lastAcceptedHeight < height {
		return nil, database.ErrNotFound
	}

	// get the start time to track metrics
	startTime := vm.Clock().Time()

	currentValidators, ok := vm.Validators.GetValidators(subnetID)
	if !ok {
		return nil, txstate.ErrNotEnoughValidators
	}
	currentValidatorList := currentValidators.List()

	vdrSet := make(map[ids.NodeID]uint64, len(currentValidatorList))
	for _, vdr := range currentValidatorList {
		vdrSet[vdr.ID()] = vdr.Weight()
	}

	for i := lastAcceptedHeight; i > height; i-- {
		diffs, err := vm.internalState.GetValidatorWeightDiffs(i, subnetID)
		if err != nil {
			return nil, err
		}

		for nodeID, diff := range diffs {
			var op func(uint64, uint64) (uint64, error)
			if diff.Decrease {
				// The validator's weight was decreased at this block, so in the
				// prior block it was higher.
				op = safemath.Add64
			} else {
				// The validator's weight was increased at this block, so in the
				// prior block it was lower.
				op = safemath.Sub64
			}

			newWeight, err := op(vdrSet[nodeID], diff.Amount)
			if err != nil {
				return nil, err
			}
			if newWeight == 0 {
				delete(vdrSet, nodeID)
			} else {
				vdrSet[nodeID] = newWeight
			}
		}
	}

	// cache the validator set
	validatorSetsCache.Put(height, vdrSet)

	endTime := vm.Clock().Time()
	vm.metrics.validatorSetsCreated.Inc()
	vm.metrics.validatorSetsDuration.Add(float64(endTime.Sub(startTime)))
	vm.metrics.validatorSetsHeightDiff.Add(float64(lastAcceptedHeight - height))
	return vdrSet, nil
}

// GetMinimumHeight returns the height of the most recent block beyond the
// horizon of our recentlyAccepted window.
//
// Because the time between blocks is arbitrary, we're only guaranteed that
// the window's configured TTL amount of time has passed once an element
// expires from the window.
//
// To try to always return a block older than the window's TTL, we return the
// parent of the oldest element in the window (as an expired element is always
// guaranteed to be sufficiently stale). If we haven't expired an element yet
// in the case of a process restart, we default to the lastAccepted block's
// height which is likely (but not guaranteed) to also be older than the
// window's configured TTL.
func (vm *VM) GetMinimumHeight() (uint64, error) {
	oldest, ok := vm.recentlyAccepted.Oldest()
	if !ok {
		return vm.GetCurrentHeight()
	}

	blk, err := vm.GetBlock(oldest.(ids.ID))
	if err != nil {
		return 0, err
	}

	return blk.Height() - 1, nil
}

// GetCurrentHeight returns the height of the last accepted block
func (vm *VM) GetCurrentHeight() (uint64, error) {
	lastAccepted, err := vm.getBlock(vm.lastAcceptedID)
	if err != nil {
		return 0, err
	}
	return lastAccepted.Height(), nil
}

func (vm *VM) updateValidators() error {
	currentValidators := vm.internalState.CurrentStakerChainState()
	primaryValidators, err := currentValidators.ValidatorSet(constants.PrimaryNetworkID)
	if err != nil {
		return err
	}
	if err := vm.Validators.Set(constants.PrimaryNetworkID, primaryValidators); err != nil {
		return err
	}

	weight, _ := primaryValidators.GetWeight(vm.ctx.NodeID)
	vm.localStake.Set(float64(weight))
	vm.totalStake.Set(float64(primaryValidators.Weight()))

	for subnetID := range vm.WhitelistedSubnets {
		subnetValidators, err := currentValidators.ValidatorSet(subnetID)
		if err != nil {
			return err
		}
		if err := vm.Validators.Set(subnetID, subnetValidators); err != nil {
			return err
		}
	}
	return nil
}

func (vm *VM) CodecRegistry() codec.Registry { return vm.codecRegistry }

func (vm *VM) Clock() *mockable.Clock { return &vm.clock }

func (vm *VM) Logger() logging.Logger { return vm.ctx.Log }

// Returns the percentage of the total stake of the subnet connected to this
// node.
func (vm *VM) getPercentConnected(subnetID ids.ID) (float64, error) {
	vdrSet, exists := vm.Validators.GetValidators(subnetID)
	if !exists {
		return 0, errNoValidators
	}

	vdrSetWeight := vdrSet.Weight()
	if vdrSetWeight == 0 {
		return 1, nil
	}

	var (
		connectedStake uint64
		err            error
	)
	for _, vdr := range vdrSet.List() {
		if !vm.uptimeManager.IsConnected(vdr.ID()) {
			continue // not connected to us --> don't include
		}
		connectedStake, err = safemath.Add64(connectedStake, vdr.Weight())
		if err != nil {
			return 0, err
		}
	}
	return float64(connectedStake) / float64(vdrSetWeight), nil
}<|MERGE_RESOLUTION|>--- conflicted
+++ resolved
@@ -53,11 +53,6 @@
 	_ secp256k1fx.VM       = &VM{}
 	_ validators.State     = &VM{}
 
-<<<<<<< HEAD
-=======
-	errInvalidID      = errors.New("invalid ID")
-	errDSCantValidate = errors.New("new blockchain can't be validated by primary network")
->>>>>>> 6918b5c6
 	errWrongCacheType = errors.New("unexpectedly cached type")
 )
 
@@ -237,7 +232,7 @@
 		vm.fx,
 		vm.internalState,
 		vm.uptimeManager,
-		vm.spendOps,
+		vm.spendHandler,
 		vm.rewards,
 	)
 
