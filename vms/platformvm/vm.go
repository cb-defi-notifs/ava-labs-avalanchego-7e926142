// Copyright (C) 2019-2022, Ava Labs, Inc. All rights reserved.
// See the file LICENSE for licensing terms.

package platformvm

import (
	"context"
	"errors"
	"fmt"
	"time"

	"github.com/gorilla/rpc/v2"

	"github.com/prometheus/client_golang/prometheus"

	"go.uber.org/zap"

	"github.com/ava-labs/avalanchego/cache"
	"github.com/ava-labs/avalanchego/codec"
	"github.com/ava-labs/avalanchego/codec/linearcodec"
	"github.com/ava-labs/avalanchego/database"
	"github.com/ava-labs/avalanchego/database/manager"
	"github.com/ava-labs/avalanchego/ids"
	"github.com/ava-labs/avalanchego/snow"
	"github.com/ava-labs/avalanchego/snow/consensus/snowman"
	"github.com/ava-labs/avalanchego/snow/engine/common"
	"github.com/ava-labs/avalanchego/snow/engine/snowman/block"
	"github.com/ava-labs/avalanchego/snow/uptime"
	"github.com/ava-labs/avalanchego/snow/validators"
	"github.com/ava-labs/avalanchego/utils"
	"github.com/ava-labs/avalanchego/utils/constants"
	"github.com/ava-labs/avalanchego/utils/json"
	"github.com/ava-labs/avalanchego/utils/logging"
	"github.com/ava-labs/avalanchego/utils/math"
	"github.com/ava-labs/avalanchego/utils/timer/mockable"
	"github.com/ava-labs/avalanchego/utils/window"
	"github.com/ava-labs/avalanchego/utils/wrappers"
	"github.com/ava-labs/avalanchego/version"
	"github.com/ava-labs/avalanchego/vms/components/avax"
	"github.com/ava-labs/avalanchego/vms/platformvm/api"
	"github.com/ava-labs/avalanchego/vms/platformvm/blocks"
	"github.com/ava-labs/avalanchego/vms/platformvm/fx"
	"github.com/ava-labs/avalanchego/vms/platformvm/metrics"
	"github.com/ava-labs/avalanchego/vms/platformvm/reward"
	"github.com/ava-labs/avalanchego/vms/platformvm/state"
	"github.com/ava-labs/avalanchego/vms/platformvm/txs"
	"github.com/ava-labs/avalanchego/vms/platformvm/txs/mempool"
	"github.com/ava-labs/avalanchego/vms/platformvm/utxo"
	"github.com/ava-labs/avalanchego/vms/secp256k1fx"

	blockbuilder "github.com/ava-labs/avalanchego/vms/platformvm/blocks/builder"
	blockexecutor "github.com/ava-labs/avalanchego/vms/platformvm/blocks/executor"
	txbuilder "github.com/ava-labs/avalanchego/vms/platformvm/txs/builder"
	txexecutor "github.com/ava-labs/avalanchego/vms/platformvm/txs/executor"
)

const (
	validatorSetsCacheSize        = 64
	maxRecentlyAcceptedWindowSize = 256
	recentlyAcceptedWindowTTL     = 5 * time.Minute
)

var (
	_ block.ChainVM    = (*VM)(nil)
	_ secp256k1fx.VM   = (*VM)(nil)
	_ validators.State = (*VM)(nil)

	errWrongCacheType      = errors.New("unexpectedly cached type")
	errMissingValidatorSet = errors.New("missing validator set")
)

type VM struct {
	Factory
	blockbuilder.Builder

	metrics            metrics.Metrics
	atomicUtxosManager avax.AtomicUTXOManager

	// Used to get time. Useful for faking time during tests.
	clock mockable.Clock

	uptimeManager uptime.Manager

	// The context of this vm
	ctx       *snow.Context
	dbManager manager.Manager

	state state.State

	fx            fx.Fx
	codecRegistry codec.Registry

	// Bootstrapped remembers if this chain has finished bootstrapping or not
	bootstrapped utils.AtomicBool

	// Maps caches for each subnet that is currently whitelisted.
	// Key: Subnet ID
	// Value: cache mapping height -> validator set map
	validatorSetCaches map[ids.ID]cache.Cacher

	// sliding window of blocks that were recently accepted
	recentlyAccepted window.Window[ids.ID]

	txBuilder         txbuilder.Builder
	txExecutorBackend *txexecutor.Backend
	manager           blockexecutor.Manager
}

// Initialize this blockchain.
// [vm.ChainManager] and [vm.vdrMgr] must be set before this function is called.
func (vm *VM) Initialize(
	ctx context.Context,
	chainCtx *snow.Context,
	dbManager manager.Manager,
	genesisBytes []byte,
	_ []byte,
	_ []byte,
	toEngine chan<- common.Message,
	_ []*common.Fx,
	appSender common.AppSender,
) error {
	chainCtx.Log.Verbo("initializing platform chain")

	registerer := prometheus.NewRegistry()
	if err := chainCtx.Metrics.Register(registerer); err != nil {
		return err
	}

	// Initialize metrics as soon as possible
	var err error
	vm.metrics, err = metrics.New("", registerer, vm.WhitelistedSubnets)
	if err != nil {
		return fmt.Errorf("failed to initialize metrics: %w", err)
	}

	vm.ctx = chainCtx
	vm.dbManager = dbManager

	vm.codecRegistry = linearcodec.NewDefault()
	vm.fx = &secp256k1fx.Fx{}
	if err := vm.fx.Initialize(vm); err != nil {
		return err
	}

	vm.validatorSetCaches = make(map[ids.ID]cache.Cacher)
	vm.recentlyAccepted = window.New[ids.ID](
		window.Config{
			Clock:   &vm.clock,
			MaxSize: maxRecentlyAcceptedWindowSize,
			TTL:     recentlyAcceptedWindowTTL,
		},
	)

	rewards := reward.NewCalculator(vm.RewardConfig)
	vm.state, err = state.New(
		vm.dbManager.Current().Database,
		genesisBytes,
		registerer,
		&vm.Config,
		vm.ctx,
		vm.metrics,
		rewards,
	)
	if err != nil {
		return err
	}

	vm.atomicUtxosManager = avax.NewAtomicUTXOManager(chainCtx.SharedMemory, txs.Codec)
	utxoHandler := utxo.NewHandler(vm.ctx, &vm.clock, vm.state, vm.fx)
	vm.uptimeManager = uptime.NewManager(vm.state)
	vm.UptimeLockedCalculator.SetCalculator(&vm.bootstrapped, &chainCtx.Lock, vm.uptimeManager)

	vm.txBuilder = txbuilder.New(
		vm.ctx,
		&vm.Config,
		&vm.clock,
		vm.fx,
		vm.state,
		vm.atomicUtxosManager,
		utxoHandler,
	)

	vm.txExecutorBackend = &txexecutor.Backend{
		Config:       &vm.Config,
		Ctx:          vm.ctx,
		Clk:          &vm.clock,
		Fx:           vm.fx,
		FlowChecker:  utxoHandler,
		Uptimes:      vm.uptimeManager,
		Rewards:      rewards,
		Bootstrapped: &vm.bootstrapped,
	}

	// Note: There is a circular dependency between the mempool and block
	//       builder which is broken by passing in the vm.
	mempool, err := mempool.NewMempool("mempool", registerer, vm)
	if err != nil {
		return fmt.Errorf("failed to create mempool: %w", err)
	}

	vm.manager = blockexecutor.NewManager(
		mempool,
		vm.metrics,
		vm.state,
		vm.txExecutorBackend,
		vm.recentlyAccepted,
	)
	vm.Builder = blockbuilder.New(
		mempool,
		vm.txBuilder,
		vm.txExecutorBackend,
		vm.manager,
		toEngine,
		appSender,
	)

	if err := vm.updateValidators(); err != nil {
		return fmt.Errorf("failed to update validator sets: %w", err)
	}

	// Create all of the chains that the database says exist
	if err := vm.initBlockchains(); err != nil {
		return fmt.Errorf(
			"failed to initialize blockchains: %w",
			err,
		)
	}

	lastAcceptedID := vm.state.GetLastAccepted()
	chainCtx.Log.Info("initializing last accepted",
		zap.Stringer("blkID", lastAcceptedID),
	)
	return vm.SetPreference(ctx, lastAcceptedID)
}

// Create all chains that exist that this node validates.
func (vm *VM) initBlockchains() error {
	if err := vm.createSubnet(constants.PrimaryNetworkID); err != nil {
		return err
	}

	if vm.StakingEnabled {
		for subnetID := range vm.WhitelistedSubnets {
			if err := vm.createSubnet(subnetID); err != nil {
				return err
			}
		}
	} else {
		subnets, err := vm.state.GetSubnets()
		if err != nil {
			return err
		}
		for _, subnet := range subnets {
			if err := vm.createSubnet(subnet.ID()); err != nil {
				return err
			}
		}
	}
	return nil
}

// Create the subnet with ID [subnetID]
func (vm *VM) createSubnet(subnetID ids.ID) error {
	chains, err := vm.state.GetChains(subnetID)
	if err != nil {
		return err
	}
	for _, chain := range chains {
		tx, ok := chain.Unsigned.(*txs.CreateChainTx)
		if !ok {
			return fmt.Errorf("expected tx type *txs.CreateChainTx but got %T", chain.Unsigned)
		}
		vm.Config.CreateChain(chain.ID(), tx)
	}
	return nil
}

// onBootstrapStarted marks this VM as bootstrapping
func (vm *VM) onBootstrapStarted() error {
	vm.bootstrapped.SetValue(false)
	return vm.fx.Bootstrapping()
}

// onNormalOperationsStarted marks this VM as bootstrapped
func (vm *VM) onNormalOperationsStarted() error {
	if vm.bootstrapped.GetValue() {
		return nil
	}
	vm.bootstrapped.SetValue(true)

	if err := vm.fx.Bootstrapped(); err != nil {
		return err
	}

	primaryValidatorSet, exist := vm.Validators.GetValidators(constants.PrimaryNetworkID)
	if !exist {
		return errNoPrimaryValidators
	}
	primaryValidators := primaryValidatorSet.List()

	validatorIDs := make([]ids.NodeID, len(primaryValidators))
	for i, vdr := range primaryValidators {
		validatorIDs[i] = vdr.ID()
	}

	if err := vm.uptimeManager.StartTracking(validatorIDs); err != nil {
		return err
	}
	if err := vm.state.Commit(); err != nil {
		return err
	}

	// Start the block builder
	vm.Builder.ResetBlockTimer()
	return nil
}

func (vm *VM) SetState(_ context.Context, state snow.State) error {
	switch state {
	case snow.Bootstrapping:
		return vm.onBootstrapStarted()
	case snow.NormalOp:
		return vm.onNormalOperationsStarted()
	default:
		return snow.ErrUnknownState
	}
}

// Shutdown this blockchain
func (vm *VM) Shutdown(context.Context) error {
	if vm.dbManager == nil {
		return nil
	}

	vm.Builder.Shutdown()

	if vm.bootstrapped.GetValue() {
		primaryValidatorSet, exist := vm.Validators.GetValidators(constants.PrimaryNetworkID)
		if !exist {
			return errNoPrimaryValidators
		}
		primaryValidators := primaryValidatorSet.List()

		validatorIDs := make([]ids.NodeID, len(primaryValidators))
		for i, vdr := range primaryValidators {
			validatorIDs[i] = vdr.ID()
		}

		if err := vm.uptimeManager.Shutdown(validatorIDs); err != nil {
			return err
		}
		if err := vm.state.Commit(); err != nil {
			return err
		}
	}

	errs := wrappers.Errs{}
	errs.Add(
		vm.state.Close(),
		vm.dbManager.Close(),
	)
	return errs.Err
}

func (vm *VM) ParseBlock(_ context.Context, b []byte) (snowman.Block, error) {
	// Note: blocks to be parsed are not verified, so we must used blocks.Codec
	// rather than blocks.GenesisCodec
	statelessBlk, err := blocks.Parse(blocks.Codec, b)
	if err != nil {
		return nil, err
	}
	return vm.manager.NewBlock(statelessBlk), nil
}

func (vm *VM) GetBlock(_ context.Context, blkID ids.ID) (snowman.Block, error) {
	return vm.manager.GetBlock(blkID)
}

// LastAccepted returns the block most recently accepted
func (vm *VM) LastAccepted(context.Context) (ids.ID, error) {
	return vm.manager.LastAccepted(), nil
}

// SetPreference sets the preferred block to be the one with ID [blkID]
func (vm *VM) SetPreference(_ context.Context, blkID ids.ID) error {
	vm.Builder.SetPreference(blkID)
	return nil
}

<<<<<<< HEAD
func (vm *VM) Version(context.Context) (string, error) {
=======
func (*VM) Version() (string, error) {
>>>>>>> 27203928
	return version.Current.String(), nil
}

// CreateHandlers returns a map where:
// * keys are API endpoint extensions
// * values are API handlers
func (vm *VM) CreateHandlers(context.Context) (map[string]*common.HTTPHandler, error) {
	server := rpc.NewServer()
	server.RegisterCodec(json.NewCodec(), "application/json")
	server.RegisterCodec(json.NewCodec(), "application/json;charset=UTF-8")
	server.RegisterInterceptFunc(vm.metrics.InterceptRequest)
	server.RegisterAfterFunc(vm.metrics.AfterRequest)
	if err := server.RegisterService(
		&Service{
			vm:          vm,
			addrManager: avax.NewAddressManager(vm.ctx),
		},
		"platform",
	); err != nil {
		return nil, err
	}

	return map[string]*common.HTTPHandler{
		"": {
			Handler: server,
		},
	}, nil
}

// CreateStaticHandlers returns a map where:
// * keys are API endpoint extensions
// * values are API handlers
<<<<<<< HEAD
func (vm *VM) CreateStaticHandlers(context.Context) (map[string]*common.HTTPHandler, error) {
=======
func (*VM) CreateStaticHandlers() (map[string]*common.HTTPHandler, error) {
>>>>>>> 27203928
	server := rpc.NewServer()
	server.RegisterCodec(json.NewCodec(), "application/json")
	server.RegisterCodec(json.NewCodec(), "application/json;charset=UTF-8")
	if err := server.RegisterService(&api.StaticService{}, "platform"); err != nil {
		return nil, err
	}

	return map[string]*common.HTTPHandler{
		"": {
			LockOptions: common.NoLock,
			Handler:     server,
		},
	}, nil
}

func (vm *VM) Connected(_ context.Context, vdrID ids.NodeID, _ *version.Application) error {
	return vm.uptimeManager.Connect(vdrID)
}

func (vm *VM) Disconnected(_ context.Context, vdrID ids.NodeID) error {
	if err := vm.uptimeManager.Disconnect(vdrID); err != nil {
		return err
	}
	return vm.state.Commit()
}

// GetValidatorSet returns the validator set at the specified height for the
// provided subnetID.
func (vm *VM) GetValidatorSet(height uint64, subnetID ids.ID) (map[ids.NodeID]uint64, error) {
	validatorSetsCache, exists := vm.validatorSetCaches[subnetID]
	if !exists {
		validatorSetsCache = &cache.LRU{Size: validatorSetsCacheSize}
		// Only cache whitelisted subnets
		if vm.WhitelistedSubnets.Contains(subnetID) || subnetID == constants.PrimaryNetworkID {
			vm.validatorSetCaches[subnetID] = validatorSetsCache
		}
	}

	if validatorSetIntf, ok := validatorSetsCache.Get(height); ok {
		validatorSet, ok := validatorSetIntf.(map[ids.NodeID]uint64)
		if !ok {
			return nil, errWrongCacheType
		}
		vm.metrics.IncValidatorSetsCached()
		return validatorSet, nil
	}

	lastAcceptedHeight, err := vm.GetCurrentHeight()
	if err != nil {
		return nil, err
	}
	if lastAcceptedHeight < height {
		return nil, database.ErrNotFound
	}

	// get the start time to track metrics
	startTime := vm.Clock().Time()

	currentValidators, ok := vm.Validators.GetValidators(subnetID)
	if !ok {
		return nil, errMissingValidatorSet
	}
	currentValidatorList := currentValidators.List()

	vdrSet := make(map[ids.NodeID]uint64, len(currentValidatorList))
	for _, vdr := range currentValidatorList {
		vdrSet[vdr.ID()] = vdr.Weight()
	}

	for i := lastAcceptedHeight; i > height; i-- {
		diffs, err := vm.state.GetValidatorWeightDiffs(i, subnetID)
		if err != nil {
			return nil, err
		}

		for nodeID, diff := range diffs {
			var op func(uint64, uint64) (uint64, error)
			if diff.Decrease {
				// The validator's weight was decreased at this block, so in the
				// prior block it was higher.
				op = math.Add64
			} else {
				// The validator's weight was increased at this block, so in the
				// prior block it was lower.
				op = math.Sub[uint64]
			}

			newWeight, err := op(vdrSet[nodeID], diff.Amount)
			if err != nil {
				return nil, err
			}
			if newWeight == 0 {
				delete(vdrSet, nodeID)
			} else {
				vdrSet[nodeID] = newWeight
			}
		}
	}

	// cache the validator set
	validatorSetsCache.Put(height, vdrSet)

	endTime := vm.Clock().Time()
	vm.metrics.IncValidatorSetsCreated()
	vm.metrics.AddValidatorSetsDuration(endTime.Sub(startTime))
	vm.metrics.AddValidatorSetsHeightDiff(lastAcceptedHeight - height)
	return vdrSet, nil
}

// GetMinimumHeight returns the height of the most recent block beyond the
// horizon of our recentlyAccepted window.
//
// Because the time between blocks is arbitrary, we're only guaranteed that
// the window's configured TTL amount of time has passed once an element
// expires from the window.
//
// To try to always return a block older than the window's TTL, we return the
// parent of the oldest element in the window (as an expired element is always
// guaranteed to be sufficiently stale). If we haven't expired an element yet
// in the case of a process restart, we default to the lastAccepted block's
// height which is likely (but not guaranteed) to also be older than the
// window's configured TTL.
func (vm *VM) GetMinimumHeight() (uint64, error) {
	oldest, ok := vm.recentlyAccepted.Oldest()
	if !ok {
		return vm.GetCurrentHeight()
	}

	blk, err := vm.manager.GetBlock(oldest)
	if err != nil {
		return 0, err
	}

	return blk.Height() - 1, nil
}

// GetCurrentHeight returns the height of the last accepted block
func (vm *VM) GetCurrentHeight() (uint64, error) {
	lastAccepted, err := vm.manager.GetBlock(vm.state.GetLastAccepted())
	if err != nil {
		return 0, err
	}
	return lastAccepted.Height(), nil
}

func (vm *VM) updateValidators() error {
	primaryValidators, err := vm.state.ValidatorSet(constants.PrimaryNetworkID)
	if err != nil {
		return err
	}
	if err := vm.Validators.Set(constants.PrimaryNetworkID, primaryValidators); err != nil {
		return err
	}

	weight, _ := primaryValidators.GetWeight(vm.ctx.NodeID)
	vm.metrics.SetLocalStake(weight)
	vm.metrics.SetTotalStake(primaryValidators.Weight())

	for subnetID := range vm.WhitelistedSubnets {
		subnetValidators, err := vm.state.ValidatorSet(subnetID)
		if err != nil {
			return err
		}
		if err := vm.Validators.Set(subnetID, subnetValidators); err != nil {
			return err
		}
	}
	return nil
}

func (vm *VM) CodecRegistry() codec.Registry { return vm.codecRegistry }

func (vm *VM) Clock() *mockable.Clock { return &vm.clock }

func (vm *VM) Logger() logging.Logger { return vm.ctx.Log }

// Returns the percentage of the total stake of the subnet connected to this
// node.
func (vm *VM) getPercentConnected(subnetID ids.ID) (float64, error) {
	vdrSet, exists := vm.Validators.GetValidators(subnetID)
	if !exists {
		return 0, errNoValidators
	}

	vdrSetWeight := vdrSet.Weight()
	if vdrSetWeight == 0 {
		return 1, nil
	}

	var (
		connectedStake uint64
		err            error
	)
	for _, vdr := range vdrSet.List() {
		if !vm.uptimeManager.IsConnected(vdr.ID()) {
			continue // not connected to us --> don't include
		}
		connectedStake, err = math.Add64(connectedStake, vdr.Weight())
		if err != nil {
			return 0, err
		}
	}
	return float64(connectedStake) / float64(vdrSetWeight), nil
}<|MERGE_RESOLUTION|>--- conflicted
+++ resolved
@@ -387,11 +387,7 @@
 	return nil
 }
 
-<<<<<<< HEAD
-func (vm *VM) Version(context.Context) (string, error) {
-=======
-func (*VM) Version() (string, error) {
->>>>>>> 27203928
+func (*VM) Version(context.Context) (string, error) {
 	return version.Current.String(), nil
 }
 
@@ -424,11 +420,7 @@
 // CreateStaticHandlers returns a map where:
 // * keys are API endpoint extensions
 // * values are API handlers
-<<<<<<< HEAD
-func (vm *VM) CreateStaticHandlers(context.Context) (map[string]*common.HTTPHandler, error) {
-=======
-func (*VM) CreateStaticHandlers() (map[string]*common.HTTPHandler, error) {
->>>>>>> 27203928
+func (*VM) CreateStaticHandlers(context.Context) (map[string]*common.HTTPHandler, error) {
 	server := rpc.NewServer()
 	server.RegisterCodec(json.NewCodec(), "application/json")
 	server.RegisterCodec(json.NewCodec(), "application/json;charset=UTF-8")
