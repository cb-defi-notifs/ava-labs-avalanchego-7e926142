// Copyright (C) 2019-2021, Ava Labs, Inc. All rights reserved.
// See the file LICENSE for licensing terms.

package platformvm

import (
	"errors"
	"fmt"
	"time"

	"github.com/gorilla/rpc/v2"
	"github.com/prometheus/client_golang/prometheus"

	"github.com/ava-labs/avalanchego/cache"
	"github.com/ava-labs/avalanchego/codec"
	"github.com/ava-labs/avalanchego/codec/linearcodec"
	"github.com/ava-labs/avalanchego/database"
	"github.com/ava-labs/avalanchego/database/manager"
	"github.com/ava-labs/avalanchego/ids"
	"github.com/ava-labs/avalanchego/snow"
	"github.com/ava-labs/avalanchego/snow/choices"
	"github.com/ava-labs/avalanchego/snow/consensus/snowman"
	"github.com/ava-labs/avalanchego/snow/engine/common"
	"github.com/ava-labs/avalanchego/snow/engine/snowman/block"
	"github.com/ava-labs/avalanchego/snow/uptime"
	"github.com/ava-labs/avalanchego/snow/validators"
	"github.com/ava-labs/avalanchego/utils"
	"github.com/ava-labs/avalanchego/utils/constants"
	"github.com/ava-labs/avalanchego/utils/json"
	"github.com/ava-labs/avalanchego/utils/logging"
	"github.com/ava-labs/avalanchego/utils/timer/mockable"
	"github.com/ava-labs/avalanchego/utils/window"
	"github.com/ava-labs/avalanchego/utils/wrappers"
	"github.com/ava-labs/avalanchego/version"
	"github.com/ava-labs/avalanchego/vms/components/avax"
	"github.com/ava-labs/avalanchego/vms/platformvm/blocks/stateless"
	"github.com/ava-labs/avalanchego/vms/platformvm/fx"
	"github.com/ava-labs/avalanchego/vms/platformvm/reward"
	"github.com/ava-labs/avalanchego/vms/platformvm/state"
<<<<<<< HEAD
	"github.com/ava-labs/avalanchego/vms/platformvm/transactions/executor"
	"github.com/ava-labs/avalanchego/vms/platformvm/transactions/mempool"
=======
	"github.com/ava-labs/avalanchego/vms/platformvm/txs/builder"
	"github.com/ava-labs/avalanchego/vms/platformvm/txs/executor"
	"github.com/ava-labs/avalanchego/vms/platformvm/txs/mempool"
>>>>>>> 06cd0a25
	"github.com/ava-labs/avalanchego/vms/platformvm/utxos"
	"github.com/ava-labs/avalanchego/vms/secp256k1fx"

	safemath "github.com/ava-labs/avalanchego/utils/math"
	p_api "github.com/ava-labs/avalanchego/vms/platformvm/api"
	p_blk_builder "github.com/ava-labs/avalanchego/vms/platformvm/blocks/builder"
	p_block "github.com/ava-labs/avalanchego/vms/platformvm/blocks/stateful"
	p_metrics "github.com/ava-labs/avalanchego/vms/platformvm/metrics"
	tx_state "github.com/ava-labs/avalanchego/vms/platformvm/state/transactions"
	p_tx_builder "github.com/ava-labs/avalanchego/vms/platformvm/transactions/builder"
	p_utils "github.com/ava-labs/avalanchego/vms/platformvm/utils"
)

var (
	_ block.ChainVM        = &VM{}
	_ validators.Connector = &VM{}
	_ secp256k1fx.VM       = &VM{}
	_ validators.State     = &VM{}

	errWrongCacheType = errors.New("unexpectedly cached type")
)

const (
	validatorSetsCacheSize        = 64
	maxRecentlyAcceptedWindowSize = 256
	recentlyAcceptedWindowTTL     = 5 * time.Minute
)

type VM struct {
	Factory
	p_blk_builder.BlockBuilder

	metrics *p_metrics.Metrics

	// Used to get time. Useful for faking time during tests.
	clock mockable.Clock

	// The context of this vm
	ctx       *snow.Context
	dbManager manager.Manager

	atomicUtxosManager avax.AtomicUTXOManager
	uptimeManager      uptime.Manager

	internalState state.State

	fx            fx.Fx
	codecRegistry codec.Registry

	// Bootstrapped remembers if this chain has finished bootstrapping or not
	bootstrapped utils.AtomicBool

	// Maps caches for each subnet that is currently whitelisted.
	// Key: Subnet ID
	// Value: cache mapping height -> validator set map
	validatorSetCaches map[ids.ID]cache.Cacher

	// sliding window of blocks that were recently accepted
	recentlyAccepted *window.Window

<<<<<<< HEAD
	blkVerifier p_block.Verifier
	txBuilder   p_tx_builder.Builder
=======
	txBuilder         builder.TxBuilder
	txExecutorBackend executor.Backend
	blkVerifier       p_block.Verifier
>>>>>>> 06cd0a25
}

// Initialize this blockchain.
// [vm.ChainManager] and [vm.vdrMgr] must be set before this function is called.
func (vm *VM) Initialize(
	ctx *snow.Context,
	dbManager manager.Manager,
	genesisBytes []byte,
	upgradeBytes []byte,
	configBytes []byte,
	toEngine chan<- common.Message,
	_ []*common.Fx,
	appSender common.AppSender,
) error {
	var err error
	ctx.Log.Verbo("initializing platform chain")

	registerer := prometheus.NewRegistry()
	vm.ctx = ctx
	if err := ctx.Metrics.Register(registerer); err != nil {
		return err
	}

	vm.dbManager = dbManager

	vm.codecRegistry = linearcodec.NewDefault()
	vm.fx = &secp256k1fx.Fx{}
	if err := vm.fx.Initialize(vm); err != nil {
		return err
	}

	// Initialize metrics as soon as possible
	vm.metrics, err = p_metrics.NewMetrics("", registerer, vm.WhitelistedSubnets)
	if err != nil {
		return err
	}

	vm.validatorSetCaches = make(map[ids.ID]cache.Cacher)
	vm.recentlyAccepted = window.New(
		window.Config{
			Clock:   &vm.clock,
			MaxSize: maxRecentlyAcceptedWindowSize,
			TTL:     recentlyAcceptedWindowTTL,
		},
	)

	rewards := reward.NewCalculator(vm.RewardConfig)

	if vm.internalState, err = state.NewMetered(
		vm.dbManager.Current().Database,
		registerer,
		&vm.Config,
		vm.ctx,
		vm.metrics.LocalStake,
		vm.metrics.TotalStake,
		rewards,
		genesisBytes,
	); err != nil {
		return err
	}

	vm.atomicUtxosManager = avax.NewAtomicUTXOManager(ctx.SharedMemory, Codec)
	spendHandler := utxos.NewHandler(vm.ctx, vm.clock, vm.internalState, vm.fx)
	vm.uptimeManager = uptime.NewManager(vm.internalState)
	vm.UptimeLockedCalculator.SetCalculator(&vm.bootstrapped, &ctx.Lock, vm.uptimeManager)

	vm.txBuilder = p_tx_builder.New(
		vm.ctx,
		vm.Config,
		vm.clock,
		vm.fx,
		vm.internalState,
		vm.atomicUtxosManager,
		spendHandler,
		rewards,
	)

<<<<<<< HEAD
	txExecutor := executor.NewExecutor(
		&vm.Config,
		vm.ctx,
		&vm.bootstrapped,
		&vm.clock,
		vm.fx,
		spendHandler,
		vm.uptimeManager,
		rewards,
	)
=======
	vm.txExecutorBackend = executor.Backend{
		Cfg:          &vm.Config,
		Ctx:          vm.ctx,
		Clk:          &vm.clock,
		Fx:           vm.fx,
		SpendHandler: vm.spendHandler,
		UptimeMan:    vm.uptimeManager,
		Rewards:      vm.rewards,
		Bootstrapped: &vm.bootstrapped,
	}
>>>>>>> 06cd0a25

	// Note: there is a circular dependency among mempool and blkBuilder
	// which is broken by mean of vm
	mempool, err := mempool.NewMempool("mempool", registerer, vm)
	if err != nil {
		return fmt.Errorf("failed to create mempool: %w", err)
	}
	vm.blkVerifier = p_block.NewBlockVerifier(
		mempool,
		vm.internalState,
<<<<<<< HEAD
		txExecutor,
		vm.metrics,
=======
		vm.txExecutorBackend,
		&vm.metrics,
>>>>>>> 06cd0a25
		vm.recentlyAccepted,
	)
	vm.BlockBuilder = p_blk_builder.NewBlockBuilder(
		mempool,
		vm.txBuilder,
		vm.blkVerifier,
		toEngine,
		appSender,
	)

	go vm.ctx.Log.RecoverAndPanic(vm.BlockBuilder.StartTimer)

	if err := vm.updateValidators(); err != nil {
		return fmt.Errorf("failed to Initialize validator sets: %w", err)
	}

	// Create all of the chains that the database says exist
	if err := vm.initBlockchains(); err != nil {
		return fmt.Errorf(
			"failed to Initialize blockchains: %w",
			err,
		)
	}

	lastAcceptedID := vm.internalState.GetLastAccepted()
	ctx.Log.Info("initializing last accepted block as %s", lastAcceptedID)

	// Build off the most recently accepted block
	return vm.SetPreference(lastAcceptedID)
}

// Create all chains that exist that this node validates.
func (vm *VM) initBlockchains() error {
	if err := vm.createSubnet(constants.PrimaryNetworkID); err != nil {
		return err
	}

	if vm.StakingEnabled {
		for subnetID := range vm.WhitelistedSubnets {
			if err := vm.createSubnet(subnetID); err != nil {
				return err
			}
		}
	} else {
		subnets, err := vm.internalState.GetSubnets()
		if err != nil {
			return err
		}
		for _, subnet := range subnets {
			if err := vm.createSubnet(subnet.ID()); err != nil {
				return err
			}
		}
	}
	return nil
}

// Create the subnet with ID [subnetID]
func (vm *VM) createSubnet(subnetID ids.ID) error {
	chains, err := vm.internalState.GetChains(subnetID)
	if err != nil {
		return err
	}
	for _, chain := range chains {
		if err := p_utils.CreateChain(vm.Config, chain.Unsigned, chain.ID()); err != nil {
			return err
		}
	}
	return nil
}

// onBootstrapStarted marks this VM as bootstrapping
func (vm *VM) onBootstrapStarted() error {
	vm.bootstrapped.SetValue(false)
	return vm.fx.Bootstrapping()
}

// onNormalOperationsStarted marks this VM as bootstrapped
func (vm *VM) onNormalOperationsStarted() error {
	if vm.bootstrapped.GetValue() {
		return nil
	}
	vm.bootstrapped.SetValue(true)

	if err := vm.fx.Bootstrapped(); err != nil {
		return err
	}

	primaryValidatorSet, exist := vm.Validators.GetValidators(constants.PrimaryNetworkID)
	if !exist {
		return errNoPrimaryValidators
	}
	primaryValidators := primaryValidatorSet.List()

	validatorIDs := make([]ids.NodeID, len(primaryValidators))
	for i, vdr := range primaryValidators {
		validatorIDs[i] = vdr.ID()
	}

	if err := vm.uptimeManager.StartTracking(validatorIDs); err != nil {
		return err
	}
	return vm.internalState.Commit()
}

func (vm *VM) SetState(state snow.State) error {
	switch state {
	case snow.Bootstrapping:
		return vm.onBootstrapStarted()
	case snow.NormalOp:
		return vm.onNormalOperationsStarted()
	default:
		return snow.ErrUnknownState
	}
}

// Shutdown this blockchain
func (vm *VM) Shutdown() error {
	if vm.dbManager == nil {
		return nil
	}

	vm.BlockBuilder.Shutdown()

	if vm.bootstrapped.GetValue() {
		primaryValidatorSet, exist := vm.Validators.GetValidators(constants.PrimaryNetworkID)
		if !exist {
			return errNoPrimaryValidators
		}
		primaryValidators := primaryValidatorSet.List()

		validatorIDs := make([]ids.NodeID, len(primaryValidators))
		for i, vdr := range primaryValidators {
			validatorIDs[i] = vdr.ID()
		}

		if err := vm.uptimeManager.Shutdown(validatorIDs); err != nil {
			return err
		}
		if err := vm.internalState.Commit(); err != nil {
			return err
		}
	}

	errs := wrappers.Errs{}
	errs.Add(
		vm.internalState.Close(),
		vm.dbManager.Close(),
	)
	return errs.Err
}

func (vm *VM) ParseBlock(b []byte) (snowman.Block, error) {
	statelessBlk, err := stateless.Parse(b)
	if err != nil {
		return nil, err
	}

	// TODO: remove this to make ParseBlock stateless
	if block, err := vm.GetBlock(statelessBlk.ID()); err == nil {
		// If we have seen this block before, return it with the most up-to-date
		// info
		return block, nil
	}

	return p_block.MakeStateful(
		statelessBlk,
		vm.blkVerifier,
		vm.txExecutorBackend,
		choices.Processing,
	)
}

func (vm *VM) GetBlock(blkID ids.ID) (snowman.Block, error) {
	return vm.blkVerifier.GetStatefulBlock(blkID)
}

// LastAccepted returns the block most recently accepted
func (vm *VM) LastAccepted() (ids.ID, error) {
	return vm.internalState.GetLastAccepted(), nil
}

// SetPreference sets the preferred block to be the one with ID [blkID]
func (vm *VM) SetPreference(blkID ids.ID) error {
	return vm.BlockBuilder.SetPreference(blkID)
}

func (vm *VM) Preferred() (p_block.Block, error) {
	return vm.BlockBuilder.Preferred()
}

func (vm *VM) Version() (string, error) {
	return version.Current.String(), nil
}

// CreateHandlers returns a map where:
// * keys are API endpoint extensions
// * values are API handlers
func (vm *VM) CreateHandlers() (map[string]*common.HTTPHandler, error) {
	server := rpc.NewServer()
	server.RegisterCodec(json.NewCodec(), "application/json")
	server.RegisterCodec(json.NewCodec(), "application/json;charset=UTF-8")
	server.RegisterInterceptFunc(vm.metrics.APIRequestMetrics.InterceptRequest)
	server.RegisterAfterFunc(vm.metrics.APIRequestMetrics.AfterRequest)
	if err := server.RegisterService(&Service{
		vm:          vm,
		addrManager: avax.NewAddressManager(vm.ctx),
	}, "platform"); err != nil {
		return nil, err
	}

	return map[string]*common.HTTPHandler{
		"": {
			Handler: server,
		},
	}, nil
}

// CreateStaticHandlers returns a map where:
// * keys are API endpoint extensions
// * values are API handlers
func (vm *VM) CreateStaticHandlers() (map[string]*common.HTTPHandler, error) {
	server := rpc.NewServer()
	server.RegisterCodec(json.NewCodec(), "application/json")
	server.RegisterCodec(json.NewCodec(), "application/json;charset=UTF-8")
	if err := server.RegisterService(&p_api.StaticService{}, "platform"); err != nil {
		return nil, err
	}

	return map[string]*common.HTTPHandler{
		"": {
			LockOptions: common.NoLock,
			Handler:     server,
		},
	}, nil
}

func (vm *VM) Connected(vdrID ids.NodeID, _ version.Application) error {
	return vm.uptimeManager.Connect(vdrID)
}

func (vm *VM) Disconnected(vdrID ids.NodeID) error {
	if err := vm.uptimeManager.Disconnect(vdrID); err != nil {
		return err
	}
	return vm.internalState.Commit()
}

// GetValidatorSet returns the validator set at the specified height for the
// provided subnetID.
func (vm *VM) GetValidatorSet(height uint64, subnetID ids.ID) (map[ids.NodeID]uint64, error) {
	validatorSetsCache, exists := vm.validatorSetCaches[subnetID]
	if !exists {
		validatorSetsCache = &cache.LRU{Size: validatorSetsCacheSize}
		// Only cache whitelisted subnets
		if vm.WhitelistedSubnets.Contains(subnetID) || subnetID == constants.PrimaryNetworkID {
			vm.validatorSetCaches[subnetID] = validatorSetsCache
		}
	}

	if validatorSetIntf, ok := validatorSetsCache.Get(height); ok {
		validatorSet, ok := validatorSetIntf.(map[ids.NodeID]uint64)
		if !ok {
			return nil, errWrongCacheType
		}
		vm.metrics.ValidatorSetsCached.Inc()
		return validatorSet, nil
	}

	lastAcceptedHeight, err := vm.GetCurrentHeight()
	if err != nil {
		return nil, err
	}
	if lastAcceptedHeight < height {
		return nil, database.ErrNotFound
	}

	// get the start time to track metrics
	startTime := vm.Clock().Time()

	currentValidators, ok := vm.Validators.GetValidators(subnetID)
	if !ok {
		return nil, tx_state.ErrNotEnoughValidators
	}
	currentValidatorList := currentValidators.List()

	vdrSet := make(map[ids.NodeID]uint64, len(currentValidatorList))
	for _, vdr := range currentValidatorList {
		vdrSet[vdr.ID()] = vdr.Weight()
	}

	for i := lastAcceptedHeight; i > height; i-- {
		diffs, err := vm.internalState.GetValidatorWeightDiffs(i, subnetID)
		if err != nil {
			return nil, err
		}

		for nodeID, diff := range diffs {
			var op func(uint64, uint64) (uint64, error)
			if diff.Decrease {
				// The validator's weight was decreased at this block, so in the
				// prior block it was higher.
				op = safemath.Add64
			} else {
				// The validator's weight was increased at this block, so in the
				// prior block it was lower.
				op = safemath.Sub64
			}

			newWeight, err := op(vdrSet[nodeID], diff.Amount)
			if err != nil {
				return nil, err
			}
			if newWeight == 0 {
				delete(vdrSet, nodeID)
			} else {
				vdrSet[nodeID] = newWeight
			}
		}
	}

	// cache the validator set
	validatorSetsCache.Put(height, vdrSet)

	endTime := vm.Clock().Time()
	vm.metrics.ValidatorSetsCreated.Inc()
	vm.metrics.ValidatorSetsDuration.Add(float64(endTime.Sub(startTime)))
	vm.metrics.ValidatorSetsHeightDiff.Add(float64(lastAcceptedHeight - height))
	return vdrSet, nil
}

// GetMinimumHeight returns the height of the most recent block beyond the
// horizon of our recentlyAccepted window.
//
// Because the time between blocks is arbitrary, we're only guaranteed that
// the window's configured TTL amount of time has passed once an element
// expires from the window.
//
// To try to always return a block older than the window's TTL, we return the
// parent of the oldest element in the window (as an expired element is always
// guaranteed to be sufficiently stale). If we haven't expired an element yet
// in the case of a process restart, we default to the lastAccepted block's
// height which is likely (but not guaranteed) to also be older than the
// window's configured TTL.
func (vm *VM) GetMinimumHeight() (uint64, error) {
	oldest, ok := vm.recentlyAccepted.Oldest()
	if !ok {
		return vm.GetCurrentHeight()
	}

	blk, err := vm.GetBlock(oldest.(ids.ID))
	if err != nil {
		return 0, err
	}

	return blk.Height() - 1, nil
}

// GetCurrentHeight returns the height of the last accepted block
func (vm *VM) GetCurrentHeight() (uint64, error) {
	lastAcceptedID := vm.internalState.GetLastAccepted()
	lastAccepted, err := vm.blkVerifier.GetStatefulBlock(lastAcceptedID)
	if err != nil {
		return 0, err
	}
	return lastAccepted.Height(), nil
}

func (vm *VM) updateValidators() error {
	currentValidators := vm.internalState.CurrentStakerChainState()
	primaryValidators, err := currentValidators.ValidatorSet(constants.PrimaryNetworkID)
	if err != nil {
		return err
	}
	if err := vm.Validators.Set(constants.PrimaryNetworkID, primaryValidators); err != nil {
		return err
	}

	weight, _ := primaryValidators.GetWeight(vm.ctx.NodeID)
	vm.metrics.LocalStake.Set(float64(weight))
	vm.metrics.TotalStake.Set(float64(primaryValidators.Weight()))

	for subnetID := range vm.WhitelistedSubnets {
		subnetValidators, err := currentValidators.ValidatorSet(subnetID)
		if err != nil {
			return err
		}
		if err := vm.Validators.Set(subnetID, subnetValidators); err != nil {
			return err
		}
	}
	return nil
}

func (vm *VM) CodecRegistry() codec.Registry { return vm.codecRegistry }

func (vm *VM) Clock() *mockable.Clock { return &vm.clock }

func (vm *VM) Logger() logging.Logger { return vm.ctx.Log }

// Returns the percentage of the total stake of the subnet connected to this
// node.
func (vm *VM) getPercentConnected(subnetID ids.ID) (float64, error) {
	vdrSet, exists := vm.Validators.GetValidators(subnetID)
	if !exists {
		return 0, errNoValidators
	}

	vdrSetWeight := vdrSet.Weight()
	if vdrSetWeight == 0 {
		return 1, nil
	}

	var (
		connectedStake uint64
		err            error
	)
	for _, vdr := range vdrSet.List() {
		if !vm.uptimeManager.IsConnected(vdr.ID()) {
			continue // not connected to us --> don't include
		}
		connectedStake, err = safemath.Add64(connectedStake, vdr.Weight())
		if err != nil {
			return 0, err
		}
	}
	return float64(connectedStake) / float64(vdrSetWeight), nil
}<|MERGE_RESOLUTION|>--- conflicted
+++ resolved
@@ -37,14 +37,8 @@
 	"github.com/ava-labs/avalanchego/vms/platformvm/fx"
 	"github.com/ava-labs/avalanchego/vms/platformvm/reward"
 	"github.com/ava-labs/avalanchego/vms/platformvm/state"
-<<<<<<< HEAD
-	"github.com/ava-labs/avalanchego/vms/platformvm/transactions/executor"
-	"github.com/ava-labs/avalanchego/vms/platformvm/transactions/mempool"
-=======
-	"github.com/ava-labs/avalanchego/vms/platformvm/txs/builder"
 	"github.com/ava-labs/avalanchego/vms/platformvm/txs/executor"
 	"github.com/ava-labs/avalanchego/vms/platformvm/txs/mempool"
->>>>>>> 06cd0a25
 	"github.com/ava-labs/avalanchego/vms/platformvm/utxos"
 	"github.com/ava-labs/avalanchego/vms/secp256k1fx"
 
@@ -54,7 +48,7 @@
 	p_block "github.com/ava-labs/avalanchego/vms/platformvm/blocks/stateful"
 	p_metrics "github.com/ava-labs/avalanchego/vms/platformvm/metrics"
 	tx_state "github.com/ava-labs/avalanchego/vms/platformvm/state/transactions"
-	p_tx_builder "github.com/ava-labs/avalanchego/vms/platformvm/transactions/builder"
+	p_tx_builder "github.com/ava-labs/avalanchego/vms/platformvm/txs/builder"
 	p_utils "github.com/ava-labs/avalanchego/vms/platformvm/utils"
 )
 
@@ -105,14 +99,9 @@
 	// sliding window of blocks that were recently accepted
 	recentlyAccepted *window.Window
 
-<<<<<<< HEAD
-	blkVerifier p_block.Verifier
-	txBuilder   p_tx_builder.Builder
-=======
-	txBuilder         builder.TxBuilder
+	blkVerifier       p_block.Verifier
+	txBuilder         p_tx_builder.Builder
 	txExecutorBackend executor.Backend
-	blkVerifier       p_block.Verifier
->>>>>>> 06cd0a25
 }
 
 // Initialize this blockchain.
@@ -190,29 +179,16 @@
 		rewards,
 	)
 
-<<<<<<< HEAD
-	txExecutor := executor.NewExecutor(
-		&vm.Config,
-		vm.ctx,
-		&vm.bootstrapped,
-		&vm.clock,
-		vm.fx,
-		spendHandler,
-		vm.uptimeManager,
-		rewards,
-	)
-=======
 	vm.txExecutorBackend = executor.Backend{
 		Cfg:          &vm.Config,
 		Ctx:          vm.ctx,
 		Clk:          &vm.clock,
 		Fx:           vm.fx,
-		SpendHandler: vm.spendHandler,
+		SpendHandler: spendHandler,
 		UptimeMan:    vm.uptimeManager,
-		Rewards:      vm.rewards,
+		Rewards:      rewards,
 		Bootstrapped: &vm.bootstrapped,
 	}
->>>>>>> 06cd0a25
 
 	// Note: there is a circular dependency among mempool and blkBuilder
 	// which is broken by mean of vm
@@ -223,18 +199,14 @@
 	vm.blkVerifier = p_block.NewBlockVerifier(
 		mempool,
 		vm.internalState,
-<<<<<<< HEAD
-		txExecutor,
+		vm.txExecutorBackend,
 		vm.metrics,
-=======
-		vm.txExecutorBackend,
-		&vm.metrics,
->>>>>>> 06cd0a25
 		vm.recentlyAccepted,
 	)
 	vm.BlockBuilder = p_blk_builder.NewBlockBuilder(
 		mempool,
 		vm.txBuilder,
+		vm.txExecutorBackend,
 		vm.blkVerifier,
 		toEngine,
 		appSender,
