--- conflicted
+++ resolved
@@ -222,11 +222,7 @@
 			return nil, nil, nil, nil, permError{err}
 		}
 
-<<<<<<< HEAD
-		maximumWeight, err := safemath.Mul64(MaxValidatorWeightFactor, vdrWeight)
-=======
 		maximumWeight, err := math.Mul64(MaxValidatorWeightFactor, vdrWeight)
->>>>>>> 0e73ce01
 		if err != nil {
 			return nil, nil, nil, nil, permError{errStakeOverflow}
 		}
@@ -324,7 +320,6 @@
 		vm.MinDelegatorStake,
 		vm.MinStakeDuration,
 		vm.MaxStakeDuration,
-<<<<<<< HEAD
 	)
 }
 
@@ -345,7 +340,7 @@
 	if err != nil {
 		return false, err
 	}
-	newMaxStake, err := safemath.Add64(maxStake, new.Validator.Wght)
+	newMaxStake, err := math.Add64(maxStake, new.Validator.Wght)
 	if err != nil {
 		return false, err
 	}
@@ -397,7 +392,7 @@
 			toRemove := toRemoveHeap[0]
 			toRemoveHeap = toRemoveHeap[1:]
 
-			currentStake, err = safemath.Sub64(currentStake, toRemove.Wght)
+			currentStake, err = math.Sub64(currentStake, toRemove.Wght)
 			if err != nil {
 				return 0, err
 			}
@@ -429,7 +424,7 @@
 		toRemove := toRemoveHeap[0]
 		toRemoveHeap = toRemoveHeap[1:]
 
-		currentStake, err = safemath.Sub64(currentStake, toRemove.Wght)
+		currentStake, err = math.Sub64(currentStake, toRemove.Wght)
 		if err != nil {
 			return 0, err
 		}
@@ -470,153 +465,6 @@
 		vdrTx  *UnsignedAddSubnetValidatorTx
 		exists bool
 	)
-=======
-	)
-}
-
-// CanDelegate returns if the [new] delegator can be added to a validator who
-// has [current] and [pending] delegators. [currentStake] is the current amount
-// of stake on the validator, include the [current] delegators. [maximumStake]
-// is the maximum amount of stake that can be on the validator at any given
-// time. It is assumed that the validator without adding [new] does not violate
-// [maximumStake]. It is assumed that [pending]
-func CanDelegate(
-	current,
-	pending []*UnsignedAddDelegatorTx, // sorted by next start time first
-	new *UnsignedAddDelegatorTx,
-	currentStake,
-	maximumStake uint64,
-) (bool, error) {
-	maxStake, err := MaxStakeAmount(current, pending, new.StartTime(), new.EndTime(), currentStake)
-	if err != nil {
-		return false, err
-	}
-	newMaxStake, err := math.Add64(maxStake, new.Validator.Wght)
-	if err != nil {
-		return false, err
-	}
-	return newMaxStake <= maximumStake, nil
-}
-
-func MaxStakeAmount(
-	current,
-	pending []*UnsignedAddDelegatorTx, // sorted by next start time first
-	startTime time.Time,
-	endTime time.Time,
-	currentStake uint64,
-) (uint64, error) {
-	// Keep track of which delegators should be removed next so that we can
-	// efficiently remove delegators and keep the current stake updated.
-	toRemoveHeap := validatorHeap{}
-	for _, currentDelegator := range current {
-		toRemoveHeap.Add(&currentDelegator.Validator)
-	}
-
-	var (
-		err      error
-		maxStake uint64 = 0
-	)
-
-	// Iterate through time until [endTime].
-	for _, nextPending := range pending { // Iterates in order of increasing start time
-		nextPendingStartTime := nextPending.StartTime()
-
-		// If the new delegator is starting after [endTime], then we don't need
-		// to check the maximum after this point.
-		if nextPendingStartTime.After(endTime) {
-			break
-		}
-
-		for len(toRemoveHeap) > 0 {
-			toRemoveEndTime := toRemoveHeap.Peek().EndTime()
-			if toRemoveEndTime.After(nextPendingStartTime) {
-				break
-			}
-
-			if !toRemoveEndTime.Before(startTime) && currentStake > maxStake {
-				maxStake = currentStake
-			}
-
-			// TODO: in a future network upgrade, this should be changed to:
-			// toRemove := toRemoveHeap.Remove()
-			// So that we don't mangle the underlying heap.
-			toRemove := toRemoveHeap[0]
-			toRemoveHeap = toRemoveHeap[1:]
-
-			currentStake, err = math.Sub64(currentStake, toRemove.Wght)
-			if err != nil {
-				return 0, err
-			}
-		}
-
-		// The new delegator hasn't stopped yet, so we should add the pending
-		// delegator to the current set.
-		currentStake, err = math.Add64(currentStake, nextPending.Validator.Wght)
-		if err != nil {
-			return 0, err
-		}
-
-		if currentStake > maxStake {
-			maxStake = currentStake
-		}
-
-		toRemoveHeap.Add(&nextPending.Validator)
-	}
-
-	for len(toRemoveHeap) > 0 {
-		toRemoveEndTime := toRemoveHeap.Peek().EndTime()
-		if !toRemoveEndTime.Before(startTime) {
-			break
-		}
-
-		// TODO: in a future network upgrade, this should be changed to:
-		// toRemove := toRemoveHeap.Remove()
-		// So that we don't mangle the underlying heap.
-		toRemove := toRemoveHeap[0]
-		toRemoveHeap = toRemoveHeap[1:]
-
-		currentStake, err = math.Sub64(currentStake, toRemove.Wght)
-		if err != nil {
-			return 0, err
-		}
-	}
-
-	if currentStake > maxStake {
-		maxStake = currentStake
-	}
-
-	return maxStake, nil
-}
-
-func (vm *VM) maxStakeAmount(
-	subnetID ids.ID,
-	nodeID ids.ShortID,
-	startTime time.Time,
-	endTime time.Time,
-) (uint64, error) {
-	if startTime.After(endTime) {
-		return 0, errStartAfterEndTime
-	}
-	if timestamp := vm.internalState.GetTimestamp(); startTime.Before(timestamp) {
-		return 0, errStartTimeTooEarly
-	}
-	if subnetID == constants.PrimaryNetworkID {
-		return vm.maxPrimarySubnetStakeAmount(nodeID, startTime, endTime)
-	}
-	return vm.maxSubnetStakeAmount(subnetID, nodeID, startTime, endTime)
-}
-
-func (vm *VM) maxSubnetStakeAmount(
-	subnetID ids.ID,
-	nodeID ids.ShortID,
-	startTime time.Time,
-	endTime time.Time,
-) (uint64, error) {
-	var (
-		vdrTx  *UnsignedAddSubnetValidatorTx
-		exists bool
-	)
->>>>>>> 0e73ce01
 
 	pendingStakers := vm.internalState.PendingStakerChainState()
 	pendingValidator := pendingStakers.GetValidator(nodeID)
@@ -669,11 +517,7 @@
 		}
 
 		currentWeight := vdrTx.Weight()
-<<<<<<< HEAD
-		currentWeight, err = safemath.Add64(currentWeight, currentValidator.DelegatorWeight())
-=======
 		currentWeight, err = math.Add64(currentWeight, currentValidator.DelegatorWeight())
->>>>>>> 0e73ce01
 		if err != nil {
 			return 0, err
 		}
