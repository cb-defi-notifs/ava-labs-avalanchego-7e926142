--- conflicted
+++ resolved
@@ -113,14 +113,9 @@
 	// each key controls an address that has [defaultBalance] AVAX at genesis
 	keys = secp256k1.TestKeys()
 
-<<<<<<< HEAD
-=======
 	// Node IDs of genesis validators. Initialized in init function
 	genesisNodeIDs []ids.NodeID
 
-	defaultMinValidatorStake = 5 * units.MilliAvax
-	defaultMaxValidatorStake = 500 * units.MilliAvax
->>>>>>> 40934bb5
 	defaultMinDelegatorStake = 1 * units.MilliAvax
 	defaultMinValidatorStake = 5 * defaultMinDelegatorStake
 	defaultMaxValidatorStake = 100 * defaultMinValidatorStake
@@ -420,7 +415,6 @@
 
 	require.NoError(vm.SetState(context.Background(), snow.NormalOp))
 
-<<<<<<< HEAD
 	if addSubnet {
 		// Create a subnet and store it in testSubnet1
 		// Note: following Banff activation, block acceptance will move
@@ -434,35 +428,13 @@
 			keys[0].PublicKey().Address(),    // change addr
 		)
 		require.NoError(err)
-		require.NoError(vm.Builder.AddUnverifiedTx(testSubnet1))
+		require.NoError(vm.Network.IssueTx(context.Background(), testSubnet1))
 		blk, err := vm.Builder.BuildBlock(context.Background())
 		require.NoError(err)
 		require.NoError(blk.Verify(context.Background()))
 		require.NoError(blk.Accept(context.Background()))
 		require.NoError(vm.SetPreference(context.Background(), vm.manager.LastAccepted()))
-		defaultBalance -= vm.Config.GetCreateBlockchainTxFee(vm.clock.Time())
-	}
-=======
-	// Create a subnet and store it in testSubnet1
-	// Note: following Banff activation, block acceptance will move
-	// chain time ahead
-	var err error
-	testSubnet1, err = vm.txBuilder.NewCreateSubnetTx(
-		2, // threshold; 2 sigs from keys[0], keys[1], keys[2] needed to add validator to this subnet
-		// control keys are keys[0], keys[1], keys[2]
-		[]ids.ShortID{keys[0].PublicKey().Address(), keys[1].PublicKey().Address(), keys[2].PublicKey().Address()},
-		[]*secp256k1.PrivateKey{keys[0]}, // pays tx fee
-		keys[0].PublicKey().Address(),    // change addr
-	)
-	require.NoError(err)
-	require.NoError(vm.Network.IssueTx(context.Background(), testSubnet1))
-	blk, err := vm.Builder.BuildBlock(context.Background())
-	require.NoError(err)
-	require.NoError(blk.Verify(context.Background()))
-	require.NoError(blk.Accept(context.Background()))
-	require.NoError(vm.SetPreference(context.Background(), vm.manager.LastAccepted()))
->>>>>>> 40934bb5
-
+	}
 	return vm, db, msm
 }
 
@@ -710,17 +682,9 @@
 		vm.ctx.Lock.Unlock()
 	}()
 
-<<<<<<< HEAD
-	var (
-		startTime = vm.clock.Time().Add(txexecutor.SyncBound).Add(1 * time.Second)
-		endTime   = startTime.Add(defaultMinStakingDuration)
-		nodeID    = ids.NodeID(keys[0].PublicKey().Address())
-	)
-=======
 	startTime := vm.clock.Time().Add(txexecutor.SyncBound).Add(1 * time.Second)
 	endTime := startTime.Add(defaultMinStakingDuration)
 	nodeID := genesisNodeIDs[0]
->>>>>>> 40934bb5
 
 	// create valid tx
 	// note that [startTime, endTime] is a subset of time that keys[0]
@@ -764,17 +728,9 @@
 		vm.ctx.Lock.Unlock()
 	}()
 
-<<<<<<< HEAD
-	var (
-		startTime = vm.clock.Time().Add(txexecutor.SyncBound).Add(1 * time.Second)
-		endTime   = startTime.Add(defaultMinStakingDuration)
-		nodeID    = ids.NodeID(keys[0].PublicKey().Address())
-	)
-=======
 	startTime := vm.clock.Time().Add(txexecutor.SyncBound).Add(1 * time.Second)
 	endTime := startTime.Add(defaultMinStakingDuration)
 	nodeID := genesisNodeIDs[0]
->>>>>>> 40934bb5
 
 	// create valid tx
 	// note that [startTime, endTime] is a subset of time that keys[0]
