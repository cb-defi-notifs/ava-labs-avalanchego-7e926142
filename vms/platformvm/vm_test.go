// Copyright (C) 2019-2021, Ava Labs, Inc. All rights reserved.
// See the file LICENSE for licensing terms.

package platformvm

import (
	"bytes"
	"errors"
	"fmt"
	"testing"
	"time"

	"github.com/prometheus/client_golang/prometheus"

	"github.com/stretchr/testify/require"

	"github.com/ava-labs/avalanchego/chains"
	"github.com/ava-labs/avalanchego/chains/atomic"
	"github.com/ava-labs/avalanchego/database"
	"github.com/ava-labs/avalanchego/database/manager"
	"github.com/ava-labs/avalanchego/database/prefixdb"
	"github.com/ava-labs/avalanchego/ids"
	"github.com/ava-labs/avalanchego/message"
	"github.com/ava-labs/avalanchego/snow"
	"github.com/ava-labs/avalanchego/snow/choices"
	"github.com/ava-labs/avalanchego/snow/consensus/snowball"
	"github.com/ava-labs/avalanchego/snow/engine/common"
	"github.com/ava-labs/avalanchego/snow/engine/common/queue"
	"github.com/ava-labs/avalanchego/snow/engine/common/tracker"
	"github.com/ava-labs/avalanchego/snow/engine/snowman/bootstrap"
	"github.com/ava-labs/avalanchego/snow/networking/benchlist"
	"github.com/ava-labs/avalanchego/snow/networking/handler"
	"github.com/ava-labs/avalanchego/snow/networking/router"
	"github.com/ava-labs/avalanchego/snow/networking/sender"
	"github.com/ava-labs/avalanchego/snow/networking/timeout"
	"github.com/ava-labs/avalanchego/snow/uptime"
	"github.com/ava-labs/avalanchego/snow/validators"
	"github.com/ava-labs/avalanchego/utils/constants"
	"github.com/ava-labs/avalanchego/utils/crypto"
	"github.com/ava-labs/avalanchego/utils/formatting"
	"github.com/ava-labs/avalanchego/utils/formatting/address"
	"github.com/ava-labs/avalanchego/utils/json"
	"github.com/ava-labs/avalanchego/utils/logging"
	"github.com/ava-labs/avalanchego/utils/math/meter"
	"github.com/ava-labs/avalanchego/utils/resource"
	"github.com/ava-labs/avalanchego/utils/timer"
	"github.com/ava-labs/avalanchego/utils/timer/mockable"
	"github.com/ava-labs/avalanchego/utils/units"
	"github.com/ava-labs/avalanchego/utils/wrappers"
	"github.com/ava-labs/avalanchego/version"
	"github.com/ava-labs/avalanchego/vms/components/avax"
	"github.com/ava-labs/avalanchego/vms/platformvm/api"
	"github.com/ava-labs/avalanchego/vms/platformvm/blocks"
	"github.com/ava-labs/avalanchego/vms/platformvm/config"
	"github.com/ava-labs/avalanchego/vms/platformvm/reward"
	"github.com/ava-labs/avalanchego/vms/platformvm/status"
	"github.com/ava-labs/avalanchego/vms/platformvm/txs"
	"github.com/ava-labs/avalanchego/vms/secp256k1fx"

	smcon "github.com/ava-labs/avalanchego/snow/consensus/snowman"
	smeng "github.com/ava-labs/avalanchego/snow/engine/snowman"
	snowgetter "github.com/ava-labs/avalanchego/snow/engine/snowman/getter"
	timetracker "github.com/ava-labs/avalanchego/snow/networking/tracker"
	blockexecutor "github.com/ava-labs/avalanchego/vms/platformvm/blocks/executor"
	txexecutor "github.com/ava-labs/avalanchego/vms/platformvm/txs/executor"
)

const (
	testNetworkID = 10 // To be used in tests
	defaultWeight = 10000
)

var (
	defaultMinStakingDuration = 24 * time.Hour
	defaultMaxStakingDuration = 365 * 24 * time.Hour

	defaultRewardConfig = reward.Config{
		MaxConsumptionRate: .12 * reward.PercentDenominator,
		MinConsumptionRate: .10 * reward.PercentDenominator,
		MintingPeriod:      365 * 24 * time.Hour,
		SupplyCap:          720 * units.MegaAvax,
	}

	// AVAX asset ID in tests
	avaxAssetID = ids.ID{'y', 'e', 'e', 't'}

	defaultTxFee = uint64(100)

	// chain timestamp at genesis
	defaultGenesisTime = time.Date(1997, 1, 1, 0, 0, 0, 0, time.UTC)

	// time that genesis validators start validating
	defaultValidateStartTime = defaultGenesisTime

	// time that genesis validators stop validating
	defaultValidateEndTime = defaultValidateStartTime.Add(10 * defaultMinStakingDuration)

	// each key controls an address that has [defaultBalance] AVAX at genesis
	keys = crypto.BuildTestKeys()

	defaultMinValidatorStake = 5 * units.MilliAvax
	defaultMaxValidatorStake = 500 * units.MilliAvax
	defaultMinDelegatorStake = 1 * units.MilliAvax

	// amount all genesis validators have in defaultVM
	defaultBalance = 100 * defaultMinValidatorStake

	// subnet that exists at genesis in defaultVM
	// Its controlKeys are keys[0], keys[1], keys[2]
	// Its threshold is 2
	testSubnet1            *txs.Tx
	testSubnet1ControlKeys = keys[0:3]

	xChainID = ids.Empty.Prefix(0)
	cChainID = ids.Empty.Prefix(1)

	// Used to create and use keys.
	testKeyFactory crypto.FactorySECP256K1R
)

type snLookup struct {
	chainsToSubnet map[ids.ID]ids.ID
}

func (sn *snLookup) SubnetID(chainID ids.ID) (ids.ID, error) {
	subnetID, ok := sn.chainsToSubnet[chainID]
	if !ok {
		return ids.ID{}, errors.New("missing subnet associated with requested chainID")
	}
	return subnetID, nil
}

type mutableSharedMemory struct {
	atomic.SharedMemory
}

func defaultContext() *snow.Context {
	ctx := snow.DefaultContextTest()
	ctx.NetworkID = testNetworkID
	ctx.XChainID = xChainID
	ctx.AVAXAssetID = avaxAssetID
	aliaser := ids.NewAliaser()

	errs := wrappers.Errs{}
	errs.Add(
		aliaser.Alias(constants.PlatformChainID, "P"),
		aliaser.Alias(constants.PlatformChainID, constants.PlatformChainID.String()),
		aliaser.Alias(xChainID, "X"),
		aliaser.Alias(xChainID, xChainID.String()),
		aliaser.Alias(cChainID, "C"),
		aliaser.Alias(cChainID, cChainID.String()),
	)
	if errs.Errored() {
		panic(errs.Err)
	}
	ctx.BCLookup = aliaser

	ctx.SNLookup = &snLookup{
		chainsToSubnet: map[ids.ID]ids.ID{
			constants.PlatformChainID: constants.PrimaryNetworkID,
			xChainID:                  constants.PrimaryNetworkID,
			cChainID:                  constants.PrimaryNetworkID,
		},
	}
	return ctx
}

// Returns:
// 1) The genesis state
// 2) The byte representation of the default genesis for tests
func defaultGenesis() (*api.BuildGenesisArgs, []byte) {
	genesisUTXOs := make([]api.UTXO, len(keys))
	hrp := constants.NetworkIDToHRP[testNetworkID]
	for i, key := range keys {
		id := key.PublicKey().Address()
		addr, err := address.FormatBech32(hrp, id.Bytes())
		if err != nil {
			panic(err)
		}
		genesisUTXOs[i] = api.UTXO{
			Amount:  json.Uint64(defaultBalance),
			Address: addr,
		}
	}

	genesisValidators := make([]api.PrimaryValidator, len(keys))
	for i, key := range keys {
		nodeID := ids.NodeID(key.PublicKey().Address())
		addr, err := address.FormatBech32(hrp, nodeID.Bytes())
		if err != nil {
			panic(err)
		}
		genesisValidators[i] = api.PrimaryValidator{
			Staker: api.Staker{
				StartTime: json.Uint64(defaultValidateStartTime.Unix()),
				EndTime:   json.Uint64(defaultValidateEndTime.Unix()),
				NodeID:    nodeID,
			},
			RewardOwner: &api.Owner{
				Threshold: 1,
				Addresses: []string{addr},
			},
			Staked: []api.UTXO{{
				Amount:  json.Uint64(defaultWeight),
				Address: addr,
			}},
			DelegationFee: reward.PercentDenominator,
		}
	}

	buildGenesisArgs := api.BuildGenesisArgs{
		Encoding:      formatting.Hex,
		NetworkID:     json.Uint32(testNetworkID),
		AvaxAssetID:   avaxAssetID,
		UTXOs:         genesisUTXOs,
		Validators:    genesisValidators,
		Chains:        nil,
		Time:          json.Uint64(defaultGenesisTime.Unix()),
		InitialSupply: json.Uint64(360 * units.MegaAvax),
	}

	buildGenesisResponse := api.BuildGenesisReply{}
	platformvmSS := api.StaticService{}
	if err := platformvmSS.BuildGenesis(nil, &buildGenesisArgs, &buildGenesisResponse); err != nil {
		panic(fmt.Errorf("problem while building platform chain's genesis state: %w", err))
	}

	genesisBytes, err := formatting.Decode(buildGenesisResponse.Encoding, buildGenesisResponse.Bytes)
	if err != nil {
		panic(err)
	}

	return &buildGenesisArgs, genesisBytes
}

// Returns:
// 1) The genesis state
// 2) The byte representation of the default genesis for tests
func BuildGenesisTest(t *testing.T) (*api.BuildGenesisArgs, []byte) {
	return BuildGenesisTestWithArgs(t, nil)
}

// Returns:
// 1) The genesis state
// 2) The byte representation of the default genesis for tests
func BuildGenesisTestWithArgs(t *testing.T, args *api.BuildGenesisArgs) (*api.BuildGenesisArgs, []byte) {
	genesisUTXOs := make([]api.UTXO, len(keys))
	hrp := constants.NetworkIDToHRP[testNetworkID]
	for i, key := range keys {
		id := key.PublicKey().Address()
		addr, err := address.FormatBech32(hrp, id.Bytes())
		if err != nil {
			t.Fatal(err)
		}
		genesisUTXOs[i] = api.UTXO{
			Amount:  json.Uint64(defaultBalance),
			Address: addr,
		}
	}

	genesisValidators := make([]api.PrimaryValidator, len(keys))
	for i, key := range keys {
		nodeID := ids.NodeID(key.PublicKey().Address())
		addr, err := address.FormatBech32(hrp, nodeID.Bytes())
		if err != nil {
			panic(err)
		}
		genesisValidators[i] = api.PrimaryValidator{
			Staker: api.Staker{
				StartTime: json.Uint64(defaultValidateStartTime.Unix()),
				EndTime:   json.Uint64(defaultValidateEndTime.Unix()),
				NodeID:    nodeID,
			},
			RewardOwner: &api.Owner{
				Threshold: 1,
				Addresses: []string{addr},
			},
			Staked: []api.UTXO{{
				Amount:  json.Uint64(defaultWeight),
				Address: addr,
			}},
			DelegationFee: reward.PercentDenominator,
		}
	}

	buildGenesisArgs := api.BuildGenesisArgs{
		NetworkID:     json.Uint32(testNetworkID),
		AvaxAssetID:   avaxAssetID,
		UTXOs:         genesisUTXOs,
		Validators:    genesisValidators,
		Chains:        nil,
		Time:          json.Uint64(defaultGenesisTime.Unix()),
		InitialSupply: json.Uint64(360 * units.MegaAvax),
		Encoding:      formatting.Hex,
	}

	if args != nil {
		buildGenesisArgs = *args
	}

	buildGenesisResponse := api.BuildGenesisReply{}
	platformvmSS := api.StaticService{}
	if err := platformvmSS.BuildGenesis(nil, &buildGenesisArgs, &buildGenesisResponse); err != nil {
		t.Fatalf("problem while building platform chain's genesis state: %v", err)
	}

	genesisBytes, err := formatting.Decode(buildGenesisResponse.Encoding, buildGenesisResponse.Bytes)
	if err != nil {
		t.Fatal(err)
	}

	return &buildGenesisArgs, genesisBytes
}

func defaultVM() (*VM, database.Database, *mutableSharedMemory) {
	vm := &VM{Factory: Factory{
		Config: config.Config{
			Chains:                 chains.MockManager{},
			UptimeLockedCalculator: uptime.NewLockedCalculator(),
			Validators:             validators.NewManager(),
			TxFee:                  defaultTxFee,
			CreateSubnetTxFee:      100 * defaultTxFee,
			CreateBlockchainTxFee:  100 * defaultTxFee,
			MinValidatorStake:      defaultMinValidatorStake,
			MaxValidatorStake:      defaultMaxValidatorStake,
			MinDelegatorStake:      defaultMinDelegatorStake,
			MinStakeDuration:       defaultMinStakingDuration,
			MaxStakeDuration:       defaultMaxStakingDuration,
			RewardConfig:           defaultRewardConfig,
			ApricotPhase3Time:      defaultValidateEndTime,
			ApricotPhase5Time:      defaultValidateEndTime,
			BlueberryTime:          mockable.MaxTime,
		},
	}}

	baseDBManager := manager.NewMemDB(version.Semantic1_0_0)
	chainDBManager := baseDBManager.NewPrefixDBManager([]byte{0})
	atomicDB := prefixdb.New([]byte{1}, baseDBManager.Current().Database)

	vm.clock.Set(defaultGenesisTime)
	msgChan := make(chan common.Message, 1)
	ctx := defaultContext()

	m := atomic.NewMemory(atomicDB)
	msm := &mutableSharedMemory{
		SharedMemory: m.NewSharedMemory(ctx.ChainID),
	}
	ctx.SharedMemory = msm

	ctx.Lock.Lock()
	defer ctx.Lock.Unlock()
	_, genesisBytes := defaultGenesis()
	appSender := &common.SenderTest{}
	appSender.CantSendAppGossip = true
	appSender.SendAppGossipF = func([]byte) error { return nil }

	if err := vm.Initialize(ctx, chainDBManager, genesisBytes, nil, nil, msgChan, nil, appSender); err != nil {
		panic(err)
	}
	if err := vm.SetState(snow.NormalOp); err != nil {
		panic(err)
	}

	// Create a subnet and store it in testSubnet1
	var err error
	testSubnet1, err = vm.txBuilder.NewCreateSubnetTx(
		2, // threshold; 2 sigs from keys[0], keys[1], keys[2] needed to add validator to this subnet
		// control keys are keys[0], keys[1], keys[2]
		[]ids.ShortID{keys[0].PublicKey().Address(), keys[1].PublicKey().Address(), keys[2].PublicKey().Address()},
		[]*crypto.PrivateKeySECP256K1R{keys[0]}, // pays tx fee
		keys[0].PublicKey().Address(),           // change addr
	)
	if err != nil {
		panic(err)
	} else if err := vm.Builder.AddUnverifiedTx(testSubnet1); err != nil {
		panic(err)
	} else if blk, err := vm.Builder.BuildBlock(); err != nil {
		panic(err)
	} else if err := blk.Verify(); err != nil {
		panic(err)
	} else if err := blk.Accept(); err != nil {
		panic(err)
	} else if err := vm.SetPreference(vm.manager.LastAccepted()); err != nil {
		panic(err)
	}

	return vm, baseDBManager.Current().Database, msm
}

func GenesisVMWithArgs(t *testing.T, args *api.BuildGenesisArgs) ([]byte, chan common.Message, *VM, *atomic.Memory) {
	var genesisBytes []byte

	if args != nil {
		_, genesisBytes = BuildGenesisTestWithArgs(t, args)
	} else {
		_, genesisBytes = BuildGenesisTest(t)
	}

	vm := &VM{Factory: Factory{
		Config: config.Config{
			Chains:                 chains.MockManager{},
			Validators:             validators.NewManager(),
			UptimeLockedCalculator: uptime.NewLockedCalculator(),
			TxFee:                  defaultTxFee,
			MinValidatorStake:      defaultMinValidatorStake,
			MaxValidatorStake:      defaultMaxValidatorStake,
			MinDelegatorStake:      defaultMinDelegatorStake,
			MinStakeDuration:       defaultMinStakingDuration,
			MaxStakeDuration:       defaultMaxStakingDuration,
			RewardConfig:           defaultRewardConfig,
			BlueberryTime:          mockable.MaxTime,
		},
	}}

	baseDBManager := manager.NewMemDB(version.Semantic1_0_0)
	chainDBManager := baseDBManager.NewPrefixDBManager([]byte{0})
	atomicDB := prefixdb.New([]byte{1}, baseDBManager.Current().Database)

	vm.clock.Set(defaultGenesisTime)
	msgChan := make(chan common.Message, 1)
	ctx := defaultContext()

	m := atomic.NewMemory(atomicDB)

	ctx.SharedMemory = m.NewSharedMemory(ctx.ChainID)

	ctx.Lock.Lock()
	defer ctx.Lock.Unlock()
	appSender := &common.SenderTest{T: t}
	appSender.CantSendAppGossip = true
	appSender.SendAppGossipF = func([]byte) error { return nil }
	if err := vm.Initialize(ctx, chainDBManager, genesisBytes, nil, nil, msgChan, nil, appSender); err != nil {
		t.Fatal(err)
	}
	if err := vm.SetState(snow.NormalOp); err != nil {
		panic(err)
	}

	// Create a subnet and store it in testSubnet1
	var err error
	testSubnet1, err = vm.txBuilder.NewCreateSubnetTx(
		2, // threshold; 2 sigs from keys[0], keys[1], keys[2] needed to add validator to this subnet
		// control keys are keys[0], keys[1], keys[2]
		[]ids.ShortID{keys[0].PublicKey().Address(), keys[1].PublicKey().Address(), keys[2].PublicKey().Address()},
		[]*crypto.PrivateKeySECP256K1R{keys[0]}, // pays tx fee
		keys[0].PublicKey().Address(),           // change addr
	)
	if err != nil {
		panic(err)
	} else if err := vm.Builder.AddUnverifiedTx(testSubnet1); err != nil {
		panic(err)
	} else if blk, err := vm.Builder.BuildBlock(); err != nil {
		panic(err)
	} else if err := blk.Verify(); err != nil {
		panic(err)
	} else if err := blk.Accept(); err != nil {
		panic(err)
	}

	return genesisBytes, msgChan, vm, m
}

// Ensure genesis state is parsed from bytes and stored correctly
func TestGenesis(t *testing.T) {
	vm, _, _ := defaultVM()
	vm.ctx.Lock.Lock()
	defer func() {
		if err := vm.Shutdown(); err != nil {
			t.Fatal(err)
		}
		vm.ctx.Lock.Unlock()
	}()

	// Ensure the genesis block has been accepted and stored
	genesisBlockID, err := vm.LastAccepted() // lastAccepted should be ID of genesis block
	if err != nil {
		t.Fatal(err)
	}
	if genesisBlock, err := vm.manager.GetBlock(genesisBlockID); err != nil {
		t.Fatalf("couldn't get genesis block: %v", err)
	} else if genesisBlock.Status() != choices.Accepted {
		t.Fatal("genesis block should be accepted")
	}

	genesisState, _ := defaultGenesis()
	// Ensure all the genesis UTXOs are there
	for _, utxo := range genesisState.UTXOs {
		_, addrBytes, err := address.ParseBech32(utxo.Address)
		if err != nil {
			t.Fatal(err)
		}
		addr, err := ids.ToShortID(addrBytes)
		if err != nil {
			t.Fatal(err)
		}
		addrs := ids.ShortSet{}
		addrs.Add(addr)
		utxos, err := avax.GetAllUTXOs(vm.state, addrs)
		if err != nil {
			t.Fatal("couldn't find UTXO")
		} else if len(utxos) != 1 {
			t.Fatal("expected each address to have one UTXO")
		} else if out, ok := utxos[0].Out.(*secp256k1fx.TransferOutput); !ok {
			t.Fatal("expected utxo output to be type *secp256k1fx.TransferOutput")
		} else if out.Amount() != uint64(utxo.Amount) {
			id := keys[0].PublicKey().Address()
			hrp := constants.NetworkIDToHRP[testNetworkID]
			addr, err := address.FormatBech32(hrp, id.Bytes())
			if err != nil {
				t.Fatal(err)
			}
			if utxo.Address == addr { // Address that paid tx fee to create testSubnet1 has less tokens
				if out.Amount() != uint64(utxo.Amount)-vm.TxFee {
					t.Fatalf("expected UTXO to have value %d but has value %d", uint64(utxo.Amount)-vm.TxFee, out.Amount())
				}
			} else {
				t.Fatalf("expected UTXO to have value %d but has value %d", uint64(utxo.Amount), out.Amount())
			}
		}
	}

	// Ensure current validator set of primary network is correct
	vdrSet, ok := vm.Validators.GetValidators(constants.PrimaryNetworkID)
	if !ok {
		t.Fatalf("Missing the primary network validator set")
	}
	currentValidators := vdrSet.List()
	if len(currentValidators) != len(genesisState.Validators) {
		t.Fatal("vm's current validator set is wrong")
	}
	for _, key := range keys {
		if addr := key.PublicKey().Address(); !vdrSet.Contains(ids.NodeID(addr)) {
			t.Fatalf("should have had validator with NodeID %s", addr)
		}
	}

	// Ensure genesis timestamp is correct
	if timestamp := vm.state.GetTimestamp(); timestamp.Unix() != int64(genesisState.Time) {
		t.Fatalf("vm's time is incorrect. Expected %v got %v", genesisState.Time, timestamp)
	}

	// Ensure the new subnet we created exists
	if _, _, err := vm.state.GetTx(testSubnet1.ID()); err != nil {
		t.Fatalf("expected subnet %s to exist", testSubnet1.ID())
	}
}

// accept proposal to add validator to primary network
func TestAddValidatorCommit(t *testing.T) {
	require := require.New(t)
	vm, _, _ := defaultVM()
	vm.ctx.Lock.Lock()
	defer func() {
		require.NoError(vm.Shutdown())
		vm.ctx.Lock.Unlock()
	}()

	startTime := defaultGenesisTime.Add(txexecutor.SyncBound).Add(1 * time.Second)
	endTime := startTime.Add(defaultMinStakingDuration)
	nodeID := ids.GenerateTestNodeID()
	rewardAddress := ids.GenerateTestShortID()

	// create valid tx
	tx, err := vm.txBuilder.NewAddValidatorTx(
		vm.MinValidatorStake,
		uint64(startTime.Unix()),
		uint64(endTime.Unix()),
		nodeID,
		rewardAddress,
		reward.PercentDenominator,
		[]*crypto.PrivateKeySECP256K1R{keys[0]},
		ids.ShortEmpty, // change addr
	)
	require.NoError(err)

	// trigger block creation
	require.NoError(vm.Builder.AddUnverifiedTx(tx))

	blk, err := vm.Builder.BuildBlock()
	require.NoError(err)

	require.NoError(blk.Verify())

	// Assert preferences are correct
	block := blk.(smcon.OracleBlock)
	options, err := block.Options()
	require.NoError(err)

	commit := options[0].(*blockexecutor.Block)
	_, ok := commit.Block.(*blocks.ApricotCommitBlock)
	require.True(ok)

	require.NoError(block.Accept())
	require.NoError(commit.Verify())
	require.NoError(commit.Accept()) // commit the proposal

	_, txStatus, err := vm.state.GetTx(tx.ID())
	require.NoError(err)
	require.Equal(status.Committed, txStatus)

	// Verify that new validator now in pending validator set
	_, err = vm.state.GetPendingValidator(constants.PrimaryNetworkID, nodeID)
	require.NoError(err)
}

// verify invalid proposal to add validator to primary network
func TestInvalidAddValidatorCommit(t *testing.T) {
	vm, _, _ := defaultVM()
	vm.ctx.Lock.Lock()
	defer func() {
		if err := vm.Shutdown(); err != nil {
			t.Fatal(err)
		}
		vm.ctx.Lock.Unlock()
	}()

	startTime := defaultGenesisTime.Add(-txexecutor.SyncBound).Add(-1 * time.Second)
	endTime := startTime.Add(defaultMinStakingDuration)
	key, _ := testKeyFactory.NewPrivateKey()
	nodeID := ids.NodeID(key.PublicKey().Address())

	// create invalid tx
	tx, err := vm.txBuilder.NewAddValidatorTx(
		vm.MinValidatorStake,
		uint64(startTime.Unix()),
		uint64(endTime.Unix()),
		nodeID,
		ids.ShortID(nodeID),
		reward.PercentDenominator,
		[]*crypto.PrivateKeySECP256K1R{keys[0]},
		ids.ShortEmpty, // change addr
	)
	if err != nil {
		t.Fatal(err)
	}

	preferred, err := vm.Builder.Preferred()
	if err != nil {
		t.Fatal(err)
	}
	preferredID := preferred.ID()
	preferredHeight := preferred.Height()
<<<<<<< HEAD
	statelessBlk, err := blocks.NewApricotProposalBlock(
		preferredID,
		preferredHeight+1,
		tx,
	)
=======
	statelessBlk, err := blocks.NewApricotProposalBlock(preferredID, preferredHeight+1, tx)
>>>>>>> 5af45473
	if err != nil {
		t.Fatal(err)
	}
	blk := vm.manager.NewBlock(statelessBlk)
	if err != nil {
		t.Fatal(err)
	}
	blkBytes := blk.Bytes()

	parsedBlock, err := vm.ParseBlock(blkBytes)
	if err != nil {
		t.Fatal(err)
	}

	if err := parsedBlock.Verify(); err == nil {
		t.Fatalf("Should have errored during verification")
	}
	txID := statelessBlk.Txs()[0].ID()
	if _, dropped := vm.Builder.GetDropReason(txID); !dropped {
		t.Fatal("tx should be in dropped tx cache")
	}
}

// Reject proposal to add validator to primary network
func TestAddValidatorReject(t *testing.T) {
	require := require.New(t)
	vm, _, _ := defaultVM()
	vm.ctx.Lock.Lock()
	defer func() {
		require.NoError(vm.Shutdown())
		vm.ctx.Lock.Unlock()
	}()

	startTime := defaultGenesisTime.Add(txexecutor.SyncBound).Add(1 * time.Second)
	endTime := startTime.Add(defaultMinStakingDuration)
	nodeID := ids.GenerateTestNodeID()
	rewardAddress := ids.GenerateTestShortID()

	// create valid tx
	tx, err := vm.txBuilder.NewAddValidatorTx(
		vm.MinValidatorStake,
		uint64(startTime.Unix()),
		uint64(endTime.Unix()),
		nodeID,
		rewardAddress,
		reward.PercentDenominator,
		[]*crypto.PrivateKeySECP256K1R{keys[0]},
		ids.ShortEmpty, // change addr
	)
	require.NoError(err)

	// trigger block creation
	require.NoError(vm.Builder.AddUnverifiedTx(tx))

	blk, err := vm.Builder.BuildBlock()
	require.NoError(err)

	require.NoError(blk.Verify())

	// Assert preferences are correct
	block := blk.(smcon.OracleBlock)
	options, err := block.Options()
	require.NoError(err)

	commit := options[0].(*blockexecutor.Block)
	_, ok := commit.Block.(*blocks.ApricotCommitBlock)
	require.True(ok)

	abort := options[1].(*blockexecutor.Block)
	_, ok = abort.Block.(*blocks.ApricotAbortBlock)
	require.True(ok)

	require.NoError(block.Accept())
	require.NoError(commit.Verify())
	require.NoError(abort.Verify())
	require.NoError(abort.Accept()) // reject the proposal

	_, txStatus, err := vm.state.GetTx(tx.ID())
	require.NoError(err)
	require.Equal(status.Aborted, txStatus)

	_, err = vm.state.GetPendingValidator(constants.PrimaryNetworkID, nodeID)
	require.ErrorIs(err, database.ErrNotFound)
}

// Reject proposal to add validator to primary network
func TestAddValidatorInvalidNotReissued(t *testing.T) {
	vm, _, _ := defaultVM()
	vm.ctx.Lock.Lock()
	defer func() {
		if err := vm.Shutdown(); err != nil {
			t.Fatal(err)
		}
		vm.ctx.Lock.Unlock()
	}()

	// Use nodeID that is already in the genesis
	repeatNodeID := ids.NodeID(keys[0].PublicKey().Address())

	startTime := defaultGenesisTime.Add(txexecutor.SyncBound).Add(1 * time.Second)
	endTime := startTime.Add(defaultMinStakingDuration)

	// create valid tx
	tx, err := vm.txBuilder.NewAddValidatorTx(
		vm.MinValidatorStake,
		uint64(startTime.Unix()),
		uint64(endTime.Unix()),
		repeatNodeID,
		ids.ShortID(repeatNodeID),
		reward.PercentDenominator,
		[]*crypto.PrivateKeySECP256K1R{keys[0]},
		ids.ShortEmpty, // change addr
	)
	if err != nil {
		t.Fatal(err)
	}

	// trigger block creation
	if err := vm.Builder.AddUnverifiedTx(tx); err == nil {
		t.Fatal("Expected BuildBlock to error due to adding a validator with a nodeID that is already in the validator set.")
	}
}

// Accept proposal to add validator to subnet
func TestAddSubnetValidatorAccept(t *testing.T) {
	require := require.New(t)
	vm, _, _ := defaultVM()
	vm.ctx.Lock.Lock()
	defer func() {
		require.NoError(vm.Shutdown())
		vm.ctx.Lock.Unlock()
	}()

	startTime := defaultValidateStartTime.Add(txexecutor.SyncBound).Add(1 * time.Second)
	endTime := startTime.Add(defaultMinStakingDuration)
	nodeID := ids.NodeID(keys[0].PublicKey().Address())

	// create valid tx
	// note that [startTime, endTime] is a subset of time that keys[0]
	// validates primary network ([defaultValidateStartTime, defaultValidateEndTime])
	tx, err := vm.txBuilder.NewAddSubnetValidatorTx(
		defaultWeight,
		uint64(startTime.Unix()),
		uint64(endTime.Unix()),
		nodeID,
		testSubnet1.ID(),
		[]*crypto.PrivateKeySECP256K1R{testSubnet1ControlKeys[0], testSubnet1ControlKeys[1]},
		ids.ShortEmpty, // change addr
	)
	require.NoError(err)

	// trigger block creation
	require.NoError(vm.Builder.AddUnverifiedTx(tx))

	blk, err := vm.Builder.BuildBlock()
	require.NoError(err)

	require.NoError(blk.Verify())

	// Assert preferences are correct
	block := blk.(smcon.OracleBlock)
	options, err := block.Options()
	require.NoError(err)

	commit := options[0].(*blockexecutor.Block)
	_, ok := commit.Block.(*blocks.ApricotCommitBlock)
	require.True(ok)

	abort := options[1].(*blockexecutor.Block)
	_, ok = abort.Block.(*blocks.ApricotAbortBlock)
	require.True(ok)

	require.NoError(block.Accept())
	require.NoError(commit.Verify())
	require.NoError(abort.Verify())

	{
		onAccept, ok := vm.manager.GetState(abort.ID())
		require.True(ok)

		_, txStatus, err := onAccept.GetTx(tx.ID())
		require.NoError(err)
		require.Equal(status.Aborted, txStatus)
	}

	require.NoError(commit.Accept())

	_, txStatus, err := vm.state.GetTx(tx.ID())
	require.NoError(err)
	require.Equal(status.Committed, txStatus)

	// Verify that new validator is in pending validator set
	_, err = vm.state.GetPendingValidator(testSubnet1.ID(), nodeID)
	require.NoError(err)
}

// Reject proposal to add validator to subnet
func TestAddSubnetValidatorReject(t *testing.T) {
	require := require.New(t)
	vm, _, _ := defaultVM()
	vm.ctx.Lock.Lock()
	defer func() {
		require.NoError(vm.Shutdown())
		vm.ctx.Lock.Unlock()
	}()

	startTime := defaultValidateStartTime.Add(txexecutor.SyncBound).Add(1 * time.Second)
	endTime := startTime.Add(defaultMinStakingDuration)
	nodeID := ids.NodeID(keys[0].PublicKey().Address())

	// create valid tx
	// note that [startTime, endTime] is a subset of time that keys[0]
	// validates primary network ([defaultValidateStartTime, defaultValidateEndTime])
	tx, err := vm.txBuilder.NewAddSubnetValidatorTx(
		defaultWeight,
		uint64(startTime.Unix()),
		uint64(endTime.Unix()),
		nodeID,
		testSubnet1.ID(),
		[]*crypto.PrivateKeySECP256K1R{testSubnet1ControlKeys[1], testSubnet1ControlKeys[2]},
		ids.ShortEmpty, // change addr
	)
	require.NoError(err)

	// trigger block creation
	require.NoError(vm.Builder.AddUnverifiedTx(tx))

	blk, err := vm.Builder.BuildBlock()
	require.NoError(err)

	require.NoError(blk.Verify())

	// Assert preferences are correct
	block := blk.(smcon.OracleBlock)
	options, err := block.Options()
	require.NoError(err)

	commit := options[0].(*blockexecutor.Block)
	_, ok := commit.Block.(*blocks.ApricotCommitBlock)
	require.True(ok)

	abort := options[1].(*blockexecutor.Block)
	_, ok = abort.Block.(*blocks.ApricotAbortBlock)
	require.True(ok)

	require.NoError(block.Accept())
	require.NoError(commit.Verify())

	{
		onAccept, ok := vm.manager.GetState(commit.ID())
		require.True(ok)

		_, txStatus, err := onAccept.GetTx(tx.ID())
		require.NoError(err)
		require.Equal(status.Committed, txStatus)
	}

	require.NoError(abort.Verify())
	require.NoError(abort.Accept())

	_, txStatus, err := vm.state.GetTx(tx.ID())
	require.NoError(err)
	require.Equal(status.Aborted, txStatus)

	// Verify that new validator NOT in pending validator set
	_, err = vm.state.GetPendingValidator(testSubnet1.ID(), nodeID)
	require.ErrorIs(err, database.ErrNotFound)
}

// Test case where primary network validator rewarded
func TestRewardValidatorAccept(t *testing.T) {
	require := require.New(t)
	vm, _, _ := defaultVM()
	vm.ctx.Lock.Lock()
	defer func() {
		require.NoError(vm.Shutdown())
		vm.ctx.Lock.Unlock()
	}()

	// Fast forward clock to time for genesis validators to leave
	vm.clock.Set(defaultValidateEndTime)

	blk, err := vm.Builder.BuildBlock() // should contain proposal to advance time
	require.NoError(err)

	require.NoError(blk.Verify())

	// Assert preferences are correct
	block := blk.(smcon.OracleBlock)
	options, err := block.Options()
	require.NoError(err)

	commit := options[0].(*blockexecutor.Block)
	_, ok := commit.Block.(*blocks.ApricotCommitBlock)
	require.True(ok)
	abort := options[1].(*blockexecutor.Block)
	_, ok = abort.Block.(*blocks.ApricotAbortBlock)
	require.True(ok)

	require.NoError(block.Accept())
	require.NoError(commit.Verify())
	require.NoError(abort.Verify())

	txID := blk.(blocks.Block).Txs()[0].ID()
	{
		onAccept, ok := vm.manager.GetState(abort.ID())
		require.True(ok)

		_, txStatus, err := onAccept.GetTx(txID)
		require.NoError(err)
		require.Equal(status.Aborted, txStatus)
	}

	require.NoError(commit.Accept()) // advance the timestamp
	lastAcceptedID, err := vm.LastAccepted()
	require.NoError(err)
	require.NoError(vm.SetPreference(lastAcceptedID))

	_, txStatus, err := vm.state.GetTx(txID)
	require.NoError(err)
	require.Equal(status.Committed, txStatus)

	// Verify that chain's timestamp has advanced
	timestamp := vm.state.GetTimestamp()
	require.Equal(defaultValidateEndTime.Unix(), timestamp.Unix())

	blk, err = vm.Builder.BuildBlock() // should contain proposal to reward genesis validator
	require.NoError(err)

	require.NoError(blk.Verify())

	// Assert preferences are correct
	block = blk.(smcon.OracleBlock)
	options, err = block.Options()
	require.NoError(err)

	commit = options[0].(*blockexecutor.Block)
	_, ok = commit.Block.(*blocks.ApricotCommitBlock)
	require.True(ok)

	abort = options[1].(*blockexecutor.Block)
	_, ok = abort.Block.(*blocks.ApricotAbortBlock)
	require.True(ok)

	require.NoError(block.Accept())
	require.NoError(commit.Verify())
	require.NoError(abort.Verify())

	txID = blk.(blocks.Block).Txs()[0].ID()
	{
		onAccept, ok := vm.manager.GetState(abort.ID())
		require.True(ok)

		_, txStatus, err := onAccept.GetTx(txID)
		require.NoError(err)
		require.Equal(status.Aborted, txStatus)
	}

	require.NoError(commit.Accept()) // reward the genesis validator

	_, txStatus, err = vm.state.GetTx(txID)
	require.NoError(err)
	require.Equal(status.Committed, txStatus)

	_, err = vm.state.GetCurrentValidator(constants.PrimaryNetworkID, ids.NodeID(keys[1].PublicKey().Address()))
	require.ErrorIs(err, database.ErrNotFound)
}

// Test case where primary network validator not rewarded
func TestRewardValidatorReject(t *testing.T) {
	require := require.New(t)
	vm, _, _ := defaultVM()
	vm.ctx.Lock.Lock()
	defer func() {
		require.NoError(vm.Shutdown())
		vm.ctx.Lock.Unlock()
	}()

	// Fast forward clock to time for genesis validators to leave
	vm.clock.Set(defaultValidateEndTime)

	blk, err := vm.Builder.BuildBlock() // should contain proposal to advance time
	require.NoError(err)
	require.NoError(blk.Verify())

	// Assert preferences are correct
	block := blk.(smcon.OracleBlock)
	options, err := block.Options()
	require.NoError(err)

	commit := options[0].(*blockexecutor.Block)
	_, ok := commit.Block.(*blocks.ApricotCommitBlock)
	require.True(ok)

	abort := options[1].(*blockexecutor.Block)
	_, ok = abort.Block.(*blocks.ApricotAbortBlock)
	require.True(ok)

	require.NoError(block.Accept())
	require.NoError(commit.Verify())
	require.NoError(abort.Verify())

	txID := blk.(blocks.Block).Txs()[0].ID()
	{
		onAccept, ok := vm.manager.GetState(abort.ID())
		require.True(ok)

		_, txStatus, err := onAccept.GetTx(txID)
		require.NoError(err)
		require.Equal(status.Aborted, txStatus)
	}

	require.NoError(commit.Accept()) // advance the timestamp
	require.NoError(vm.SetPreference(vm.manager.LastAccepted()))

	_, txStatus, err := vm.state.GetTx(txID)
	require.NoError(err)
	require.Equal(status.Committed, txStatus)

	timestamp := vm.state.GetTimestamp()
	require.Equal(defaultValidateEndTime.Unix(), timestamp.Unix())

	blk, err = vm.Builder.BuildBlock() // should contain proposal to reward genesis validator
	require.NoError(err)

	require.NoError(blk.Verify())

	block = blk.(smcon.OracleBlock)
	options, err = block.Options()
	require.NoError(err)

	commit = options[0].(*blockexecutor.Block)
	_, ok = commit.Block.(*blocks.ApricotCommitBlock)
	require.True(ok)

	abort = options[1].(*blockexecutor.Block)
	_, ok = abort.Block.(*blocks.ApricotAbortBlock)
	require.True(ok)

	require.NoError(blk.Accept())
	require.NoError(commit.Verify())

	txID = blk.(blocks.Block).Txs()[0].ID()
	{
		onAccept, ok := vm.manager.GetState(commit.ID())
		require.True(ok)

		_, txStatus, err := onAccept.GetTx(txID)
		require.NoError(err)
		require.Equal(status.Committed, txStatus)
	}

	require.NoError(abort.Verify())
	require.NoError(abort.Accept()) // do not reward the genesis validator

	_, txStatus, err = vm.state.GetTx(txID)
	require.NoError(err)
	require.Equal(status.Aborted, txStatus)

	_, err = vm.state.GetCurrentValidator(constants.PrimaryNetworkID, ids.NodeID(keys[1].PublicKey().Address()))
	require.ErrorIs(err, database.ErrNotFound)
}

// Test case where primary network validator is preferred to be rewarded
func TestRewardValidatorPreferred(t *testing.T) {
	require := require.New(t)
	vm, _, _ := defaultVM()
	vm.ctx.Lock.Lock()
	defer func() {
		require.NoError(vm.Shutdown())
		vm.ctx.Lock.Unlock()
	}()

	// Fast forward clock to time for genesis validators to leave
	vm.clock.Set(defaultValidateEndTime)

	blk, err := vm.Builder.BuildBlock() // should contain proposal to advance time
	require.NoError(err)
	require.NoError(blk.Verify())

	// Assert preferences are correct
	block := blk.(smcon.OracleBlock)
	options, err := block.Options()
	require.NoError(err)

	commit := options[0].(*blockexecutor.Block)
	_, ok := commit.Block.(*blocks.ApricotCommitBlock)
	require.True(ok)

	abort := options[1].(*blockexecutor.Block)
	_, ok = abort.Block.(*blocks.ApricotAbortBlock)
	require.True(ok)

	require.NoError(block.Accept())
	require.NoError(commit.Verify())
	require.NoError(abort.Verify())

	txID := blk.(blocks.Block).Txs()[0].ID()
	{
		onAccept, ok := vm.manager.GetState(abort.ID())
		require.True(ok)

		_, txStatus, err := onAccept.GetTx(txID)
		require.NoError(err)
		require.Equal(status.Aborted, txStatus)
	}

	require.NoError(commit.Accept()) // advance the timestamp
	require.NoError(vm.SetPreference(vm.manager.LastAccepted()))

	_, txStatus, err := vm.state.GetTx(txID)
	require.NoError(err)
	require.Equal(status.Committed, txStatus)

	timestamp := vm.state.GetTimestamp()
	require.Equal(defaultValidateEndTime.Unix(), timestamp.Unix())

	// should contain proposal to reward genesis validator
	blk, err = vm.Builder.BuildBlock()
	require.NoError(err)

	require.NoError(blk.Verify())

	block = blk.(smcon.OracleBlock)
	options, err = block.Options()
	require.NoError(err)

	commit = options[0].(*blockexecutor.Block)
	_, ok = commit.Block.(*blocks.ApricotCommitBlock)
	require.True(ok)

	abort = options[1].(*blockexecutor.Block)
	_, ok = abort.Block.(*blocks.ApricotAbortBlock)
	require.True(ok)

	require.NoError(blk.Accept())
	require.NoError(commit.Verify())

	txID = blk.(blocks.Block).Txs()[0].ID()
	{
		onAccept, ok := vm.manager.GetState(commit.ID())
		require.True(ok)

		_, txStatus, err := onAccept.GetTx(txID)
		require.NoError(err)
		require.Equal(status.Committed, txStatus)
	}

	require.NoError(abort.Verify())
	require.NoError(abort.Accept()) // do not reward the genesis validator

	_, txStatus, err = vm.state.GetTx(txID)
	require.NoError(err)
	require.Equal(status.Aborted, txStatus)

	_, err = vm.state.GetCurrentValidator(constants.PrimaryNetworkID, ids.NodeID(keys[1].PublicKey().Address()))
	require.ErrorIs(err, database.ErrNotFound)
}

// Ensure BuildBlock errors when there is no block to build
func TestUnneededBuildBlock(t *testing.T) {
	vm, _, _ := defaultVM()
	vm.ctx.Lock.Lock()
	defer func() {
		if err := vm.Shutdown(); err != nil {
			t.Fatal(err)
		}
		vm.ctx.Lock.Unlock()
	}()
	if _, err := vm.Builder.BuildBlock(); err == nil {
		t.Fatalf("Should have errored on BuildBlock")
	}
}

// test acceptance of proposal to create a new chain
func TestCreateChain(t *testing.T) {
	vm, _, _ := defaultVM()
	vm.ctx.Lock.Lock()
	defer func() {
		if err := vm.Shutdown(); err != nil {
			t.Fatal(err)
		}
		vm.ctx.Lock.Unlock()
	}()

	tx, err := vm.txBuilder.NewCreateChainTx(
		testSubnet1.ID(),
		nil,
		ids.ID{'t', 'e', 's', 't', 'v', 'm'},
		nil,
		"name",
		[]*crypto.PrivateKeySECP256K1R{testSubnet1ControlKeys[0], testSubnet1ControlKeys[1]},
		ids.ShortEmpty, // change addr
	)
	if err != nil {
		t.Fatal(err)
	} else if err := vm.Builder.AddUnverifiedTx(tx); err != nil {
		t.Fatal(err)
	} else if blk, err := vm.Builder.BuildBlock(); err != nil { // should contain proposal to create chain
		t.Fatal(err)
	} else if err := blk.Verify(); err != nil {
		t.Fatal(err)
	} else if err := blk.Accept(); err != nil {
		t.Fatal(err)
	} else if _, txStatus, err := vm.state.GetTx(tx.ID()); err != nil {
		t.Fatal(err)
	} else if txStatus != status.Committed {
		t.Fatalf("status should be Committed but is %s", txStatus)
	}

	// Verify chain was created
	chains, err := vm.state.GetChains(testSubnet1.ID())
	if err != nil {
		t.Fatal(err)
	}
	foundNewChain := false
	for _, chain := range chains {
		if bytes.Equal(chain.Bytes(), tx.Bytes()) {
			foundNewChain = true
		}
	}
	if !foundNewChain {
		t.Fatal("should've created new chain but didn't")
	}
}

// test where we:
// 1) Create a subnet
// 2) Add a validator to the subnet's pending validator set
// 3) Advance timestamp to validator's start time (moving the validator from pending to current)
// 4) Advance timestamp to validator's end time (removing validator from current)
func TestCreateSubnet(t *testing.T) {
	require := require.New(t)
	vm, _, _ := defaultVM()
	vm.ctx.Lock.Lock()
	defer func() {
		require.NoError(vm.Shutdown())
		vm.ctx.Lock.Unlock()
	}()

	nodeID := ids.NodeID(keys[0].PublicKey().Address())

	createSubnetTx, err := vm.txBuilder.NewCreateSubnetTx(
		1, // threshold
		[]ids.ShortID{ // control keys
			keys[0].PublicKey().Address(),
			keys[1].PublicKey().Address(),
		},
		[]*crypto.PrivateKeySECP256K1R{keys[0]}, // payer
		keys[0].PublicKey().Address(),           // change addr
	)
	require.NoError(err)

	require.NoError(vm.Builder.AddUnverifiedTx(createSubnetTx))

	// should contain proposal to create subnet
	blk, err := vm.Builder.BuildBlock()
	require.NoError(err)

	require.NoError(blk.Verify())
	require.NoError(blk.Accept())
	require.NoError(vm.SetPreference(vm.manager.LastAccepted()))

	_, txStatus, err := vm.state.GetTx(createSubnetTx.ID())
	require.NoError(err)
	require.Equal(status.Committed, txStatus)

	subnets, err := vm.state.GetSubnets()
	require.NoError(err)

	found := false
	for _, subnet := range subnets {
		if subnet.ID() == createSubnetTx.ID() {
			found = true
			break
		}
	}
	require.True(found)

	// Now that we've created a new subnet, add a validator to that subnet
	startTime := defaultValidateStartTime.Add(txexecutor.SyncBound).Add(1 * time.Second)
	endTime := startTime.Add(defaultMinStakingDuration)
	// [startTime, endTime] is subset of time keys[0] validates default subnet so tx is valid
	addValidatorTx, err := vm.txBuilder.NewAddSubnetValidatorTx(
		defaultWeight,
		uint64(startTime.Unix()),
		uint64(endTime.Unix()),
		nodeID,
		createSubnetTx.ID(),
		[]*crypto.PrivateKeySECP256K1R{keys[0]},
		ids.ShortEmpty, // change addr
	)
	require.NoError(err)

	require.NoError(vm.Builder.AddUnverifiedTx(addValidatorTx))

	blk, err = vm.Builder.BuildBlock() // should add validator to the new subnet
	require.NoError(err)

	require.NoError(blk.Verify())

	// Assert preferences are correct and accept the proposal/commit
	block := blk.(smcon.OracleBlock)
	options, err := block.Options()
	require.NoError(err)

	commit := options[0].(*blockexecutor.Block)
	_, ok := commit.Block.(*blocks.ApricotCommitBlock)
	require.True(ok)

	abort := options[1].(*blockexecutor.Block)
	_, ok = abort.Block.(*blocks.ApricotAbortBlock)
	require.True(ok)

	require.NoError(block.Accept())
	require.NoError(commit.Verify())
	require.NoError(abort.Verify())

	txID := blk.(blocks.Block).Txs()[0].ID()
	{
		onAccept, ok := vm.manager.GetState(abort.ID())
		require.True(ok)

		_, txStatus, err := onAccept.GetTx(txID)
		require.NoError(err)
		require.Equal(status.Aborted, txStatus)
	}

	require.NoError(commit.Accept()) // add the validator to pending validator set
	require.NoError(vm.SetPreference(vm.manager.LastAccepted()))

	_, txStatus, err = vm.state.GetTx(txID)
	require.NoError(err)
	require.Equal(status.Committed, txStatus)

	_, err = vm.state.GetPendingValidator(createSubnetTx.ID(), nodeID)
	require.NoError(err)

	// Advance time to when new validator should start validating
	// Create a block with an advance time tx that moves validator
	// from pending to current validator set
	vm.clock.Set(startTime)
	blk, err = vm.Builder.BuildBlock() // should be advance time tx
	require.NoError(err)

	require.NoError(blk.Verify())

	// Assert preferences are correct and accept the proposal/commit
	block = blk.(smcon.OracleBlock)
	options, err = block.Options()
	require.NoError(err)

	commit = options[0].(*blockexecutor.Block)
	_, ok = commit.Block.(*blocks.ApricotCommitBlock)
	require.True(ok)

	abort = options[1].(*blockexecutor.Block)
	_, ok = abort.Block.(*blocks.ApricotAbortBlock)
	require.True(ok)

	require.NoError(block.Accept())
	require.NoError(commit.Verify())
	require.NoError(abort.Verify())

	txID = blk.(blocks.Block).Txs()[0].ID()
	{
		onAccept, ok := vm.manager.GetState(abort.ID())
		require.True(ok)

		_, txStatus, err := onAccept.GetTx(txID)
		require.NoError(err)
		require.Equal(status.Aborted, txStatus)
	}

	require.NoError(commit.Accept()) // move validator addValidatorTx from pending to current
	require.NoError(vm.SetPreference(vm.manager.LastAccepted()))

	_, txStatus, err = vm.state.GetTx(txID)
	require.NoError(err)
	require.Equal(status.Committed, txStatus)

	_, err = vm.state.GetPendingValidator(createSubnetTx.ID(), nodeID)
	require.ErrorIs(err, database.ErrNotFound)

	_, err = vm.state.GetCurrentValidator(createSubnetTx.ID(), nodeID)
	require.NoError(err)

	// fast forward clock to time validator should stop validating
	vm.clock.Set(endTime)
	blk, err = vm.Builder.BuildBlock() // should be advance time tx
	require.NoError(err)

	require.NoError(blk.Verify())

	// Assert preferences are correct
	// and accept the proposal/commit
	block = blk.(smcon.OracleBlock)
	options, err = block.Options()
	require.NoError(err)

	commit = options[0].(*blockexecutor.Block)
	_, ok = commit.Block.(*blocks.ApricotCommitBlock)
	require.True(ok)

	abort = options[1].(*blockexecutor.Block)
	_, ok = abort.Block.(*blocks.ApricotAbortBlock)
	require.True(ok)

	require.NoError(block.Accept())
	require.NoError(commit.Verify())
	require.NoError(abort.Verify())

	txID = blk.(blocks.Block).Txs()[0].ID()
	{
		onAccept, ok := vm.manager.GetState(abort.ID())
		require.True(ok)

		_, txStatus, err := onAccept.GetTx(txID)
		require.NoError(err)
		require.Equal(status.Aborted, txStatus)
	}

	require.NoError(commit.Accept()) // remove validator from current validator set

	_, txStatus, err = vm.state.GetTx(txID)
	require.NoError(err)
	require.Equal(status.Committed, txStatus)

	_, err = vm.state.GetPendingValidator(createSubnetTx.ID(), nodeID)
	require.ErrorIs(err, database.ErrNotFound)

	_, err = vm.state.GetCurrentValidator(createSubnetTx.ID(), nodeID)
	require.ErrorIs(err, database.ErrNotFound)
}

// test asset import
func TestAtomicImport(t *testing.T) {
	vm, baseDB, mutableSharedMemory := defaultVM()
	vm.ctx.Lock.Lock()
	defer func() {
		if err := vm.Shutdown(); err != nil {
			t.Fatal(err)
		}
		vm.ctx.Lock.Unlock()
	}()

	utxoID := avax.UTXOID{
		TxID:        ids.Empty.Prefix(1),
		OutputIndex: 1,
	}
	amount := uint64(50000)
	recipientKey := keys[1]

	m := atomic.NewMemory(prefixdb.New([]byte{5}, baseDB))

	mutableSharedMemory.SharedMemory = m.NewSharedMemory(vm.ctx.ChainID)
	peerSharedMemory := m.NewSharedMemory(vm.ctx.XChainID)

	if _, err := vm.txBuilder.NewImportTx(
		vm.ctx.XChainID,
		recipientKey.PublicKey().Address(),
		[]*crypto.PrivateKeySECP256K1R{keys[0]},
		ids.ShortEmpty, // change addr
	); err == nil {
		t.Fatalf("should have errored due to missing utxos")
	}

	// Provide the avm UTXO

	utxo := &avax.UTXO{
		UTXOID: utxoID,
		Asset:  avax.Asset{ID: avaxAssetID},
		Out: &secp256k1fx.TransferOutput{
			Amt: amount,
			OutputOwners: secp256k1fx.OutputOwners{
				Threshold: 1,
				Addrs:     []ids.ShortID{recipientKey.PublicKey().Address()},
			},
		},
	}
	utxoBytes, err := txs.Codec.Marshal(txs.Version, utxo)
	if err != nil {
		t.Fatal(err)
	}
	inputID := utxo.InputID()
	if err := peerSharedMemory.Apply(map[ids.ID]*atomic.Requests{vm.ctx.ChainID: {PutRequests: []*atomic.Element{{
		Key:   inputID[:],
		Value: utxoBytes,
		Traits: [][]byte{
			recipientKey.PublicKey().Address().Bytes(),
		},
	}}}}); err != nil {
		t.Fatal(err)
	}

	tx, err := vm.txBuilder.NewImportTx(
		vm.ctx.XChainID,
		recipientKey.PublicKey().Address(),
		[]*crypto.PrivateKeySECP256K1R{recipientKey},
		ids.ShortEmpty, // change addr
	)
	if err != nil {
		t.Fatal(err)
	}

	if err := vm.Builder.AddUnverifiedTx(tx); err != nil {
		t.Fatal(err)
	} else if blk, err := vm.Builder.BuildBlock(); err != nil {
		t.Fatal(err)
	} else if err := blk.Verify(); err != nil {
		t.Fatal(err)
	} else if err := blk.Accept(); err != nil {
		t.Fatal(err)
	} else if _, txStatus, err := vm.state.GetTx(tx.ID()); err != nil {
		t.Fatal(err)
	} else if txStatus != status.Committed {
		t.Fatalf("status should be Committed but is %s", txStatus)
	}
	inputID = utxoID.InputID()
	if _, err := vm.ctx.SharedMemory.Get(vm.ctx.XChainID, [][]byte{inputID[:]}); err == nil {
		t.Fatalf("shouldn't have been able to read the utxo")
	}
}

// test optimistic asset import
func TestOptimisticAtomicImport(t *testing.T) {
	vm, _, _ := defaultVM()
	vm.ctx.Lock.Lock()
	defer func() {
		if err := vm.Shutdown(); err != nil {
			t.Fatal(err)
		}
		vm.ctx.Lock.Unlock()
	}()

	tx := &txs.Tx{Unsigned: &txs.ImportTx{
		BaseTx: txs.BaseTx{BaseTx: avax.BaseTx{
			NetworkID:    vm.ctx.NetworkID,
			BlockchainID: vm.ctx.ChainID,
		}},
		SourceChain: vm.ctx.XChainID,
		ImportedInputs: []*avax.TransferableInput{{
			UTXOID: avax.UTXOID{
				TxID:        ids.Empty.Prefix(1),
				OutputIndex: 1,
			},
			Asset: avax.Asset{ID: vm.ctx.AVAXAssetID},
			In: &secp256k1fx.TransferInput{
				Amt: 50000,
			},
		}},
	}}
	if err := tx.Sign(txs.Codec, [][]*crypto.PrivateKeySECP256K1R{{}}); err != nil {
		t.Fatal(err)
	}

	preferred, err := vm.Builder.Preferred()
	if err != nil {
		t.Fatal(err)
	}
	preferredID := preferred.ID()
	preferredHeight := preferred.Height()

	statelessBlk, err := blocks.NewApricotAtomicBlock(
		preferredID,
		preferredHeight+1,
		tx,
	)
	if err != nil {
		t.Fatal(err)
	}
	blk := vm.manager.NewBlock(statelessBlk)

	if err := blk.Verify(); err == nil {
		t.Fatalf("Block should have failed verification due to missing UTXOs")
	}

	if err := vm.SetState(snow.Bootstrapping); err != nil {
		t.Fatal(err)
	}

	if err := blk.Verify(); err != nil {
		t.Fatal(err)
	}

	if err := blk.Accept(); err != nil {
		t.Fatal(err)
	}

	if err := vm.SetState(snow.NormalOp); err != nil {
		t.Fatal(err)
	}

	_, txStatus, err := vm.state.GetTx(tx.ID())
	if err != nil {
		t.Fatal(err)
	}

	if txStatus != status.Committed {
		t.Fatalf("Wrong status returned. Expected %s; Got %s", status.Committed, txStatus)
	}
}

// test restarting the node
func TestRestartPartiallyAccepted(t *testing.T) {
	_, genesisBytes := defaultGenesis()
	db := manager.NewMemDB(version.Semantic1_0_0)

	firstDB := db.NewPrefixDBManager([]byte{})
	firstVM := &VM{Factory: Factory{
		Config: config.Config{
			Chains:                 chains.MockManager{},
			Validators:             validators.NewManager(),
			UptimeLockedCalculator: uptime.NewLockedCalculator(),
			MinStakeDuration:       defaultMinStakingDuration,
			MaxStakeDuration:       defaultMaxStakingDuration,
			RewardConfig:           defaultRewardConfig,
			BlueberryTime:          mockable.MaxTime,
		},
	}}
	firstVM.clock.Set(defaultGenesisTime)
	firstCtx := defaultContext()
	firstCtx.Lock.Lock()

	firstMsgChan := make(chan common.Message, 1)
	if err := firstVM.Initialize(firstCtx, firstDB, genesisBytes, nil, nil, firstMsgChan, nil, nil); err != nil {
		t.Fatal(err)
	}

	genesisID, err := firstVM.LastAccepted()
	if err != nil {
		t.Fatal(err)
	}

	firstAdvanceTimeTx, err := firstVM.txBuilder.NewAdvanceTimeTx(defaultGenesisTime.Add(time.Second))
	if err != nil {
		t.Fatal(err)
	}

	preferred, err := firstVM.Builder.Preferred()
	if err != nil {
		t.Fatal(err)
	}
	preferredID := preferred.ID()
	preferredHeight := preferred.Height()

	statelessBlk, err := blocks.NewApricotProposalBlock(
		preferredID,
		preferredHeight+1,
		firstAdvanceTimeTx,
	)
	if err != nil {
		t.Fatal(err)
	}

	firstAdvanceTimeBlk := firstVM.manager.NewBlock(statelessBlk)

	firstVM.clock.Set(defaultGenesisTime.Add(3 * time.Second))
	if err := firstAdvanceTimeBlk.Verify(); err != nil {
		t.Fatal(err)
	}

	options, err := firstAdvanceTimeBlk.(smcon.OracleBlock).Options()
	if err != nil {
		t.Fatal(err)
	}
	firstOption := options[0]
	secondOption := options[1]

	if err := firstOption.Verify(); err != nil {
		t.Fatal(err)
	} else if err := secondOption.Verify(); err != nil {
		t.Fatal(err)
	} else if err := firstAdvanceTimeBlk.Accept(); err != nil { // time advances to defaultGenesisTime.Add(time.Second)
		t.Fatal(err)
	}

	// Byte representation of block that proposes advancing time to defaultGenesisTime + 2 seconds
	secondAdvanceTimeBlkBytes := []byte{
		0, 0,
		0, 0, 0, 0,
		6, 150, 225, 43, 97, 69, 215, 238,
		150, 164, 249, 184, 2, 197, 216, 49,
		6, 78, 81, 50, 190, 8, 44, 165,
		219, 127, 96, 39, 235, 155, 17, 108,
		0, 0, 0, 0,
		0, 0, 0, 1,
		0, 0, 0, 19,
		0, 0, 0, 0, 95, 34, 234, 149,
		0, 0, 0, 0,
	}
	if _, err := firstVM.ParseBlock(secondAdvanceTimeBlkBytes); err != nil {
		t.Fatal(err)
	}

	if err := firstVM.Shutdown(); err != nil {
		t.Fatal(err)
	}
	firstCtx.Lock.Unlock()

	secondVM := &VM{Factory: Factory{
		Config: config.Config{
			Chains:                 chains.MockManager{},
			Validators:             validators.NewManager(),
			UptimeLockedCalculator: uptime.NewLockedCalculator(),
			MinStakeDuration:       defaultMinStakingDuration,
			MaxStakeDuration:       defaultMaxStakingDuration,
			RewardConfig:           defaultRewardConfig,
			BlueberryTime:          mockable.MaxTime,
		},
	}}

	secondVM.clock.Set(defaultGenesisTime)
	secondCtx := defaultContext()
	secondCtx.Lock.Lock()
	defer func() {
		if err := secondVM.Shutdown(); err != nil {
			t.Fatal(err)
		}
		secondCtx.Lock.Unlock()
	}()

	secondDB := db.NewPrefixDBManager([]byte{})
	secondMsgChan := make(chan common.Message, 1)
	if err := secondVM.Initialize(secondCtx, secondDB, genesisBytes, nil, nil, secondMsgChan, nil, nil); err != nil {
		t.Fatal(err)
	}

	lastAccepted, err := secondVM.LastAccepted()
	if err != nil {
		t.Fatal(err)
	}
	if genesisID != lastAccepted {
		t.Fatalf("Shouldn't have changed the genesis")
	}
}

// test restarting the node
func TestRestartFullyAccepted(t *testing.T) {
	_, genesisBytes := defaultGenesis()

	db := manager.NewMemDB(version.Semantic1_0_0)
	firstDB := db.NewPrefixDBManager([]byte{})
	firstVM := &VM{Factory: Factory{
		Config: config.Config{
			Chains:                 chains.MockManager{},
			Validators:             validators.NewManager(),
			UptimeLockedCalculator: uptime.NewLockedCalculator(),
			MinStakeDuration:       defaultMinStakingDuration,
			MaxStakeDuration:       defaultMaxStakingDuration,
			RewardConfig:           defaultRewardConfig,
			BlueberryTime:          mockable.MaxTime,
		},
	}}

	firstVM.clock.Set(defaultGenesisTime)
	firstCtx := defaultContext()
	firstCtx.Lock.Lock()

	firstMsgChan := make(chan common.Message, 1)
	if err := firstVM.Initialize(firstCtx, firstDB, genesisBytes, nil, nil, firstMsgChan, nil, nil); err != nil {
		t.Fatal(err)
	}

	firstAdvanceTimeTx, err := firstVM.txBuilder.NewAdvanceTimeTx(defaultGenesisTime.Add(time.Second))
	if err != nil {
		t.Fatal(err)
	}

	preferred, err := firstVM.Builder.Preferred()
	if err != nil {
		t.Fatal(err)
	}
	preferredID := preferred.ID()
	preferredHeight := preferred.Height()

	statelessBlk, err := blocks.NewApricotProposalBlock(
		preferredID,
		preferredHeight+1,
		firstAdvanceTimeTx,
	)
	if err != nil {
		t.Fatal(err)
	}
	firstAdvanceTimeBlk := firstVM.manager.NewBlock(statelessBlk)
	firstVM.clock.Set(defaultGenesisTime.Add(3 * time.Second))
	if err := firstAdvanceTimeBlk.Verify(); err != nil {
		t.Fatal(err)
	}

	options, err := firstAdvanceTimeBlk.(smcon.OracleBlock).Options()
	if err != nil {
		t.Fatal(err)
	} else if err := options[0].Verify(); err != nil {
		t.Fatal(err)
	} else if err := options[1].Verify(); err != nil {
		t.Fatal(err)
	} else if err := firstAdvanceTimeBlk.Accept(); err != nil {
		t.Fatal(err)
	} else if err := options[0].Accept(); err != nil {
		t.Fatal(err)
	} else if err := options[1].Reject(); err != nil {
		t.Fatal(err)
	}

	// Byte representation of block that proposes advancing time to defaultGenesisTime + 2 seconds
	secondAdvanceTimeBlkBytes := []byte{
		0, 0,
		0, 0, 0, 0,
		6, 150, 225, 43, 97, 69, 215, 238,
		150, 164, 249, 184, 2, 197, 216, 49,
		6, 78, 81, 50, 190, 8, 44, 165,
		219, 127, 96, 39, 235, 155, 17, 108,
		0, 0, 0, 0,
		0, 0, 0, 1,
		0, 0, 0, 19,
		0, 0, 0, 0, 95, 34, 234, 149,
		0, 0, 0, 0,
	}
	if _, err := firstVM.ParseBlock(secondAdvanceTimeBlkBytes); err != nil {
		t.Fatal(err)
	}

	if err := firstVM.Shutdown(); err != nil {
		t.Fatal(err)
	}
	firstCtx.Lock.Unlock()

	secondVM := &VM{Factory: Factory{
		Config: config.Config{
			Chains:                 chains.MockManager{},
			Validators:             validators.NewManager(),
			UptimeLockedCalculator: uptime.NewLockedCalculator(),
			MinStakeDuration:       defaultMinStakingDuration,
			MaxStakeDuration:       defaultMaxStakingDuration,
			RewardConfig:           defaultRewardConfig,
			BlueberryTime:          mockable.MaxTime,
		},
	}}

	secondVM.clock.Set(defaultGenesisTime)
	secondCtx := defaultContext()
	secondCtx.Lock.Lock()
	defer func() {
		if err := secondVM.Shutdown(); err != nil {
			t.Fatal(err)
		}
		secondCtx.Lock.Unlock()
	}()

	secondDB := db.NewPrefixDBManager([]byte{})
	secondMsgChan := make(chan common.Message, 1)
	if err := secondVM.Initialize(secondCtx, secondDB, genesisBytes, nil, nil, secondMsgChan, nil, nil); err != nil {
		t.Fatal(err)
	}
	lastAccepted, err := secondVM.LastAccepted()
	if err != nil {
		t.Fatal(err)
	}
	if options[0].ID() != lastAccepted {
		t.Fatalf("Should have changed the genesis")
	}
}

// test bootstrapping the node
func TestBootstrapPartiallyAccepted(t *testing.T) {
	_, genesisBytes := defaultGenesis()

	baseDBManager := manager.NewMemDB(version.Semantic1_0_0)
	vmDBManager := baseDBManager.NewPrefixDBManager([]byte("vm"))
	bootstrappingDB := prefixdb.New([]byte("bootstrapping"), baseDBManager.Current().Database)

	blocked, err := queue.NewWithMissing(bootstrappingDB, "", prometheus.NewRegistry())
	if err != nil {
		t.Fatal(err)
	}

	vm := &VM{Factory: Factory{
		Config: config.Config{
			Chains:                 chains.MockManager{},
			Validators:             validators.NewManager(),
			UptimeLockedCalculator: uptime.NewLockedCalculator(),
			MinStakeDuration:       defaultMinStakingDuration,
			MaxStakeDuration:       defaultMaxStakingDuration,
			RewardConfig:           defaultRewardConfig,
			BlueberryTime:          mockable.MaxTime,
		},
	}}

	vm.clock.Set(defaultGenesisTime)
	ctx := defaultContext()
	consensusCtx := snow.DefaultConsensusContextTest()
	consensusCtx.Context = ctx
	consensusCtx.SetState(snow.Initializing)
	ctx.Lock.Lock()

	msgChan := make(chan common.Message, 1)
	if err := vm.Initialize(ctx, vmDBManager, genesisBytes, nil, nil, msgChan, nil, nil); err != nil {
		t.Fatal(err)
	}

	preferred, err := vm.Builder.Preferred()
	if err != nil {
		t.Fatal(err)
	}
	preferredID := preferred.ID()
	preferredHeight := preferred.Height()

	advanceTimeTx, err := vm.txBuilder.NewAdvanceTimeTx(defaultGenesisTime.Add(time.Second))
	if err != nil {
		t.Fatal(err)
	}
	statelessBlk, err := blocks.NewApricotProposalBlock(
		preferredID,
		preferredHeight+1,
		advanceTimeTx,
	)
	if err != nil {
		t.Fatal(err)
	}
	advanceTimeBlk := vm.manager.NewBlock(statelessBlk)
	if err != nil {
		t.Fatal(err)
	}
	advanceTimeBlkID := advanceTimeBlk.ID()
	advanceTimeBlkBytes := advanceTimeBlk.Bytes()

	peerID := ids.NodeID{1, 2, 3, 4, 5, 4, 3, 2, 1}
	vdrs := validators.NewSet()
	if err := vdrs.AddWeight(peerID, 1); err != nil {
		t.Fatal(err)
	}
	beacons := vdrs

	benchlist := benchlist.NewNoBenchlist()
	timeoutManager, err := timeout.NewManager(
		&timer.AdaptiveTimeoutConfig{
			InitialTimeout:     time.Millisecond,
			MinimumTimeout:     time.Millisecond,
			MaximumTimeout:     10 * time.Second,
			TimeoutHalflife:    5 * time.Minute,
			TimeoutCoefficient: 1.25,
		},
		benchlist,
		"",
		prometheus.NewRegistry(),
	)
	if err != nil {
		t.Fatal(err)
	}
	go timeoutManager.Dispatch()

	chainRouter := &router.ChainRouter{}
	metrics := prometheus.NewRegistry()
	mc, err := message.NewCreator(metrics, true, "dummyNamespace", 10*time.Second)
	require.NoError(t, err)
	err = chainRouter.Initialize(ids.EmptyNodeID, logging.NoLog{}, mc, timeoutManager, time.Second, ids.Set{}, ids.Set{}, nil, router.HealthConfig{}, "", prometheus.NewRegistry())
	require.NoError(t, err)

	externalSender := &sender.ExternalSenderTest{TB: t}
	externalSender.Default(true)

	// Passes messages from the consensus engine to the network
	sender, err := sender.New(
		consensusCtx,
		mc,
		externalSender,
		chainRouter,
		timeoutManager,
		sender.GossipConfig{
			AcceptedFrontierPeerSize:  1,
			OnAcceptPeerSize:          1,
			AppGossipValidatorSize:    1,
			AppGossipNonValidatorSize: 1,
		},
	)
	require.NoError(t, err)

	var reqID uint32
	externalSender.SendF = func(msg message.OutboundMessage, nodeIDs ids.NodeIDSet, _ ids.ID, _ bool) ids.NodeIDSet {
		inMsg, err := mc.Parse(msg.Bytes(), ctx.NodeID, func() {})
		require.NoError(t, err)
		require.Equal(t, message.GetAcceptedFrontier, inMsg.Op())

		res := nodeIDs
		requestID, ok := inMsg.Get(message.RequestID).(uint32)
		require.True(t, ok)

		reqID = requestID
		return res
	}

	isBootstrapped := false
	subnet := &common.SubnetTest{
		T:               t,
		IsBootstrappedF: func() bool { return isBootstrapped },
		BootstrappedF:   func(ids.ID) { isBootstrapped = true },
	}

	peers := tracker.NewPeers()
	startup := tracker.NewStartup(peers, (beacons.Weight()+1)/2)
	beacons.RegisterCallbackListener(startup)

	// The engine handles consensus
	consensus := &smcon.Topological{}
	commonCfg := common.Config{
		Ctx:                            consensusCtx,
		Validators:                     vdrs,
		Beacons:                        beacons,
		SampleK:                        beacons.Len(),
		StartupTracker:                 startup,
		Alpha:                          (beacons.Weight() + 1) / 2,
		Sender:                         sender,
		Subnet:                         subnet,
		AncestorsMaxContainersSent:     2000,
		AncestorsMaxContainersReceived: 2000,
		SharedCfg:                      &common.SharedConfig{},
	}

	snowGetHandler, err := snowgetter.New(vm, commonCfg)
	require.NoError(t, err)

	bootstrapConfig := bootstrap.Config{
		Config:        commonCfg,
		AllGetsServer: snowGetHandler,
		Blocked:       blocked,
		VM:            vm,
	}

	// Asynchronously passes messages from the network to the consensus engine
	cpuTracker, err := timetracker.NewResourceTracker(prometheus.NewRegistry(), resource.NoUsage, meter.ContinuousFactory{}, time.Second)
	require.NoError(t, err)
	handler, err := handler.New(
		mc,
		bootstrapConfig.Ctx,
		vdrs,
		msgChan,
		nil,
		time.Hour,
		cpuTracker,
	)
	require.NoError(t, err)

	engineConfig := smeng.Config{
		Ctx:           bootstrapConfig.Ctx,
		AllGetsServer: snowGetHandler,
		VM:            bootstrapConfig.VM,
		Sender:        bootstrapConfig.Sender,
		Validators:    vdrs,
		Params: snowball.Parameters{
			K:                     1,
			Alpha:                 1,
			BetaVirtuous:          20,
			BetaRogue:             20,
			ConcurrentRepolls:     1,
			OptimalProcessing:     1,
			MaxOutstandingItems:   1,
			MaxItemProcessingTime: 1,
		},
		Consensus: consensus,
	}
	engine, err := smeng.New(engineConfig)
	if err != nil {
		t.Fatal(err)
	}
	handler.SetConsensus(engine)

	bootstrapper, err := bootstrap.New(
		bootstrapConfig,
		engine.Start,
	)
	if err != nil {
		t.Fatal(err)
	}
	handler.SetBootstrapper(bootstrapper)

	// Allow incoming messages to be routed to the new chain
	chainRouter.AddChain(handler)
	ctx.Lock.Unlock()

	handler.Start(false)

	ctx.Lock.Lock()
	if err := bootstrapper.Connected(peerID, version.CurrentApp); err != nil {
		t.Fatal(err)
	}

	externalSender.SendF = func(msg message.OutboundMessage, nodeIDs ids.NodeIDSet, _ ids.ID, _ bool) ids.NodeIDSet {
		inMsg, err := mc.Parse(msg.Bytes(), ctx.NodeID, func() {})
		require.NoError(t, err)
		require.Equal(t, message.GetAccepted, inMsg.Op())

		res := nodeIDs
		requestID, ok := inMsg.Get(message.RequestID).(uint32)
		require.True(t, ok)

		reqID = requestID
		return res
	}

	frontier := []ids.ID{advanceTimeBlkID}
	if err := bootstrapper.AcceptedFrontier(peerID, reqID, frontier); err != nil {
		t.Fatal(err)
	}

	externalSender.SendF = func(msg message.OutboundMessage, nodeIDs ids.NodeIDSet, _ ids.ID, _ bool) ids.NodeIDSet {
		inMsg, err := mc.Parse(msg.Bytes(), ctx.NodeID, func() {})
		require.NoError(t, err)
		require.Equal(t, message.GetAncestors, inMsg.Op())

		res := nodeIDs
		requestID, ok := inMsg.Get(message.RequestID).(uint32)
		require.True(t, ok)
		reqID = requestID

		containerID, err := ids.ToID(inMsg.Get(message.ContainerID).([]byte))
		require.NoError(t, err)
		if containerID != advanceTimeBlkID {
			t.Fatalf("wrong block requested")
		}

		return res
	}

	if err := bootstrapper.Accepted(peerID, reqID, frontier); err != nil {
		t.Fatal(err)
	}

	externalSender.SendF = nil
	externalSender.CantSend = false

	if err := bootstrapper.Ancestors(peerID, reqID, [][]byte{advanceTimeBlkBytes}); err != nil {
		t.Fatal(err)
	}

	preferred, err = vm.Builder.Preferred()
	if err != nil {
		t.Fatal(err)
	}

	options, err := advanceTimeBlk.(smcon.OracleBlock).Options()
	if err != nil {
		t.Fatal(err)
	}

	// Because the block needs to have been verified for it's preference to be
	// set correctly, we manually select the correct preference here.
	advanceTimePreference := options[0]

	if preferred.ID() != advanceTimePreference.ID() {
		t.Fatalf("wrong preference reported after bootstrapping to proposal block\nPreferred: %s\nExpected: %s\nGenesis: %s",
			preferred.ID(),
			advanceTimePreference.ID(),
			preferredID)
	}
	ctx.Lock.Unlock()

	chainRouter.Shutdown()
}

func TestUnverifiedParent(t *testing.T) {
	_, genesisBytes := defaultGenesis()
	dbManager := manager.NewMemDB(version.Semantic1_0_0)

	vm := &VM{Factory: Factory{
		Config: config.Config{
			Chains:                 chains.MockManager{},
			Validators:             validators.NewManager(),
			UptimeLockedCalculator: uptime.NewLockedCalculator(),
			MinStakeDuration:       defaultMinStakingDuration,
			MaxStakeDuration:       defaultMaxStakingDuration,
			RewardConfig:           defaultRewardConfig,
			BlueberryTime:          mockable.MaxTime,
		},
	}}

	vm.clock.Set(defaultGenesisTime)
	ctx := defaultContext()
	ctx.Lock.Lock()
	defer func() {
		if err := vm.Shutdown(); err != nil {
			t.Fatal(err)
		}
		ctx.Lock.Unlock()
	}()

	msgChan := make(chan common.Message, 1)
	if err := vm.Initialize(ctx, dbManager, genesisBytes, nil, nil, msgChan, nil, nil); err != nil {
		t.Fatal(err)
	}

	firstAdvanceTimeTx, err := vm.txBuilder.NewAdvanceTimeTx(defaultGenesisTime.Add(time.Second))
	if err != nil {
		t.Fatal(err)
	}

	preferred, err := vm.Builder.Preferred()
	if err != nil {
		t.Fatal(err)
	}
	preferredID := preferred.ID()
	preferredHeight := preferred.Height()

	statelessBlk, err := blocks.NewApricotProposalBlock(
		preferredID,
		preferredHeight+1,
		firstAdvanceTimeTx,
	)
	if err != nil {
		t.Fatal(err)
	}
	firstAdvanceTimeBlk := vm.manager.NewBlock(statelessBlk)

	vm.clock.Set(defaultGenesisTime.Add(2 * time.Second))
	if err := firstAdvanceTimeBlk.Verify(); err != nil {
		t.Fatal(err)
	}

	options, err := firstAdvanceTimeBlk.(smcon.OracleBlock).Options()
	if err != nil {
		t.Fatal(err)
	}
	firstOption := options[0]
	secondOption := options[1]

	secondAdvanceTimeTx, err := vm.txBuilder.NewAdvanceTimeTx(defaultGenesisTime.Add(2 * time.Second))
	if err != nil {
		t.Fatal(err)
	}
	statelessSecondAdvanceTimeBlk, err := blocks.NewApricotProposalBlock(
		firstOption.ID(),
		firstOption.(*blockexecutor.Block).Height()+1,
		secondAdvanceTimeTx,
	)
	if err != nil {
		t.Fatal(err)
	}

	secondAdvanceTimeBlk := vm.manager.NewBlock(statelessSecondAdvanceTimeBlk)

	if parentBlkID := secondAdvanceTimeBlk.Parent(); parentBlkID != firstOption.ID() {
		t.Fatalf("Wrong parent block ID returned")
	} else if err := firstOption.Verify(); err != nil {
		t.Fatal(err)
	} else if err := secondOption.Verify(); err != nil {
		t.Fatal(err)
	} else if err := secondAdvanceTimeBlk.Verify(); err != nil {
		t.Fatal(err)
	}
}

func TestMaxStakeAmount(t *testing.T) {
	vm, _, _ := defaultVM()
	vm.ctx.Lock.Lock()
	defer func() {
		if err := vm.Shutdown(); err != nil {
			t.Fatal(err)
		}
		vm.ctx.Lock.Unlock()
	}()

	nodeID := ids.NodeID(keys[0].PublicKey().Address())

	tests := []struct {
		description string
		startTime   time.Time
		endTime     time.Time
	}{
		{
			description: "[validator.StartTime] == [startTime] < [endTime] == [validator.EndTime]",
			startTime:   defaultValidateStartTime,
			endTime:     defaultValidateEndTime,
		},
		{
			description: "[validator.StartTime] < [startTime] < [endTime] == [validator.EndTime]",
			startTime:   defaultValidateStartTime.Add(time.Minute),
			endTime:     defaultValidateEndTime,
		},
		{
			description: "[validator.StartTime] == [startTime] < [endTime] < [validator.EndTime]",
			startTime:   defaultValidateStartTime,
			endTime:     defaultValidateEndTime.Add(-time.Minute),
		},
		{
			description: "[validator.StartTime] < [startTime] < [endTime] < [validator.EndTime]",
			startTime:   defaultValidateStartTime.Add(time.Minute),
			endTime:     defaultValidateEndTime.Add(-time.Minute),
		},
	}

	for _, test := range tests {
		t.Run(test.description, func(t *testing.T) {
			require := require.New(t)
			staker, err := txexecutor.GetValidator(vm.state, constants.PrimaryNetworkID, nodeID)
			require.NoError(err)

			amount, err := txexecutor.GetMaxWeight(vm.state, staker, test.startTime, test.endTime)
			require.NoError(err)
			require.EqualValues(defaultWeight, amount)
		})
	}
}

func TestUptimeDisallowedWithRestart(t *testing.T) {
	require := require.New(t)
	_, genesisBytes := defaultGenesis()
	db := manager.NewMemDB(version.Semantic1_0_0)

	firstDB := db.NewPrefixDBManager([]byte{})
	firstVM := &VM{Factory: Factory{
		Config: config.Config{
			Chains:                 chains.MockManager{},
			UptimePercentage:       .2,
			RewardConfig:           defaultRewardConfig,
			Validators:             validators.NewManager(),
			UptimeLockedCalculator: uptime.NewLockedCalculator(),
			BlueberryTime:          mockable.MaxTime,
		},
	}}

	firstCtx := defaultContext()
	firstCtx.Lock.Lock()

	firstMsgChan := make(chan common.Message, 1)
	require.NoError(firstVM.Initialize(firstCtx, firstDB, genesisBytes, nil, nil, firstMsgChan, nil, nil))

	firstVM.clock.Set(defaultGenesisTime)
	firstVM.uptimeManager.(uptime.TestManager).SetTime(defaultGenesisTime)

	require.NoError(firstVM.SetState(snow.Bootstrapping))
	require.NoError(firstVM.SetState(snow.NormalOp))

	// Fast forward clock to time for genesis validators to leave
	firstVM.uptimeManager.(uptime.TestManager).SetTime(defaultValidateEndTime)

	require.NoError(firstVM.Shutdown())
	firstCtx.Lock.Unlock()

	secondDB := db.NewPrefixDBManager([]byte{})
	secondVM := &VM{Factory: Factory{
		Config: config.Config{
			Chains:                 chains.MockManager{},
			UptimePercentage:       .21,
			Validators:             validators.NewManager(),
			UptimeLockedCalculator: uptime.NewLockedCalculator(),
			BlueberryTime:          mockable.MaxTime,
		},
	}}

	secondCtx := defaultContext()
	secondCtx.Lock.Lock()
	defer func() {
		require.NoError(secondVM.Shutdown())
		secondCtx.Lock.Unlock()
	}()

	secondMsgChan := make(chan common.Message, 1)
	require.NoError(secondVM.Initialize(secondCtx, secondDB, genesisBytes, nil, nil, secondMsgChan, nil, nil))

	secondVM.clock.Set(defaultValidateStartTime.Add(2 * defaultMinStakingDuration))
	secondVM.uptimeManager.(uptime.TestManager).SetTime(defaultValidateStartTime.Add(2 * defaultMinStakingDuration))

	require.NoError(secondVM.SetState(snow.Bootstrapping))
	require.NoError(secondVM.SetState(snow.NormalOp))

	secondVM.clock.Set(defaultValidateEndTime)
	secondVM.uptimeManager.(uptime.TestManager).SetTime(defaultValidateEndTime)

	blk, err := secondVM.Builder.BuildBlock() // should contain proposal to advance time
	require.NoError(err)

	require.NoError(blk.Verify())

	// Assert preferences are correct
	block := blk.(smcon.OracleBlock)
	options, err := block.Options()
	require.NoError(err)

	commit := options[0].(*blockexecutor.Block)
	_, ok := commit.Block.(*blocks.ApricotCommitBlock)
	require.True(ok)

	abort := options[1].(*blockexecutor.Block)
	_, ok = abort.Block.(*blocks.ApricotAbortBlock)
	require.True(ok)

	require.NoError(block.Accept())
	require.NoError(commit.Verify())
	require.NoError(abort.Verify())
	require.NoError(secondVM.SetPreference(secondVM.manager.LastAccepted()))

	proposalTx := blk.(blocks.Block).Txs()[0]
	{
		onAccept, ok := secondVM.manager.GetState(abort.ID())
		require.True(ok)

		_, txStatus, err := onAccept.GetTx(proposalTx.ID())
		require.NoError(err)
		require.Equal(status.Aborted, txStatus)
	}

	require.NoError(commit.Accept()) // advance the timestamp
	require.NoError(secondVM.SetPreference(secondVM.manager.LastAccepted()))

	_, txStatus, err := secondVM.state.GetTx(proposalTx.ID())
	require.NoError(err)
	require.Equal(status.Committed, txStatus)

	// Verify that chain's timestamp has advanced
	timestamp := secondVM.state.GetTimestamp()
	require.Equal(defaultValidateEndTime.Unix(), timestamp.Unix())

	blk, err = secondVM.Builder.BuildBlock() // should contain proposal to reward genesis validator
	require.NoError(err)

	require.NoError(blk.Verify())

	block = blk.(smcon.OracleBlock)
	options, err = block.Options()
	require.NoError(err)

	commit = options[1].(*blockexecutor.Block)
	_, ok = commit.Block.(*blocks.ApricotCommitBlock)
	require.True(ok)

	abort = options[0].(*blockexecutor.Block)
	_, ok = abort.Block.(*blocks.ApricotAbortBlock)
	require.True(ok)

	require.NoError(blk.Accept())
	require.NoError(commit.Verify())
	require.NoError(secondVM.SetPreference(secondVM.manager.LastAccepted()))

	proposalTx = blk.(blocks.Block).Txs()[0]
	{
		onAccept, ok := secondVM.manager.GetState(commit.ID())
		require.True(ok)

		_, txStatus, err := onAccept.GetTx(proposalTx.ID())
		require.NoError(err)
		require.Equal(status.Committed, txStatus)
	}

	require.NoError(abort.Verify())
	require.NoError(abort.Accept()) // do not reward the genesis validator
	require.NoError(secondVM.SetPreference(secondVM.manager.LastAccepted()))

	_, txStatus, err = secondVM.state.GetTx(proposalTx.ID())
	require.NoError(err)
	require.Equal(status.Aborted, txStatus)

	_, err = secondVM.state.GetCurrentValidator(
		constants.PrimaryNetworkID,
		ids.NodeID(keys[1].PublicKey().Address()),
	)
	require.ErrorIs(err, database.ErrNotFound)
}

func TestUptimeDisallowedAfterNeverConnecting(t *testing.T) {
	require := require.New(t)
	_, genesisBytes := defaultGenesis()
	db := manager.NewMemDB(version.Semantic1_0_0)

	vm := &VM{Factory: Factory{
		Config: config.Config{
			Chains:                 chains.MockManager{},
			UptimePercentage:       .2,
			RewardConfig:           defaultRewardConfig,
			Validators:             validators.NewManager(),
			UptimeLockedCalculator: uptime.NewLockedCalculator(),
			BlueberryTime:          mockable.MaxTime,
		},
	}}

	ctx := defaultContext()
	ctx.Lock.Lock()

	msgChan := make(chan common.Message, 1)
	appSender := &common.SenderTest{T: t}
	require.NoError(vm.Initialize(ctx, db, genesisBytes, nil, nil, msgChan, nil, appSender))
	defer func() {
		require.NoError(vm.Shutdown())
		ctx.Lock.Unlock()
	}()

	vm.clock.Set(defaultGenesisTime)
	vm.uptimeManager.(uptime.TestManager).SetTime(defaultGenesisTime)

	require.NoError(vm.SetState(snow.Bootstrapping))
	require.NoError(vm.SetState(snow.NormalOp))

	// Fast forward clock to time for genesis validators to leave
	vm.clock.Set(defaultValidateEndTime)
	vm.uptimeManager.(uptime.TestManager).SetTime(defaultValidateEndTime)

	blk, err := vm.Builder.BuildBlock() // should contain proposal to advance time
	require.NoError(err)

	require.NoError(blk.Verify())

	// first the time will be advanced.
	block := blk.(smcon.OracleBlock)
	options, err := block.Options()
	require.NoError(err)

	commit := options[0].(*blockexecutor.Block)
	_, ok := commit.Block.(*blocks.ApricotCommitBlock)
	require.True(ok)

	abort := options[1].(*blockexecutor.Block)
	_, ok = abort.Block.(*blocks.ApricotAbortBlock)
	require.True(ok)

	require.NoError(block.Accept())
	require.NoError(commit.Verify())
	require.NoError(abort.Verify())
	require.NoError(commit.Accept()) // advance the timestamp
	require.NoError(vm.SetPreference(vm.manager.LastAccepted()))

	// Verify that chain's timestamp has advanced
	timestamp := vm.state.GetTimestamp()
	require.Equal(defaultValidateEndTime.Unix(), timestamp.Unix())

	// should contain proposal to reward genesis validator
	blk, err = vm.Builder.BuildBlock()
	require.NoError(err)

	require.NoError(blk.Verify())

	block = blk.(smcon.OracleBlock)
	options, err = block.Options()
	require.NoError(err)

	abort = options[0].(*blockexecutor.Block)
	_, ok = abort.Block.(*blocks.ApricotAbortBlock)
	require.True(ok)

	commit = options[1].(*blockexecutor.Block)
	_, ok = commit.Block.(*blocks.ApricotCommitBlock)
	require.True(ok)

	require.NoError(blk.Accept())
	require.NoError(commit.Verify())
	require.NoError(abort.Verify())
	require.NoError(abort.Accept()) // do not reward the genesis validator
	require.NoError(vm.SetPreference(vm.manager.LastAccepted()))

	_, err = vm.state.GetCurrentValidator(
		constants.PrimaryNetworkID,
		ids.NodeID(keys[1].PublicKey().Address()),
	)
	require.ErrorIs(err, database.ErrNotFound)
}<|MERGE_RESOLUTION|>--- conflicted
+++ resolved
@@ -640,15 +640,7 @@
 	}
 	preferredID := preferred.ID()
 	preferredHeight := preferred.Height()
-<<<<<<< HEAD
-	statelessBlk, err := blocks.NewApricotProposalBlock(
-		preferredID,
-		preferredHeight+1,
-		tx,
-	)
-=======
 	statelessBlk, err := blocks.NewApricotProposalBlock(preferredID, preferredHeight+1, tx)
->>>>>>> 5af45473
 	if err != nil {
 		t.Fatal(err)
 	}
