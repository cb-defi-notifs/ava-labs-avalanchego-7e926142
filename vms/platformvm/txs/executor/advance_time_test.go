--- conflicted
+++ resolved
@@ -619,13 +619,8 @@
 
 			env.state.SetHeight(dummyHeight)
 			require.NoError(env.state.Commit())
-<<<<<<< HEAD
 			_, ok := env.config.Validators.GetValidator(subnetID, ids.NodeIDFromShortNodeID(ids.ShortNodeID(subnetValidatorNodeID)))
-			require.Equal(tracked, ok)
-=======
-			_, ok := env.config.Validators.GetValidator(subnetID, ids.NodeID(subnetValidatorNodeID))
 			require.True(ok)
->>>>>>> aaed8f34
 		})
 	}
 }
