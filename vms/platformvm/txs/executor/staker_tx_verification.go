--- conflicted
+++ resolved
@@ -182,20 +182,7 @@
 		return nil, fmt.Errorf("%w: %w", ErrFlowCheckFailed, err)
 	}
 
-<<<<<<< HEAD
-	if !isDurangoActive {
-		// Make sure the tx doesn't start too far in the future. This is done last
-		// to allow the verifier visitor to explicitly check for this error.
-		maxStartTime := currentTimestamp.Add(MaxFutureStartTime)
-		if tx.StartTime().After(maxStartTime) {
-			return nil, ErrFutureStakeTime
-		}
-	}
-
-	return outs, nil
-=======
-	return outs, StakerTimeTooMuchIntheFuture(currentTimestamp, startTime)
->>>>>>> 4efdc183
+	return outs, stakerTimeTooMuchIntheFuture(backend, currentTimestamp, tx.StartTime())
 }
 
 // verifyAddSubnetValidatorTx carries out the validation for an
@@ -288,20 +275,7 @@
 		return fmt.Errorf("%w: %w", ErrFlowCheckFailed, err)
 	}
 
-<<<<<<< HEAD
-	if !isDurangoActive {
-		// Make sure the tx doesn't start too far in the future. This is done last
-		// to allow the verifier visitor to explicitly check for this error.
-		maxStartTime := currentTimestamp.Add(MaxFutureStartTime)
-		if tx.StartTime().After(maxStartTime) {
-			return ErrFutureStakeTime
-		}
-	}
-
-	return nil
-=======
-	return StakerTimeTooMuchIntheFuture(currentTimestamp, validatorStartTime)
->>>>>>> 4efdc183
+	return stakerTimeTooMuchIntheFuture(backend, currentTimestamp, tx.StartTime())
 }
 
 // Returns the representation of [tx.NodeID] validating [tx.Subnet].
@@ -493,20 +467,7 @@
 		return nil, fmt.Errorf("%w: %w", ErrFlowCheckFailed, err)
 	}
 
-<<<<<<< HEAD
-	if !isDurangoActive {
-		// Make sure the tx doesn't start too far in the future. This is done last
-		// to allow the verifier visitor to explicitly check for this error.
-		maxStartTime := currentTimestamp.Add(MaxFutureStartTime)
-		if tx.StartTime().After(maxStartTime) {
-			return nil, ErrFutureStakeTime
-		}
-	}
-
-	return outs, nil
-=======
-	return outs, StakerTimeTooMuchIntheFuture(currentTimestamp, validatorStartTime)
->>>>>>> 4efdc183
+	return outs, stakerTimeTooMuchIntheFuture(backend, currentTimestamp, tx.StartTime())
 }
 
 // verifyAddPermissionlessValidatorTx carries out the validation for an
@@ -630,20 +591,7 @@
 		return fmt.Errorf("%w: %w", ErrFlowCheckFailed, err)
 	}
 
-<<<<<<< HEAD
-	if !isDurangoActive {
-		// Make sure the tx doesn't start too far in the future. This is done last
-		// to allow the verifier visitor to explicitly check for this error.
-		maxStartTime := currentTimestamp.Add(MaxFutureStartTime)
-		if tx.StartTime().After(maxStartTime) {
-			return ErrFutureStakeTime
-		}
-	}
-
-	return nil
-=======
-	return StakerTimeTooMuchIntheFuture(currentTimestamp, startTime)
->>>>>>> 4efdc183
+	return stakerTimeTooMuchIntheFuture(backend, currentTimestamp, tx.StartTime())
 }
 
 // verifyAddPermissionlessDelegatorTx carries out the validation for an
@@ -793,20 +741,7 @@
 		return fmt.Errorf("%w: %w", ErrFlowCheckFailed, err)
 	}
 
-<<<<<<< HEAD
-	if !isDurangoActive {
-		// Make sure the tx doesn't start too far in the future. This is done last
-		// to allow the verifier visitor to explicitly check for this error.
-		maxStartTime := currentTimestamp.Add(MaxFutureStartTime)
-		if tx.StartTime().After(maxStartTime) {
-			return ErrFutureStakeTime
-		}
-	}
-
-	return nil
-=======
-	return StakerTimeTooMuchIntheFuture(currentTimestamp, startTime)
->>>>>>> 4efdc183
+	return stakerTimeTooMuchIntheFuture(backend, currentTimestamp, tx.StartTime())
 }
 
 // Returns an error if the given tx is invalid.
@@ -856,12 +791,14 @@
 	return nil
 }
 
-func StakerTimeTooMuchIntheFuture(chainTime, stakerStartTime time.Time) error {
-	// Make sure the tx doesn't start too far in the future. This is done last
-	// to allow the verifier visitor to explicitly check for this error.
-	maxStartTime := chainTime.Add(MaxFutureStartTime)
-	if stakerStartTime.After(maxStartTime) {
-		return ErrFutureStakeTime
+func stakerTimeTooMuchIntheFuture(backend *Backend, chainTime time.Time, stakerStartTime time.Time) error {
+	if !backend.Config.IsDActivated(chainTime) {
+		// Make sure the tx doesn't start too far in the future. This is done last
+		// to allow the verifier visitor to explicitly check for this error.
+		maxStartTime := chainTime.Add(MaxFutureStartTime)
+		if stakerStartTime.After(maxStartTime) {
+			return ErrFutureStakeTime
+		}
 	}
 
 	return nil
