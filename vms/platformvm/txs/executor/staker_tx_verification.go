--- conflicted
+++ resolved
@@ -42,7 +42,7 @@
 // verifySubnetValidatorPrimaryNetworkRequirements verifies the primary
 // network requirements for [subnetValidator]. An error is returned if they
 // are not fulfilled.
-func verifySubnetValidatorPrimaryNetworkRequirements(chainState state.Chain, subnetValidator txs.Validator) error {
+func verifySubnetValidatorPrimaryNetworkRequirements(backend *Backend, chainState state.Chain, subnetValidator txs.Validator) error {
 	primaryNetworkValidator, err := GetValidator(chainState, constants.PrimaryNetworkID, subnetValidator.NodeID)
 	if err == database.ErrNotFound {
 		return fmt.Errorf(
@@ -61,9 +61,18 @@
 
 	// Ensure that the period this validator validates the specified subnet
 	// is a subset of the time they validate the primary network.
+	var (
+		currentChainTime = chainState.GetTimestamp()
+		stakerStart      = currentChainTime
+		stakerEnd        = stakerStart.Add(subnetValidator.Duration())
+	)
+	if !backend.Config.IsContinuousStakingActivated(currentChainTime) {
+		stakerStart = subnetValidator.StartTime()
+		stakerEnd = subnetValidator.EndTime()
+	}
 	if !txs.BoundedBy(
-		subnetValidator.StartTime(),
-		subnetValidator.EndTime(),
+		stakerStart,
+		stakerEnd,
 		primaryNetworkValidator.StartTime,
 		primaryNetworkValidator.EndTime,
 	) {
@@ -247,42 +256,8 @@
 		)
 	}
 
-<<<<<<< HEAD
-	primaryNetworkValidator, err := GetValidator(chainState, constants.PrimaryNetworkID, tx.Validator.NodeID)
-	if err == database.ErrNotFound {
-		return fmt.Errorf(
-			"%s %w of the primary network",
-			tx.Validator.NodeID,
-			ErrNotValidator,
-		)
-	}
-	if err != nil {
-		return fmt.Errorf(
-			"failed to fetch the primary network validator for %s: %w",
-			tx.Validator.NodeID,
-			err,
-		)
-	}
-
-	// Ensure that the period this validator validates the specified subnet
-	// is a subset of the time they validate the primary network.
-	stakerStart := currentTimestamp
-	stakerEnd := stakerStart.Add(tx.Duration())
-	if !isContinuousStakingForkActive {
-		stakerStart = preContinuousStakingStartTime
-		stakerEnd = tx.EndTime()
-	}
-	if !txs.BoundedBy(
-		stakerStart,
-		stakerEnd,
-		primaryNetworkValidator.StartTime,
-		primaryNetworkValidator.EndTime,
-	) {
-		return ErrPeriodMismatch
-=======
-	if err := verifySubnetValidatorPrimaryNetworkRequirements(chainState, tx.Validator); err != nil {
-		return err
->>>>>>> 9e84ee4d
+	if err := verifySubnetValidatorPrimaryNetworkRequirements(backend, chainState, tx.Validator); err != nil {
+		return err
 	}
 
 	baseTxCreds, err := verifyPoASubnetAuthorization(backend, chainState, sTx, tx.SubnetValidator.Subnet, tx.SubnetAuth)
@@ -608,35 +583,8 @@
 
 	var txFee uint64
 	if tx.Subnet != constants.PrimaryNetworkID {
-<<<<<<< HEAD
-		primaryNetworkValidator, err := GetValidator(chainState, constants.PrimaryNetworkID, tx.Validator.NodeID)
-		if err != nil {
-			return fmt.Errorf(
-				"failed to fetch the primary network validator for %s: %w",
-				tx.Validator.NodeID,
-				err,
-			)
-		}
-
-		// Ensure that the period this validator validates the specified subnet
-		// is a subset of the time they validate the primary network.
-		stakerStart := currentTimestamp
-		stakerEnd := stakerStart.Add(tx.Duration())
-		if !isContinuousStakingForkActive {
-			stakerStart = preContinuousStakingStartTime
-			stakerEnd = tx.EndTime()
-		}
-		if !txs.BoundedBy(
-			stakerStart,
-			stakerEnd,
-			primaryNetworkValidator.StartTime,
-			primaryNetworkValidator.EndTime,
-		) {
-			return ErrPeriodMismatch
-=======
-		if err := verifySubnetValidatorPrimaryNetworkRequirements(chainState, tx.Validator); err != nil {
+		if err := verifySubnetValidatorPrimaryNetworkRequirements(backend, chainState, tx.Validator); err != nil {
 			return err
->>>>>>> 9e84ee4d
 		}
 
 		txFee = backend.Config.AddSubnetValidatorFee
