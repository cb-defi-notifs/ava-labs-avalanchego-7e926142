// Copyright (C) 2019-2023, Ava Labs, Inc. All rights reserved.
// See the file LICENSE for licensing terms.

package executor

import (
	"context"
	"errors"
	"fmt"
	"time"

	"go.uber.org/zap"

	"github.com/ava-labs/avalanchego/chains/atomic"
	"github.com/ava-labs/avalanchego/ids"
	"github.com/ava-labs/avalanchego/utils/constants"
	"github.com/ava-labs/avalanchego/utils/set"
	"github.com/ava-labs/avalanchego/vms/components/avax"
	"github.com/ava-labs/avalanchego/vms/components/verify"
	"github.com/ava-labs/avalanchego/vms/platformvm/state"
	"github.com/ava-labs/avalanchego/vms/platformvm/txs"
)

var (
	_ txs.Visitor = (*StandardTxExecutor)(nil)

	errEmptyNodeID              = errors.New("validator nodeID cannot be empty")
	errMaxStakeDurationTooLarge = errors.New("max stake duration must be less than or equal to the global max stake duration")
)

type StandardTxExecutor struct {
	// inputs, to be filled before visitor methods are called
	*Backend
	State state.Diff // state is expected to be modified
	Tx    *txs.Tx

	// outputs of visitor execution
	OnAccept       func() // may be nil
	Inputs         set.Set[ids.ID]
	AtomicRequests map[ids.ID]*atomic.Requests // may be nil
}

func (*StandardTxExecutor) AdvanceTimeTx(*txs.AdvanceTimeTx) error {
	return ErrWrongTxType
}

func (*StandardTxExecutor) RewardValidatorTx(*txs.RewardValidatorTx) error {
	return ErrWrongTxType
}

func (e *StandardTxExecutor) CreateChainTx(tx *txs.CreateChainTx) error {
	if err := e.Tx.SyntacticVerify(e.Ctx); err != nil {
		return err
	}

	baseTxCreds, err := verifyPoASubnetAuthorization(e.Backend, e.State, e.Tx, tx.SubnetID, tx.SubnetAuth)
	if err != nil {
		return err
	}

	// Verify the flowcheck
	timestamp := e.State.GetTimestamp()
	createBlockchainTxFee := e.Config.GetCreateBlockchainTxFee(timestamp)
	if err := e.FlowChecker.VerifySpend(
		tx,
		e.State,
		tx.Ins,
		tx.Outs,
		baseTxCreds,
		map[ids.ID]uint64{
			e.Ctx.AVAXAssetID: createBlockchainTxFee,
		},
	); err != nil {
		return err
	}

	txID := e.Tx.ID()

	// Consume the UTXOS
	avax.Consume(e.State, tx.Ins)
	// Produce the UTXOS
	avax.Produce(e.State, txID, tx.Outs)
	// Add the new chain to the database
	e.State.AddChain(e.Tx)

	// If this proposal is committed and this node is a member of the subnet
	// that validates the blockchain, create the blockchain
	e.OnAccept = func() {
		e.Config.CreateChain(txID, tx)
	}
	return nil
}

func (e *StandardTxExecutor) CreateSubnetTx(tx *txs.CreateSubnetTx) error {
	// Make sure this transaction is well formed.
	if err := e.Tx.SyntacticVerify(e.Ctx); err != nil {
		return err
	}

	// Verify the flowcheck
	timestamp := e.State.GetTimestamp()
	createSubnetTxFee := e.Config.GetCreateSubnetTxFee(timestamp)
	if err := e.FlowChecker.VerifySpend(
		tx,
		e.State,
		tx.Ins,
		tx.Outs,
		e.Tx.Creds,
		map[ids.ID]uint64{
			e.Ctx.AVAXAssetID: createSubnetTxFee,
		},
	); err != nil {
		return err
	}

	txID := e.Tx.ID()

	// Consume the UTXOS
	avax.Consume(e.State, tx.Ins)
	// Produce the UTXOS
	avax.Produce(e.State, txID, tx.Outs)
	// Add the new subnet to the database
	e.State.AddSubnet(e.Tx)
	e.State.SetSubnetOwner(txID, tx.Owner)
	return nil
}

func (e *StandardTxExecutor) ImportTx(tx *txs.ImportTx) error {
	if err := e.Tx.SyntacticVerify(e.Ctx); err != nil {
		return err
	}

	e.Inputs = set.NewSet[ids.ID](len(tx.ImportedInputs))
	utxoIDs := make([][]byte, len(tx.ImportedInputs))
	for i, in := range tx.ImportedInputs {
		utxoID := in.UTXOID.InputID()

		e.Inputs.Add(utxoID)
		utxoIDs[i] = utxoID[:]
	}

	// Skip verification of the shared memory inputs if the other primary
	// network chains are not guaranteed to be up-to-date.
	if e.Bootstrapped.Get() && !e.Config.PartialSyncPrimaryNetwork {
		if err := verify.SameSubnet(context.TODO(), e.Ctx, tx.SourceChain); err != nil {
			return err
		}

		allUTXOBytes, err := e.Ctx.SharedMemory.Get(tx.SourceChain, utxoIDs)
		if err != nil {
			return fmt.Errorf("failed to get shared memory: %w", err)
		}

		utxos := make([]*avax.UTXO, len(tx.Ins)+len(tx.ImportedInputs))
		for index, input := range tx.Ins {
			utxo, err := e.State.GetUTXO(input.InputID())
			if err != nil {
				return fmt.Errorf("failed to get UTXO %s: %w", &input.UTXOID, err)
			}
			utxos[index] = utxo
		}
		for i, utxoBytes := range allUTXOBytes {
			utxo := &avax.UTXO{}
			if _, err := txs.Codec.Unmarshal(utxoBytes, utxo); err != nil {
				return fmt.Errorf("failed to unmarshal UTXO: %w", err)
			}
			utxos[i+len(tx.Ins)] = utxo
		}

		ins := make([]*avax.TransferableInput, len(tx.Ins)+len(tx.ImportedInputs))
		copy(ins, tx.Ins)
		copy(ins[len(tx.Ins):], tx.ImportedInputs)

		if err := e.FlowChecker.VerifySpendUTXOs(
			tx,
			utxos,
			ins,
			tx.Outs,
			e.Tx.Creds,
			map[ids.ID]uint64{
				e.Ctx.AVAXAssetID: e.Config.TxFee,
			},
		); err != nil {
			return err
		}
	}

	txID := e.Tx.ID()

	// Consume the UTXOS
	avax.Consume(e.State, tx.Ins)
	// Produce the UTXOS
	avax.Produce(e.State, txID, tx.Outs)

	// Note: We apply atomic requests even if we are not verifying atomic
	// requests to ensure the shared state will be correct if we later start
	// verifying the requests.
	e.AtomicRequests = map[ids.ID]*atomic.Requests{
		tx.SourceChain: {
			RemoveRequests: utxoIDs,
		},
	}
	return nil
}

func (e *StandardTxExecutor) ExportTx(tx *txs.ExportTx) error {
	if err := e.Tx.SyntacticVerify(e.Ctx); err != nil {
		return err
	}

	outs := make([]*avax.TransferableOutput, len(tx.Outs)+len(tx.ExportedOutputs))
	copy(outs, tx.Outs)
	copy(outs[len(tx.Outs):], tx.ExportedOutputs)

	if e.Bootstrapped.Get() {
		if err := verify.SameSubnet(context.TODO(), e.Ctx, tx.DestinationChain); err != nil {
			return err
		}
	}

	// Verify the flowcheck
	if err := e.FlowChecker.VerifySpend(
		tx,
		e.State,
		tx.Ins,
		outs,
		e.Tx.Creds,
		map[ids.ID]uint64{
			e.Ctx.AVAXAssetID: e.Config.TxFee,
		},
	); err != nil {
		return fmt.Errorf("failed verifySpend: %w", err)
	}

	txID := e.Tx.ID()

	// Consume the UTXOS
	avax.Consume(e.State, tx.Ins)
	// Produce the UTXOS
	avax.Produce(e.State, txID, tx.Outs)

	// Note: We apply atomic requests even if we are not verifying atomic
	// requests to ensure the shared state will be correct if we later start
	// verifying the requests.
	elems := make([]*atomic.Element, len(tx.ExportedOutputs))
	for i, out := range tx.ExportedOutputs {
		utxo := &avax.UTXO{
			UTXOID: avax.UTXOID{
				TxID:        txID,
				OutputIndex: uint32(len(tx.Outs) + i),
			},
			Asset: avax.Asset{ID: out.AssetID()},
			Out:   out.Out,
		}

		utxoBytes, err := txs.Codec.Marshal(txs.Version, utxo)
		if err != nil {
			return fmt.Errorf("failed to marshal UTXO: %w", err)
		}
		utxoID := utxo.InputID()
		elem := &atomic.Element{
			Key:   utxoID[:],
			Value: utxoBytes,
		}
		if out, ok := utxo.Out.(avax.Addressable); ok {
			elem.Traits = out.Addresses()
		}

		elems[i] = elem
	}
	e.AtomicRequests = map[ids.ID]*atomic.Requests{
		tx.DestinationChain: {
			PutRequests: elems,
		},
	}
	return nil
}

func (e *StandardTxExecutor) AddValidatorTx(tx *txs.AddValidatorTx) error {
	if tx.Validator.NodeID == ids.EmptyNodeID {
		return errEmptyNodeID
	}

	if _, err := verifyAddValidatorTx(
		e.Backend,
		e.State,
		e.Tx,
		tx,
	); err != nil {
		return err
	}

	if err := e.addStakerFromStakerTx(tx); err != nil {
		return err
	}

	txID := e.Tx.ID()
	avax.Consume(e.State, tx.Ins)
	avax.Produce(e.State, txID, tx.Outs)

	if e.Config.PartialSyncPrimaryNetwork && tx.Validator.NodeID == e.Ctx.NodeID {
		e.Ctx.Log.Warn("verified transaction that would cause this node to become unhealthy",
			zap.String("reason", "primary network is not being fully synced"),
			zap.Stringer("txID", txID),
			zap.String("txType", "addValidator"),
			zap.Stringer("nodeID", tx.Validator.NodeID),
		)
	}
	return nil
}

func (e *StandardTxExecutor) AddSubnetValidatorTx(tx *txs.AddSubnetValidatorTx) error {
	if err := verifyAddSubnetValidatorTx(
		e.Backend,
		e.State,
		e.Tx,
		tx,
	); err != nil {
		return err
	}

	if err := e.addStakerFromStakerTx(tx); err != nil {
		return err
	}

	avax.Consume(e.State, tx.Ins)
	avax.Produce(e.State, e.Tx.ID(), tx.Outs)
	return nil
}

func (e *StandardTxExecutor) AddDelegatorTx(tx *txs.AddDelegatorTx) error {
	if _, err := verifyAddDelegatorTx(
		e.Backend,
		e.State,
		e.Tx,
		tx,
	); err != nil {
		return err
	}

	if err := e.addStakerFromStakerTx(tx); err != nil {
		return err
	}

	avax.Consume(e.State, tx.Ins)
	avax.Produce(e.State, e.Tx.ID(), tx.Outs)
	return nil
}

// Verifies a [*txs.RemoveSubnetValidatorTx] and, if it passes, executes it on
// [e.State]. For verification rules, see [verifyRemoveSubnetValidatorTx]. This
// transaction will result in [tx.NodeID] being removed as a validator of
// [tx.SubnetID].
// Note: [tx.NodeID] may be either a current or pending validator.
func (e *StandardTxExecutor) RemoveSubnetValidatorTx(tx *txs.RemoveSubnetValidatorTx) error {
	staker, isCurrentValidator, err := verifyRemoveSubnetValidatorTx(
		e.Backend,
		e.State,
		e.Tx,
		tx,
	)
	if err != nil {
		return err
	}

	if isCurrentValidator {
		e.State.DeleteCurrentValidator(staker)
	} else {
		e.State.DeletePendingValidator(staker)
	}

	// Invariant: There are no permissioned subnet delegators to remove.

	txID := e.Tx.ID()
	avax.Consume(e.State, tx.Ins)
	avax.Produce(e.State, txID, tx.Outs)

	return nil
}

func (e *StandardTxExecutor) TransformSubnetTx(tx *txs.TransformSubnetTx) error {
	if err := e.Tx.SyntacticVerify(e.Ctx); err != nil {
		return err
	}

	// Note: math.MaxInt32 * time.Second < math.MaxInt64 - so this can never
	// overflow.
	if time.Duration(tx.MaxStakeDuration)*time.Second > e.Backend.Config.MaxStakeDuration {
		return errMaxStakeDurationTooLarge
	}

	baseTxCreds, err := verifyPoASubnetAuthorization(e.Backend, e.State, e.Tx, tx.Subnet, tx.SubnetAuth)
	if err != nil {
		return err
	}

	totalRewardAmount := tx.MaximumSupply - tx.InitialSupply
	if err := e.Backend.FlowChecker.VerifySpend(
		tx,
		e.State,
		tx.Ins,
		tx.Outs,
		baseTxCreds,
		// Invariant: [tx.AssetID != e.Ctx.AVAXAssetID]. This prevents the first
		//            entry in this map literal from being overwritten by the
		//            second entry.
		map[ids.ID]uint64{
			e.Ctx.AVAXAssetID: e.Config.TransformSubnetTxFee,
			tx.AssetID:        totalRewardAmount,
		},
	); err != nil {
		return err
	}

	txID := e.Tx.ID()

	// Consume the UTXOS
	avax.Consume(e.State, tx.Ins)
	// Produce the UTXOS
	avax.Produce(e.State, txID, tx.Outs)
	// Transform the new subnet in the database
	e.State.AddSubnetTransformation(e.Tx)
	e.State.SetCurrentSupply(tx.Subnet, tx.InitialSupply)
	return nil
}

func (e *StandardTxExecutor) AddPermissionlessValidatorTx(tx *txs.AddPermissionlessValidatorTx) error {
	if err := verifyAddPermissionlessValidatorTx(
		e.Backend,
		e.State,
		e.Tx,
		tx,
	); err != nil {
		return err
	}

	if err := e.addStakerFromStakerTx(tx); err != nil {
		return err
	}

	txID := e.Tx.ID()
	avax.Consume(e.State, tx.Ins)
	avax.Produce(e.State, txID, tx.Outs)

	if e.Config.PartialSyncPrimaryNetwork &&
		tx.Subnet == constants.PrimaryNetworkID &&
		tx.Validator.NodeID == e.Ctx.NodeID {
		e.Ctx.Log.Warn("verified transaction that would cause this node to become unhealthy",
			zap.String("reason", "primary network is not being fully synced"),
			zap.Stringer("txID", txID),
			zap.String("txType", "addPermissionlessValidator"),
			zap.Stringer("nodeID", tx.Validator.NodeID),
		)
	}

	return nil
}

func (e *StandardTxExecutor) AddPermissionlessDelegatorTx(tx *txs.AddPermissionlessDelegatorTx) error {
	if err := verifyAddPermissionlessDelegatorTx(
		e.Backend,
		e.State,
		e.Tx,
		tx,
	); err != nil {
		return err
	}

	if err := e.addStakerFromStakerTx(tx); err != nil {
		return err
	}

	avax.Consume(e.State, tx.Ins)
	avax.Produce(e.State, e.Tx.ID(), tx.Outs)
	return nil
}

// Verifies a [*txs.TransferSubnetOwnershipTx] and, if it passes, executes it on
// [e.State]. For verification rules, see [verifyTransferSubnetOwnershipTx].
// This transaction will result in the ownership of [tx.Subnet] being transferred
// to [tx.Owner].
func (e *StandardTxExecutor) TransferSubnetOwnershipTx(tx *txs.TransferSubnetOwnershipTx) error {
	err := verifyTransferSubnetOwnershipTx(
		e.Backend,
		e.State,
		e.Tx,
		tx,
	)
	if err != nil {
		return err
	}

	e.State.SetSubnetOwner(tx.Subnet, tx.Owner)

	txID := e.Tx.ID()
	avax.Consume(e.State, tx.Ins)
	avax.Produce(e.State, txID, tx.Outs)
	return nil
}

func (e *StandardTxExecutor) BaseTx(tx *txs.BaseTx) error {
	if !e.Backend.Config.IsDActivated(e.State.GetTimestamp()) {
		return ErrDUpgradeNotActive
	}

	// Verify the tx is well-formed
	if err := e.Tx.SyntacticVerify(e.Ctx); err != nil {
		return err
	}

	// Verify the flowcheck
	if err := e.FlowChecker.VerifySpend(
		tx,
		e.State,
		tx.Ins,
		tx.Outs,
		e.Tx.Creds,
		map[ids.ID]uint64{
			e.Ctx.AVAXAssetID: e.Config.TxFee,
		},
	); err != nil {
		return err
	}

	// Consume the UTXOS
	avax.Consume(e.State, tx.Ins)
	// Produce the UTXOS
	avax.Produce(e.State, e.Tx.ID(), tx.Outs)
	return nil
}

// addStakerFromStakerTx creates the staker and adds it to state.
<<<<<<< HEAD
func (e *StandardTxExecutor) addStakerFromStakerTx(stakerTx txs.Staker) error {
	// Pre Durango fork, stakers are added as pending first, then promoted
	// to current when chainTime reaches their start time.
	// Post Durango fork, stakers are immediately marked as current.
	// Their start time is current chain time.

=======
func (e *StandardTxExecutor) addStakerFromStakerTx(stakerTx txs.ScheduledStaker) error {
>>>>>>> 150f122b
	var (
		chainTime = e.State.GetTimestamp()
		txID      = e.Tx.ID()
		staker    *state.Staker
		err       error
	)

	if !e.Config.IsDActivated(chainTime) {
		staker, err = state.NewPendingStaker(txID, stakerTx.(txs.PreDurangoStaker))
	} else {
		var (
			potentialReward = uint64(0)
			stakeDuration   = stakerTx.EndTime().Sub(chainTime)
		)
		if stakerTx.CurrentPriority() != txs.SubnetPermissionedValidatorCurrentPriority {
			subnetID := stakerTx.SubnetID()
			currentSupply, err := e.State.GetCurrentSupply(subnetID)
			if err != nil {
				return err
			}

			rewards, err := GetRewardsCalculator(e.Backend, e.State, subnetID)
			if err != nil {
				return err
			}

			potentialReward = rewards.Calculate(
				stakeDuration,
				stakerTx.Weight(),
				currentSupply,
			)

			updatedSupply := currentSupply + potentialReward
			e.State.SetCurrentSupply(subnetID, updatedSupply)
		}
		staker, err = state.NewCurrentStaker(txID, stakerTx, chainTime, potentialReward)
	}
	if err != nil {
		return err
	}

	switch priority := staker.Priority; {
	case priority.IsCurrentValidator():
		e.State.PutCurrentValidator(staker)
	case priority.IsCurrentDelegator():
		e.State.PutCurrentDelegator(staker)
	case priority.IsPendingValidator():
		e.State.PutPendingValidator(staker)
	case priority.IsPendingDelegator():
		e.State.PutPendingDelegator(staker)
	}
	return nil
}<|MERGE_RESOLUTION|>--- conflicted
+++ resolved
@@ -530,16 +530,12 @@
 }
 
 // addStakerFromStakerTx creates the staker and adds it to state.
-<<<<<<< HEAD
 func (e *StandardTxExecutor) addStakerFromStakerTx(stakerTx txs.Staker) error {
 	// Pre Durango fork, stakers are added as pending first, then promoted
 	// to current when chainTime reaches their start time.
 	// Post Durango fork, stakers are immediately marked as current.
 	// Their start time is current chain time.
 
-=======
-func (e *StandardTxExecutor) addStakerFromStakerTx(stakerTx txs.ScheduledStaker) error {
->>>>>>> 150f122b
 	var (
 		chainTime = e.State.GetTimestamp()
 		txID      = e.Tx.ID()
@@ -548,7 +544,7 @@
 	)
 
 	if !e.Config.IsDActivated(chainTime) {
-		staker, err = state.NewPendingStaker(txID, stakerTx.(txs.PreDurangoStaker))
+		staker, err = state.NewPendingStaker(txID, stakerTx.(txs.ScheduledStaker))
 	} else {
 		var (
 			potentialReward = uint64(0)
