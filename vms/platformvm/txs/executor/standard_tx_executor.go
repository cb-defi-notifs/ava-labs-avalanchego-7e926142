// Copyright (C) 2019-2023, Ava Labs, Inc. All rights reserved.
// See the file LICENSE for licensing terms.

package executor

import (
	"context"
	"errors"
	"fmt"
	"time"

	"go.uber.org/zap"

	"github.com/ava-labs/avalanchego/chains/atomic"
	"github.com/ava-labs/avalanchego/ids"
	"github.com/ava-labs/avalanchego/utils/constants"
	"github.com/ava-labs/avalanchego/utils/set"
	"github.com/ava-labs/avalanchego/vms/components/avax"
	"github.com/ava-labs/avalanchego/vms/components/verify"
	"github.com/ava-labs/avalanchego/vms/platformvm/state"
	"github.com/ava-labs/avalanchego/vms/platformvm/txs"
)

var (
	_ txs.Visitor = (*StandardTxExecutor)(nil)

	errEmptyNodeID              = errors.New("validator nodeID cannot be empty")
	errMaxStakeDurationTooLarge = errors.New("max stake duration must be less than or equal to the global max stake duration")
)

type StandardTxExecutor struct {
	// inputs, to be filled before visitor methods are called
	*Backend
	State state.Diff // state is expected to be modified
	Tx    *txs.Tx

	// outputs of visitor execution
	OnAccept       func() // may be nil
	Inputs         set.Set[ids.ID]
	AtomicRequests map[ids.ID]*atomic.Requests // may be nil
}

func (*StandardTxExecutor) AdvanceTimeTx(*txs.AdvanceTimeTx) error {
	return ErrWrongTxType
}

func (*StandardTxExecutor) RewardValidatorTx(*txs.RewardValidatorTx) error {
	return ErrWrongTxType
}

func (e *StandardTxExecutor) CreateChainTx(tx *txs.CreateChainTx) error {
	if err := e.Tx.SyntacticVerify(e.Ctx); err != nil {
		return err
	}

	baseTxCreds, err := verifyPoASubnetAuthorization(e.Backend, e.State, e.Tx, tx.SubnetID, tx.SubnetAuth)
	if err != nil {
		return err
	}

	// Verify the flowcheck
	timestamp := e.State.GetTimestamp()
	createBlockchainTxFee := e.Config.GetCreateBlockchainTxFee(timestamp)
	if err := e.FlowChecker.VerifySpend(
		tx,
		e.State,
		tx.Ins,
		tx.Outs,
		baseTxCreds,
		map[ids.ID]uint64{
			e.Ctx.AVAXAssetID: createBlockchainTxFee,
		},
	); err != nil {
		return err
	}

	txID := e.Tx.ID()

	// Consume the UTXOS
	avax.Consume(e.State, tx.Ins)
	// Produce the UTXOS
	avax.Produce(e.State, txID, tx.Outs)
	// Add the new chain to the database
	e.State.AddChain(e.Tx)

	// If this proposal is committed and this node is a member of the subnet
	// that validates the blockchain, create the blockchain
	e.OnAccept = func() {
		e.Config.CreateChain(txID, tx)
	}
	return nil
}

func (e *StandardTxExecutor) CreateSubnetTx(tx *txs.CreateSubnetTx) error {
	// Make sure this transaction is well formed.
	if err := e.Tx.SyntacticVerify(e.Ctx); err != nil {
		return err
	}

	// Verify the flowcheck
	timestamp := e.State.GetTimestamp()
	createSubnetTxFee := e.Config.GetCreateSubnetTxFee(timestamp)
	if err := e.FlowChecker.VerifySpend(
		tx,
		e.State,
		tx.Ins,
		tx.Outs,
		e.Tx.Creds,
		map[ids.ID]uint64{
			e.Ctx.AVAXAssetID: createSubnetTxFee,
		},
	); err != nil {
		return err
	}

	txID := e.Tx.ID()

	// Consume the UTXOS
	avax.Consume(e.State, tx.Ins)
	// Produce the UTXOS
	avax.Produce(e.State, txID, tx.Outs)
	// Add the new subnet to the database
	e.State.AddSubnet(e.Tx)
	e.State.SetSubnetOwner(txID, tx.Owner)
	return nil
}

func (e *StandardTxExecutor) ImportTx(tx *txs.ImportTx) error {
	if err := e.Tx.SyntacticVerify(e.Ctx); err != nil {
		return err
	}

	e.Inputs = set.NewSet[ids.ID](len(tx.ImportedInputs))
	utxoIDs := make([][]byte, len(tx.ImportedInputs))
	for i, in := range tx.ImportedInputs {
		utxoID := in.UTXOID.InputID()

		e.Inputs.Add(utxoID)
		utxoIDs[i] = utxoID[:]
	}

	// Skip verification of the shared memory inputs if the other primary
	// network chains are not guaranteed to be up-to-date.
	if e.Bootstrapped.Get() && !e.Config.PartialSyncPrimaryNetwork {
		if err := verify.SameSubnet(context.TODO(), e.Ctx, tx.SourceChain); err != nil {
			return err
		}

		allUTXOBytes, err := e.Ctx.SharedMemory.Get(tx.SourceChain, utxoIDs)
		if err != nil {
			return fmt.Errorf("failed to get shared memory: %w", err)
		}

		utxos := make([]*avax.UTXO, len(tx.Ins)+len(tx.ImportedInputs))
		for index, input := range tx.Ins {
			utxo, err := e.State.GetUTXO(input.InputID())
			if err != nil {
				return fmt.Errorf("failed to get UTXO %s: %w", &input.UTXOID, err)
			}
			utxos[index] = utxo
		}
		for i, utxoBytes := range allUTXOBytes {
			utxo := &avax.UTXO{}
			if _, err := txs.Codec.Unmarshal(utxoBytes, utxo); err != nil {
				return fmt.Errorf("failed to unmarshal UTXO: %w", err)
			}
			utxos[i+len(tx.Ins)] = utxo
		}

		ins := make([]*avax.TransferableInput, len(tx.Ins)+len(tx.ImportedInputs))
		copy(ins, tx.Ins)
		copy(ins[len(tx.Ins):], tx.ImportedInputs)

		if err := e.FlowChecker.VerifySpendUTXOs(
			tx,
			utxos,
			ins,
			tx.Outs,
			e.Tx.Creds,
			map[ids.ID]uint64{
				e.Ctx.AVAXAssetID: e.Config.TxFee,
			},
		); err != nil {
			return err
		}
	}

	txID := e.Tx.ID()

	// Consume the UTXOS
	avax.Consume(e.State, tx.Ins)
	// Produce the UTXOS
	avax.Produce(e.State, txID, tx.Outs)

	// Note: We apply atomic requests even if we are not verifying atomic
	// requests to ensure the shared state will be correct if we later start
	// verifying the requests.
	e.AtomicRequests = map[ids.ID]*atomic.Requests{
		tx.SourceChain: {
			RemoveRequests: utxoIDs,
		},
	}
	return nil
}

func (e *StandardTxExecutor) ExportTx(tx *txs.ExportTx) error {
	if err := e.Tx.SyntacticVerify(e.Ctx); err != nil {
		return err
	}

	outs := make([]*avax.TransferableOutput, len(tx.Outs)+len(tx.ExportedOutputs))
	copy(outs, tx.Outs)
	copy(outs[len(tx.Outs):], tx.ExportedOutputs)

	if e.Bootstrapped.Get() {
		if err := verify.SameSubnet(context.TODO(), e.Ctx, tx.DestinationChain); err != nil {
			return err
		}
	}

	// Verify the flowcheck
	if err := e.FlowChecker.VerifySpend(
		tx,
		e.State,
		tx.Ins,
		outs,
		e.Tx.Creds,
		map[ids.ID]uint64{
			e.Ctx.AVAXAssetID: e.Config.TxFee,
		},
	); err != nil {
		return fmt.Errorf("failed verifySpend: %w", err)
	}

	txID := e.Tx.ID()

	// Consume the UTXOS
	avax.Consume(e.State, tx.Ins)
	// Produce the UTXOS
	avax.Produce(e.State, txID, tx.Outs)

	// Note: We apply atomic requests even if we are not verifying atomic
	// requests to ensure the shared state will be correct if we later start
	// verifying the requests.
	elems := make([]*atomic.Element, len(tx.ExportedOutputs))
	for i, out := range tx.ExportedOutputs {
		utxo := &avax.UTXO{
			UTXOID: avax.UTXOID{
				TxID:        txID,
				OutputIndex: uint32(len(tx.Outs) + i),
			},
			Asset: avax.Asset{ID: out.AssetID()},
			Out:   out.Out,
		}

		utxoBytes, err := txs.Codec.Marshal(txs.Version, utxo)
		if err != nil {
			return fmt.Errorf("failed to marshal UTXO: %w", err)
		}
		utxoID := utxo.InputID()
		elem := &atomic.Element{
			Key:   utxoID[:],
			Value: utxoBytes,
		}
		if out, ok := utxo.Out.(avax.Addressable); ok {
			elem.Traits = out.Addresses()
		}

		elems[i] = elem
	}
	e.AtomicRequests = map[ids.ID]*atomic.Requests{
		tx.DestinationChain: {
			PutRequests: elems,
		},
	}
	return nil
}

func (e *StandardTxExecutor) AddValidatorTx(tx *txs.AddValidatorTx) error {
	if tx.Validator.NodeID == ids.EmptyNodeID {
		return errEmptyNodeID
	}

	if _, err := verifyAddValidatorTx(
		e.Backend,
		e.State,
		e.Tx,
		tx,
	); err != nil {
		return err
	}

	if err := e.putStaker(tx); err != nil {
		return err
	}

	txID := e.Tx.ID()
	avax.Consume(e.State, tx.Ins)
	avax.Produce(e.State, txID, tx.Outs)

	if e.Config.PartialSyncPrimaryNetwork && tx.Validator.NodeID == e.Ctx.NodeID {
		e.Ctx.Log.Warn("verified transaction that would cause this node to become unhealthy",
			zap.String("reason", "primary network is not being fully synced"),
			zap.Stringer("txID", txID),
			zap.String("txType", "addValidator"),
			zap.Stringer("nodeID", tx.Validator.NodeID),
		)
	}
	return nil
}

func (e *StandardTxExecutor) AddSubnetValidatorTx(tx *txs.AddSubnetValidatorTx) error {
	if err := verifyAddSubnetValidatorTx(
		e.Backend,
		e.State,
		e.Tx,
		tx,
	); err != nil {
		return err
	}

	if err := e.putStaker(tx); err != nil {
		return err
	}

	txID := e.Tx.ID()
	avax.Consume(e.State, tx.Ins)
	avax.Produce(e.State, txID, tx.Outs)
	return nil
}

func (e *StandardTxExecutor) AddDelegatorTx(tx *txs.AddDelegatorTx) error {
	if _, err := verifyAddDelegatorTx(
		e.Backend,
		e.State,
		e.Tx,
		tx,
	); err != nil {
		return err
	}

	if err := e.putStaker(tx); err != nil {
		return err
	}

	txID := e.Tx.ID()
	avax.Consume(e.State, tx.Ins)
	avax.Produce(e.State, txID, tx.Outs)
	return nil
}

// Verifies a [*txs.RemoveSubnetValidatorTx] and, if it passes, executes it on
// [e.State]. For verification rules, see [verifyRemoveSubnetValidatorTx]. This
// transaction will result in [tx.NodeID] being removed as a validator of
// [tx.SubnetID].
// Note: [tx.NodeID] may be either a current or pending validator.
func (e *StandardTxExecutor) RemoveSubnetValidatorTx(tx *txs.RemoveSubnetValidatorTx) error {
	staker, isCurrentValidator, err := verifyRemoveSubnetValidatorTx(
		e.Backend,
		e.State,
		e.Tx,
		tx,
	)
	if err != nil {
		return err
	}

	if isCurrentValidator {
		e.State.DeleteCurrentValidator(staker)
	} else {
		e.State.DeletePendingValidator(staker)
	}

	// Invariant: There are no permissioned subnet delegators to remove.

	txID := e.Tx.ID()
	avax.Consume(e.State, tx.Ins)
	avax.Produce(e.State, txID, tx.Outs)

	return nil
}

func (e *StandardTxExecutor) TransformSubnetTx(tx *txs.TransformSubnetTx) error {
	if err := e.Tx.SyntacticVerify(e.Ctx); err != nil {
		return err
	}

	// Note: math.MaxInt32 * time.Second < math.MaxInt64 - so this can never
	// overflow.
	if time.Duration(tx.MaxStakeDuration)*time.Second > e.Backend.Config.MaxStakeDuration {
		return errMaxStakeDurationTooLarge
	}

	baseTxCreds, err := verifyPoASubnetAuthorization(e.Backend, e.State, e.Tx, tx.Subnet, tx.SubnetAuth)
	if err != nil {
		return err
	}

	totalRewardAmount := tx.MaximumSupply - tx.InitialSupply
	if err := e.Backend.FlowChecker.VerifySpend(
		tx,
		e.State,
		tx.Ins,
		tx.Outs,
		baseTxCreds,
		// Invariant: [tx.AssetID != e.Ctx.AVAXAssetID]. This prevents the first
		//            entry in this map literal from being overwritten by the
		//            second entry.
		map[ids.ID]uint64{
			e.Ctx.AVAXAssetID: e.Config.TransformSubnetTxFee,
			tx.AssetID:        totalRewardAmount,
		},
	); err != nil {
		return err
	}

	txID := e.Tx.ID()

	// Consume the UTXOS
	avax.Consume(e.State, tx.Ins)
	// Produce the UTXOS
	avax.Produce(e.State, txID, tx.Outs)
	// Transform the new subnet in the database
	e.State.AddSubnetTransformation(e.Tx)
	e.State.SetCurrentSupply(tx.Subnet, tx.InitialSupply)
	return nil
}

func (e *StandardTxExecutor) AddPermissionlessValidatorTx(tx *txs.AddPermissionlessValidatorTx) error {
	if err := verifyAddPermissionlessValidatorTx(
		e.Backend,
		e.State,
		e.Tx,
		tx,
	); err != nil {
		return err
	}

	if err := e.putStaker(tx); err != nil {
		return err
	}

	txID := e.Tx.ID()
	avax.Consume(e.State, tx.Ins)
	avax.Produce(e.State, txID, tx.Outs)

	if e.Config.PartialSyncPrimaryNetwork &&
		tx.Subnet == constants.PrimaryNetworkID &&
		tx.Validator.NodeID == e.Ctx.NodeID {
		e.Ctx.Log.Warn("verified transaction that would cause this node to become unhealthy",
			zap.String("reason", "primary network is not being fully synced"),
			zap.Stringer("txID", txID),
			zap.String("txType", "addPermissionlessValidator"),
			zap.Stringer("nodeID", tx.Validator.NodeID),
		)
	}

	return nil
}

func (e *StandardTxExecutor) AddPermissionlessDelegatorTx(tx *txs.AddPermissionlessDelegatorTx) error {
	if err := verifyAddPermissionlessDelegatorTx(
		e.Backend,
		e.State,
		e.Tx,
		tx,
	); err != nil {
		return err
	}

	if err := e.putStaker(tx); err != nil {
		return err
	}

	txID := e.Tx.ID()
	avax.Consume(e.State, tx.Ins)
	avax.Produce(e.State, txID, tx.Outs)
	return nil
}

// Verifies a [*txs.TransferSubnetOwnershipTx] and, if it passes, executes it on
// [e.State]. For verification rules, see [verifyTransferSubnetOwnershipTx].
// This transaction will result in the ownership of [tx.Subnet] being transferred
// to [tx.Owner].
func (e *StandardTxExecutor) TransferSubnetOwnershipTx(tx *txs.TransferSubnetOwnershipTx) error {
	err := verifyTransferSubnetOwnershipTx(
		e.Backend,
		e.State,
		e.Tx,
		tx,
	)
	if err != nil {
		return err
	}

	e.State.SetSubnetOwner(tx.Subnet, tx.Owner)

	txID := e.Tx.ID()
	avax.Consume(e.State, tx.Ins)
	avax.Produce(e.State, txID, tx.Outs)
	return nil
}

func (e *StandardTxExecutor) BaseTx(tx *txs.BaseTx) error {
	if !e.Backend.Config.IsDActivated(e.State.GetTimestamp()) {
		return ErrDUpgradeNotActive
	}

	// Verify the tx is well-formed
	if err := e.Tx.SyntacticVerify(e.Ctx); err != nil {
		return err
	}

	// Verify the flowcheck
	if err := e.FlowChecker.VerifySpend(
		tx,
		e.State,
		tx.Ins,
		tx.Outs,
		e.Tx.Creds,
		map[ids.ID]uint64{
			e.Ctx.AVAXAssetID: e.Config.TxFee,
		},
	); err != nil {
		return err
	}

	txID := e.Tx.ID()
	// Consume the UTXOS
	avax.Consume(e.State, tx.Ins)
	// Produce the UTXOS
	avax.Produce(e.State, txID, tx.Outs)
	return nil
}

<<<<<<< HEAD
// addStakerFromStakerTx creates the staker and adds it to state.
func (e *StandardTxExecutor) addStakerFromStakerTx(stakerTx txs.Staker) error {
	// Pre Durango fork, stakers are added as pending first, then promoted
	// to current when chainTime reaches their start time.
	// Post Durango fork, stakers are immediately marked as current.
	// Their start time is current chain time.

	var (
		chainTime = e.State.GetTimestamp()
		txID      = e.Tx.ID()
		staker    *state.Staker
		err       error
	)

	if !e.Config.IsDActivated(chainTime) {
		staker, err = state.NewPendingStaker(txID, stakerTx.(txs.ScheduledStaker))
	} else {
		var (
			potentialReward = uint64(0)
			stakeDuration   = stakerTx.EndTime().Sub(chainTime)
		)
		if stakerTx.CurrentPriority() != txs.SubnetPermissionedValidatorCurrentPriority {
			subnetID := stakerTx.SubnetID()
			currentSupply, err := e.State.GetCurrentSupply(subnetID)
			if err != nil {
				return err
			}

			rewards, err := GetRewardsCalculator(e.Backend, e.State, subnetID)
			if err != nil {
				return err
			}

			potentialReward = rewards.Calculate(
				stakeDuration,
				stakerTx.Weight(),
				currentSupply,
			)

			updatedSupply := currentSupply + potentialReward
			e.State.SetCurrentSupply(subnetID, updatedSupply)
		}
		staker, err = state.NewCurrentStaker(txID, stakerTx, chainTime, potentialReward)
	}
=======
// putStaker creates the staker and adds it to state.
func (e *StandardTxExecutor) putStaker(stakerTx txs.ScheduledStaker) error {
	txID := e.Tx.ID()
	staker, err := state.NewPendingStaker(txID, stakerTx)
>>>>>>> 2dfc0b70
	if err != nil {
		return err
	}

	switch priority := staker.Priority; {
	case priority.IsCurrentValidator():
		e.State.PutCurrentValidator(staker)
	case priority.IsCurrentDelegator():
		e.State.PutCurrentDelegator(staker)
	case priority.IsPendingValidator():
		e.State.PutPendingValidator(staker)
	case priority.IsPendingDelegator():
		e.State.PutPendingDelegator(staker)
	}
	return nil
}<|MERGE_RESOLUTION|>--- conflicted
+++ resolved
@@ -533,9 +533,8 @@
 	return nil
 }
 
-<<<<<<< HEAD
 // addStakerFromStakerTx creates the staker and adds it to state.
-func (e *StandardTxExecutor) addStakerFromStakerTx(stakerTx txs.Staker) error {
+func (e *StandardTxExecutor) putStaker(stakerTx txs.Staker) error {
 	// Pre Durango fork, stakers are added as pending first, then promoted
 	// to current when chainTime reaches their start time.
 	// Post Durango fork, stakers are immediately marked as current.
@@ -578,12 +577,6 @@
 		}
 		staker, err = state.NewCurrentStaker(txID, stakerTx, chainTime, potentialReward)
 	}
-=======
-// putStaker creates the staker and adds it to state.
-func (e *StandardTxExecutor) putStaker(stakerTx txs.ScheduledStaker) error {
-	txID := e.Tx.ID()
-	staker, err := state.NewPendingStaker(txID, stakerTx)
->>>>>>> 2dfc0b70
 	if err != nil {
 		return err
 	}
