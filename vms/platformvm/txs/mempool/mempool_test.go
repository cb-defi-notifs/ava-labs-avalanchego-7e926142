--- conflicted
+++ resolved
@@ -17,10 +17,6 @@
 	"github.com/ava-labs/avalanchego/utils/crypto"
 	"github.com/ava-labs/avalanchego/utils/timer/mockable"
 	"github.com/ava-labs/avalanchego/vms/components/avax"
-<<<<<<< HEAD
-	"github.com/ava-labs/avalanchego/vms/platformvm/txs"
-=======
->>>>>>> 779bf046
 	"github.com/ava-labs/avalanchego/vms/platformvm/validator"
 	"github.com/ava-labs/avalanchego/vms/secp256k1fx"
 
@@ -44,11 +40,7 @@
 	mpool, err := NewMempool("mempool", registerer, &noopBlkTimer{})
 	require.NoError(err)
 
-<<<<<<< HEAD
-	txs, err := createTestDecisionTxs(1)
-=======
 	txs, err := createTestDecisiontxs(1)
->>>>>>> 779bf046
 	require.NoError(err)
 	tx := txs[0]
 
@@ -72,21 +64,13 @@
 	mpool, err := NewMempool("mempool", registerer, &noopBlkTimer{})
 	require.NoError(err)
 
-<<<<<<< HEAD
-	decisionTxs, err := createTestDecisionTxs(2)
-=======
 	txs, err := createTestDecisiontxs(2)
->>>>>>> 779bf046
 	require.NoError(err)
 
 	// txs must not already there before we start
 	require.False(mpool.HasDecisionTxs())
 
-<<<<<<< HEAD
-	for _, tx := range decisionTxs {
-=======
 	for _, tx := range txs {
->>>>>>> 779bf046
 		// tx not already there
 		require.False(mpool.Has(tx.ID()))
 
@@ -115,17 +99,10 @@
 		require.True(found)
 
 		// once removed it cannot be there
-<<<<<<< HEAD
-		mpool.Remove([]*txs.Tx{tx})
-
-		require.False(mpool.Has(tx.ID()))
-		require.Equal((*txs.Tx)(nil), mpool.Get(tx.ID()))
-=======
 		mpool.Remove([]*transactions.Tx{tx})
 
 		require.False(mpool.Has(tx.ID()))
 		require.Equal((*transactions.Tx)(nil), mpool.Get(tx.ID()))
->>>>>>> 779bf046
 
 		// we can reinsert it
 		require.NoError(mpool.Add(tx))
@@ -151,13 +128,8 @@
 
 		// once popped it cannot be there
 		require.False(mpool.Has(tx.ID()))
-<<<<<<< HEAD
-		require.Equal((*txs.Tx)(nil), mpool.Get(tx.ID()))
-		require.Equal([]*txs.Tx{}, mpool.PeekDecisionTxs(txSize))
-=======
 		require.Equal((*transactions.Tx)(nil), mpool.Get(tx.ID()))
 		require.Equal([]*transactions.Tx{}, mpool.PeekDecisionTxs(txSize))
->>>>>>> 779bf046
 
 		// we can reinsert it again to grow the mempool
 		require.NoError(mpool.Add(tx))
@@ -171,25 +143,15 @@
 	mpool, err := NewMempool("mempool", registerer, &noopBlkTimer{})
 	require.NoError(err)
 
-<<<<<<< HEAD
-	// it's key to this test that proposal proposalTxs
-	// are ordered by decreasing start time
-	proposalTxs, err := createTestProposalTxs(2)
-=======
 	// it's key to this test that proposal txs
 	// are ordered by decreasing start time
 	txs, err := createTestProposaltxs(2)
->>>>>>> 779bf046
 	require.NoError(err)
 
 	// txs should not be already there
 	require.False(mpool.HasProposalTx())
 
-<<<<<<< HEAD
-	for _, tx := range proposalTxs {
-=======
 	for _, tx := range txs {
->>>>>>> 779bf046
 		require.False(mpool.Has(tx.ID()))
 
 		// we can insert
@@ -209,17 +171,10 @@
 		require.Equal(tx, peeked)
 
 		// once removed it cannot be there
-<<<<<<< HEAD
-		mpool.Remove([]*txs.Tx{tx})
-
-		require.False(mpool.Has(tx.ID()))
-		require.Equal((*txs.Tx)(nil), mpool.Get(tx.ID()))
-=======
 		mpool.Remove([]*transactions.Tx{tx})
 
 		require.False(mpool.Has(tx.ID()))
 		require.Equal((*transactions.Tx)(nil), mpool.Get(tx.ID()))
->>>>>>> 779bf046
 
 		// we can reinsert it
 		require.NoError(mpool.Add(tx))
@@ -230,30 +185,18 @@
 
 		// once popped it cannot be there
 		require.False(mpool.Has(tx.ID()))
-<<<<<<< HEAD
-		require.Equal((*txs.Tx)(nil), mpool.Get(tx.ID()))
-=======
-		require.Equal((*transactions.Tx)(nil), mpool.Get(tx.ID()))
->>>>>>> 779bf046
+		require.Equal((*transactions.Tx)(nil), mpool.Get(tx.ID()))
 
 		// we can reinsert it again to grow the mempool
 		require.NoError(mpool.Add(tx))
 	}
 }
 
-<<<<<<< HEAD
-func createTestDecisionTxs(count int) ([]*txs.Tx, error) {
-	decisionTxs := make([]*txs.Tx, 0, count)
-	for i := uint32(0); i < uint32(count); i++ {
-		utx := &txs.CreateChainTx{
-			BaseTx: txs.BaseTx{BaseTx: avax.BaseTx{
-=======
 func createTestDecisiontxs(count int) ([]*transactions.Tx, error) {
 	res := make([]*transactions.Tx, 0, count)
 	for i := uint32(0); i < uint32(count); i++ {
 		utx := &transactions.CreateChainTx{
 			BaseTx: transactions.BaseTx{BaseTx: avax.BaseTx{
->>>>>>> 779bf046
 				NetworkID:    10,
 				BlockchainID: ids.Empty.Prefix(uint64(i)),
 				Ins: []*avax.TransferableInput{{
@@ -286,24 +229,6 @@
 			SubnetAuth:  &secp256k1fx.Input{SigIndices: []uint32{1}},
 		}
 
-<<<<<<< HEAD
-		tx, err := txs.NewSigned(utx, txs.Codec, nil)
-		if err != nil {
-			return nil, err
-		}
-		decisionTxs = append(decisionTxs, tx)
-	}
-	return decisionTxs, nil
-}
-
-// Proposal txs are sorted by decreasing start time
-func createTestProposalTxs(count int) ([]*txs.Tx, error) {
-	var clk mockable.Clock
-	proposalTxs := make([]*txs.Tx, 0, count)
-	for i := 0; i < count; i++ {
-		utx := &txs.AddValidatorTx{
-			BaseTx: txs.BaseTx{},
-=======
 		tx, err := transactions.NewSigned(utx, transactions.Codec, nil)
 		if err != nil {
 			return nil, err
@@ -320,7 +245,6 @@
 	for i := 0; i < count; i++ {
 		utx := &transactions.AddValidatorTx{
 			BaseTx: transactions.BaseTx{},
->>>>>>> 779bf046
 			Validator: validator.Validator{
 				Start: uint64(clk.Time().Add(time.Duration(count-i) * time.Second).Unix()),
 			},
@@ -329,15 +253,6 @@
 			Shares:       100,
 		}
 
-<<<<<<< HEAD
-		tx, err := txs.NewSigned(utx, txs.Codec, nil)
-		if err != nil {
-			return nil, err
-		}
-		proposalTxs = append(proposalTxs, tx)
-	}
-	return proposalTxs, nil
-=======
 		tx, err := transactions.NewSigned(utx, transactions.Codec, nil)
 		if err != nil {
 			return nil, err
@@ -345,5 +260,4 @@
 		res = append(res, tx)
 	}
 	return res, nil
->>>>>>> 779bf046
 }