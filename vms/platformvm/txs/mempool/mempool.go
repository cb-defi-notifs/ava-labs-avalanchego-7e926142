--- conflicted
+++ resolved
@@ -12,11 +12,8 @@
 
 	"github.com/ava-labs/avalanchego/cache"
 	"github.com/ava-labs/avalanchego/ids"
-<<<<<<< HEAD
 	"github.com/ava-labs/avalanchego/snow/engine/common"
-=======
 	"github.com/ava-labs/avalanchego/utils/linkedhashmap"
->>>>>>> 4ce0d677
 	"github.com/ava-labs/avalanchego/utils/set"
 	"github.com/ava-labs/avalanchego/utils/units"
 	"github.com/ava-labs/avalanchego/vms/platformvm/txs"
@@ -133,14 +130,6 @@
 	return &mempool{
 		bytesAvailableMetric: bytesAvailableMetric,
 		bytesAvailable:       maxMempoolSize,
-<<<<<<< HEAD
-		unissuedDecisionTxs:  unissuedDecisionTxs,
-		unissuedStakerTxs:    unissuedStakerTxs,
-		droppedTxIDs:         &cache.LRU[ids.ID, error]{Size: droppedTxIDsCacheSize},
-		consumedUTXOs:        set.NewSet[ids.ID](initialConsumedUTXOsSize),
-		dropIncoming:         false, // enable tx adding by default
-		toEngine:             toEngine,
-=======
 
 		unissuedTxs: linkedhashmap.New[ids.ID, *txs.Tx](),
 		numTxs:      numTxs,
@@ -148,8 +137,7 @@
 		droppedTxIDs:  &cache.LRU[ids.ID, error]{Size: droppedTxIDsCacheSize},
 		consumedUTXOs: set.NewSet[ids.ID](initialConsumedUTXOsSize),
 		dropIncoming:  false, // enable tx adding by default
-		blkTimer:      blkTimer,
->>>>>>> 4ce0d677
+		toEngine:      toEngine,
 	}, nil
 }
 
@@ -270,22 +258,6 @@
 	return err
 }
 
-<<<<<<< HEAD
-func (m *mempool) register(tx *txs.Tx) {
-	txBytes := tx.Bytes()
-	m.bytesAvailable -= len(txBytes)
-	m.bytesAvailableMetric.Set(float64(m.bytesAvailable))
-}
-
-func (m *mempool) deregister(tx *txs.Tx) {
-	txBytes := tx.Bytes()
-	m.bytesAvailable += len(txBytes)
-	m.bytesAvailableMetric.Set(float64(m.bytesAvailable))
-
-	inputs := tx.Unsigned.InputIDs()
-	m.consumedUTXOs.Difference(inputs)
-}
-
 func (m *mempool) RequestBuildBlock(emptyBlockPermitted bool) {
 	if !emptyBlockPermitted && !m.HasTxs() {
 		return
@@ -297,8 +269,6 @@
 	}
 }
 
-=======
->>>>>>> 4ce0d677
 // Drops all [txs.Staker] transactions whose [StartTime] is before
 // [minStartTime] from [mempool]. The dropped tx ids are returned.
 //
