--- conflicted
+++ resolved
@@ -266,21 +266,15 @@
 func (m *mempool) DropExpiredStakerTxs(minStartTime time.Time) []ids.ID {
 	var droppedTxIDs []ids.ID
 
-<<<<<<< HEAD
-	for mempool.HasStakerTx() {
-		tx := mempool.PeekStakerTx()
-		startTime := tx.Unsigned.(txs.ScheduledStaker).StartTime()
-=======
 	txIter := m.unissuedTxs.NewIterator()
 	for txIter.Next() {
 		tx := txIter.Value()
-		stakerTx, ok := tx.Unsigned.(txs.Staker)
+		stakerTx, ok := tx.Unsigned.(txs.ScheduledStaker)
 		if !ok {
 			continue
 		}
 
 		startTime := stakerTx.StartTime()
->>>>>>> 6ea5adda
 		if !startTime.Before(minStartTime) {
 			continue
 		}
