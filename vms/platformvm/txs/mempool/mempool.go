// Copyright (C) 2019-2023, Ava Labs, Inc. All rights reserved.
// See the file LICENSE for licensing terms.

package mempool

import (
	"errors"
	"fmt"
	"time"

	"github.com/prometheus/client_golang/prometheus"

	"github.com/ava-labs/avalanchego/cache"
	"github.com/ava-labs/avalanchego/ids"
	"github.com/ava-labs/avalanchego/utils/set"
	"github.com/ava-labs/avalanchego/utils/units"
	"github.com/ava-labs/avalanchego/vms/platformvm/config"
	"github.com/ava-labs/avalanchego/vms/platformvm/txs"
	"github.com/ava-labs/avalanchego/vms/platformvm/txs/txheap"
)

const (
	// MaxTxSize is the maximum number of bytes a transaction can use to be
	// allowed into the mempool.
	MaxTxSize = 64 * units.KiB

	// droppedTxIDsCacheSize is the maximum number of dropped txIDs to cache
	droppedTxIDsCacheSize = 64

	initialConsumedUTXOsSize = 512

	// maxMempoolSize is the maximum number of bytes allowed in the mempool
	maxMempoolSize = 64 * units.MiB
)

var (
	_ Mempool = (*mempool)(nil)

<<<<<<< HEAD
	errMempoolFull        = errors.New("mempool is full")
	errTxAlreadyInMempool = errors.New("tx already in mempool")
=======
	errDuplicateTx          = errors.New("duplicate tx")
	errTxTooLarge           = errors.New("tx too large")
	errMempoolFull          = errors.New("mempool is full")
	errConflictsWithOtherTx = errors.New("tx conflicts with other tx")
>>>>>>> 86201ae6
)

type BlockTimer interface {
	// ResetBlockTimer schedules a timer to notify the consensus engine once
	// there is a block ready to be built. If a block is ready to be built when
	// this function is called, the engine will be notified directly.
	ResetBlockTimer()
}

type Mempool interface {
	// we may want to be able to stop valid transactions
	// from entering the mempool, e.g. during blocks creation
	EnableAdding()
	DisableAdding()

	// Add allows inserting a transaction in mempool.
	// Timestamp is the chain tip time. It's needed to
	// handle hard forks
	Add(tx *txs.Tx, timestamp time.Time) error
	Has(txID ids.ID) bool
	Get(txID ids.ID) *txs.Tx
	Remove(txs []*txs.Tx)

	// Following Banff activation, all mempool transactions,
	// (both decision and staker) are included into Standard blocks.
	// HasTxs allow to check for availability of any mempool transaction.
	HasTxs() bool
	// PeekTxs returns the next txs for Banff blocks
	// up to maxTxsBytes without removing them from the mempool.
	PeekTxs(maxTxsBytes int) []*txs.Tx

	HasStakerTx() bool
	// PeekStakerTx returns the next stakerTx without removing it from mempool.
	// It returns nil if !HasStakerTx().
	// It's guaranteed that the returned tx, if not nil, is a StakerTx.
	PeekStakerTx() *txs.Tx

	// Note: dropped txs are added to droppedTxIDs but are not evicted from
	// unissued decision/staker txs. This allows previously dropped txs to be
	// possibly reissued.
	MarkDropped(txID ids.ID, reason error)
	GetDropReason(txID ids.ID) error
}

// Transactions from clients that have not yet been put into blocks and added to
// consensus
type mempool struct {
	cfg *config.Config

	// If true, drop transactions added to the mempool via Add.
	dropIncoming bool

	bytesAvailableMetric prometheus.Gauge
	bytesAvailable       int

	unissuedDecisionTxs txheap.Heap
	unissuedStakerTxs   txheap.Heap

	// Key: Tx ID
	// Value: Verification error
	droppedTxIDs *cache.LRU[ids.ID, error]

	consumedUTXOs set.Set[ids.ID]

	blkTimer BlockTimer
}

<<<<<<< HEAD
func NewMempool(
	cfg *config.Config,
	blkTimer BlockTimer,
=======
func New(
>>>>>>> 86201ae6
	namespace string,
	registerer prometheus.Registerer,
) (Mempool, error) {
	bytesAvailableMetric := prometheus.NewGauge(prometheus.GaugeOpts{
		Namespace: namespace,
		Name:      "bytes_available",
		Help:      "Number of bytes of space currently available in the mempool",
	})
	if err := registerer.Register(bytesAvailableMetric); err != nil {
		return nil, err
	}

	unissuedDecisionTxs, err := txheap.NewWithMetrics(
		txheap.NewByAge(),
		fmt.Sprintf("%s_decision_txs", namespace),
		registerer,
	)
	if err != nil {
		return nil, err
	}

	unissuedStakerTxs, err := txheap.NewWithMetrics(
		txheap.NewByStartTime(),
		fmt.Sprintf("%s_staker_txs", namespace),
		registerer,
	)
	if err != nil {
		return nil, err
	}

	bytesAvailableMetric.Set(maxMempoolSize)
	return &mempool{
		cfg:                  cfg,
		bytesAvailableMetric: bytesAvailableMetric,
		bytesAvailable:       maxMempoolSize,
		unissuedDecisionTxs:  unissuedDecisionTxs,
		unissuedStakerTxs:    unissuedStakerTxs,
		droppedTxIDs:         &cache.LRU[ids.ID, error]{Size: droppedTxIDsCacheSize},
		consumedUTXOs:        set.NewSet[ids.ID](initialConsumedUTXOsSize),
		dropIncoming:         false, // enable tx adding by default
		blkTimer:             blkTimer,
	}, nil
}

func (m *mempool) EnableAdding() {
	m.dropIncoming = false
}

func (m *mempool) DisableAdding() {
	m.dropIncoming = true
}

func (m *mempool) Add(tx *txs.Tx, timestamp time.Time) error {
	if m.dropIncoming {
		return fmt.Errorf("tx %s not added because mempool is closed", tx.ID())
	}

	// Note: a previously dropped tx can be re-added
	txID := tx.ID()
	if m.Has(txID) {
<<<<<<< HEAD
		return fmt.Errorf("%w, txID %s", errTxAlreadyInMempool, txID)
=======
		return fmt.Errorf("%w: %s", errDuplicateTx, txID)
>>>>>>> 86201ae6
	}

	txSize := len(tx.Bytes())
	if txSize > MaxTxSize {
		return fmt.Errorf("%w: %s size (%d) > max size (%d)",
			errTxTooLarge,
			txID,
			txSize,
			MaxTxSize,
		)
	}
	if txSize > m.bytesAvailable {
		return fmt.Errorf("%w: %s size (%d) > available space (%d)",
			errMempoolFull,
			txID,
			txSize,
			m.bytesAvailable,
		)
	}

	inputs := tx.Unsigned.InputIDs()
	if m.consumedUTXOs.Overlaps(inputs) {
		return fmt.Errorf("%w: %s", errConflictsWithOtherTx, txID)
	}

	if err := tx.Unsigned.Visit(&issuer{
		m:         m,
		tx:        tx,
		timestamp: timestamp,
	}); err != nil {
		return err
	}

	// Mark these UTXOs as consumed in the mempool
	m.consumedUTXOs.Union(inputs)

	// An explicitly added tx must not be marked as dropped.
	m.droppedTxIDs.Evict(txID)

	m.blkTimer.ResetBlockTimer()
	return nil
}

func (m *mempool) Has(txID ids.ID) bool {
	return m.Get(txID) != nil
}

func (m *mempool) Get(txID ids.ID) *txs.Tx {
	if tx := m.unissuedDecisionTxs.Get(txID); tx != nil {
		return tx
	}
	return m.unissuedStakerTxs.Get(txID)
}

func (m *mempool) Remove(txsToRemove []*txs.Tx) {
	remover := &remover{
		m: m,
	}

	for _, tx := range txsToRemove {
		remover.tx = tx
		_ = tx.Unsigned.Visit(remover)
	}
}

func (m *mempool) HasTxs() bool {
	return m.unissuedDecisionTxs.Len() > 0 || m.unissuedStakerTxs.Len() > 0
}

func (m *mempool) PeekTxs(maxTxsBytes int) []*txs.Tx {
	txs := m.unissuedDecisionTxs.List()
	txs = append(txs, m.unissuedStakerTxs.List()...)

	size := 0
	for i, tx := range txs {
		size += len(tx.Bytes())
		if size > maxTxsBytes {
			return txs[:i]
		}
	}
	return txs
}

func (m *mempool) addDecisionTx(tx *txs.Tx) {
	m.unissuedDecisionTxs.Add(tx)
	m.register(tx)
}

func (m *mempool) addStakerTx(tx *txs.Tx) {
	m.unissuedStakerTxs.Add(tx)
	m.register(tx)
}

func (m *mempool) HasStakerTx() bool {
	return m.unissuedStakerTxs.Len() > 0
}

func (m *mempool) removeDecisionTxs(txs []*txs.Tx) {
	for _, tx := range txs {
		txID := tx.ID()
		if m.unissuedDecisionTxs.Remove(txID) != nil {
			m.deregister(tx)
		}
	}
}

func (m *mempool) removeStakerTx(tx *txs.Tx) {
	txID := tx.ID()
	if m.unissuedStakerTxs.Remove(txID) != nil {
		m.deregister(tx)
	}
}

func (m *mempool) PeekStakerTx() *txs.Tx {
	if m.unissuedStakerTxs.Len() == 0 {
		return nil
	}

	return m.unissuedStakerTxs.Peek()
}

func (m *mempool) MarkDropped(txID ids.ID, reason error) {
	m.droppedTxIDs.Put(txID, reason)
}

func (m *mempool) GetDropReason(txID ids.ID) error {
	err, _ := m.droppedTxIDs.Get(txID)
	return err
}

func (m *mempool) register(tx *txs.Tx) {
	txBytes := tx.Bytes()
	m.bytesAvailable -= len(txBytes)
	m.bytesAvailableMetric.Set(float64(m.bytesAvailable))
}

func (m *mempool) deregister(tx *txs.Tx) {
	txBytes := tx.Bytes()
	m.bytesAvailable += len(txBytes)
	m.bytesAvailableMetric.Set(float64(m.bytesAvailable))

	inputs := tx.Unsigned.InputIDs()
	m.consumedUTXOs.Difference(inputs)
}

// Drops all [txs.Staker] transactions whose [StartTime] is before
// [minStartTime] from [mempool]. The dropped tx ids are returned.
//
// TODO: Remove once [StartTime] field is ignored in staker txs
func DropExpiredStakerTxs(mempool Mempool, minStartTime time.Time) []ids.ID {
	var droppedTxIDs []ids.ID

	for mempool.HasStakerTx() {
		tx := mempool.PeekStakerTx()
		startTime := tx.Unsigned.(txs.Staker).StartTime()
		if !startTime.Before(minStartTime) {
			// The next proposal tx in the mempool starts sufficiently far in
			// the future.
			break
		}

		txID := tx.ID()
		err := fmt.Errorf(
			"synchrony bound (%s) is later than staker start time (%s)",
			minStartTime,
			startTime,
		)

		mempool.Remove([]*txs.Tx{tx})
		mempool.MarkDropped(txID, err) // cache tx as dropped
		droppedTxIDs = append(droppedTxIDs, txID)
	}

	return droppedTxIDs
}<|MERGE_RESOLUTION|>--- conflicted
+++ resolved
@@ -36,15 +36,10 @@
 var (
 	_ Mempool = (*mempool)(nil)
 
-<<<<<<< HEAD
-	errMempoolFull        = errors.New("mempool is full")
-	errTxAlreadyInMempool = errors.New("tx already in mempool")
-=======
 	errDuplicateTx          = errors.New("duplicate tx")
 	errTxTooLarge           = errors.New("tx too large")
 	errMempoolFull          = errors.New("mempool is full")
 	errConflictsWithOtherTx = errors.New("tx conflicts with other tx")
->>>>>>> 86201ae6
 )
 
 type BlockTimer interface {
@@ -112,13 +107,9 @@
 	blkTimer BlockTimer
 }
 
-<<<<<<< HEAD
-func NewMempool(
+func New(
 	cfg *config.Config,
 	blkTimer BlockTimer,
-=======
-func New(
->>>>>>> 86201ae6
 	namespace string,
 	registerer prometheus.Registerer,
 ) (Mempool, error) {
@@ -179,11 +170,7 @@
 	// Note: a previously dropped tx can be re-added
 	txID := tx.ID()
 	if m.Has(txID) {
-<<<<<<< HEAD
-		return fmt.Errorf("%w, txID %s", errTxAlreadyInMempool, txID)
-=======
 		return fmt.Errorf("%w: %s", errDuplicateTx, txID)
->>>>>>> 86201ae6
 	}
 
 	txSize := len(tx.Bytes())
@@ -338,7 +325,7 @@
 
 	for mempool.HasStakerTx() {
 		tx := mempool.PeekStakerTx()
-		startTime := tx.Unsigned.(txs.Staker).StartTime()
+		startTime := tx.Unsigned.(txs.PreDForkStaker).StartTime()
 		if !startTime.Before(minStartTime) {
 			// The next proposal tx in the mempool starts sufficiently far in
 			// the future.
