// Copyright (C) 2019-2023, Ava Labs, Inc. All rights reserved.
// See the file LICENSE for licensing terms.

package txs

import (
	"time"

	"github.com/ava-labs/avalanchego/ids"
	"github.com/ava-labs/avalanchego/utils/crypto/bls"
	"github.com/ava-labs/avalanchego/vms/components/avax"
	"github.com/ava-labs/avalanchego/vms/platformvm/fx"
)

// ValidatorTx defines the interface for a validator transaction that supports
// delegation.
type ValidatorTx interface {
	UnsignedTx
	PermissionlessStaker

	ValidationRewardsOwner() fx.Owner
	DelegationRewardsOwner() fx.Owner
	Shares() uint32
}

type DelegatorTx interface {
	UnsignedTx
	PermissionlessStaker

	RewardsOwner() fx.Owner
}

type StakerTx interface {
	UnsignedTx
	Staker
}

type PermissionlessStaker interface {
	Staker

	Outputs() []*avax.TransferableOutput
	Stake() []*avax.TransferableOutput
}

type Staker interface {
	SubnetID() ids.ID
	NodeID() ids.NodeID
	// PublicKey returns the BLS public key registered by this transaction. If
	// there was no key registered by this transaction, it will return false.
	PublicKey() (*bls.PublicKey, bool, error)
	EndTime() time.Time
	Weight() uint64
	CurrentPriority() Priority
}

<<<<<<< HEAD
type PreDurangoStaker interface {
=======
type ScheduledStaker interface {
>>>>>>> 6079eb04
	Staker
	StartTime() time.Time
	PendingPriority() Priority
}<|MERGE_RESOLUTION|>--- conflicted
+++ resolved
@@ -53,11 +53,7 @@
 	CurrentPriority() Priority
 }
 
-<<<<<<< HEAD
-type PreDurangoStaker interface {
-=======
 type ScheduledStaker interface {
->>>>>>> 6079eb04
 	Staker
 	StartTime() time.Time
 	PendingPriority() Priority
