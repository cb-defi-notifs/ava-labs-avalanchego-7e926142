--- conflicted
+++ resolved
@@ -18,27 +18,15 @@
 }
 
 func NewByEndTime() TimedHeap {
-<<<<<<< HEAD
-	h := &byEndTime{}
-	h.initialize(h)
-	return h
-}
-
-func (h *byEndTime) Less(i, j int) bool {
-	iTime := h.txs[i].tx.Unsigned.(txs.PreDForkStaker).EndTime()
-	jTime := h.txs[j].tx.Unsigned.(txs.PreDForkStaker).EndTime()
-	return iTime.Before(jTime)
-=======
 	return &byEndTime{
 		txHeap: txHeap{
 			heap: heap.NewMap[ids.ID, heapTx](func(a, b heapTx) bool {
-				aTime := a.tx.Unsigned.(txs.Staker).EndTime()
-				bTime := b.tx.Unsigned.(txs.Staker).EndTime()
+				aTime := a.tx.Unsigned.(txs.PreDForkStaker).EndTime()
+				bTime := b.tx.Unsigned.(txs.PreDForkStaker).EndTime()
 				return aTime.Before(bTime)
 			}),
 		},
 	}
->>>>>>> a397f9d0
 }
 
 func (h *byEndTime) Timestamp() time.Time {
