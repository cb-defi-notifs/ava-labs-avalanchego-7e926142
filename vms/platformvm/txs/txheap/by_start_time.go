// Copyright (C) 2019-2023, Ava Labs, Inc. All rights reserved.
// See the file LICENSE for licensing terms.

package txheap

import (
	"time"

	"github.com/ava-labs/avalanchego/ids"
	"github.com/ava-labs/avalanchego/utils/heap"
	"github.com/ava-labs/avalanchego/vms/platformvm/txs"
)

var _ TimedHeap = (*byStartTime)(nil)

type TimedHeap interface {
	Heap

	Timestamp() time.Time
}

type byStartTime struct {
	txHeap
}

func NewByStartTime() TimedHeap {
<<<<<<< HEAD
	h := &byStartTime{}
	h.initialize(h)
	return h
}

func (h *byStartTime) Less(i, j int) bool {
	iTime := h.txs[i].tx.Unsigned.(txs.PreDForkStaker).StartTime()
	jTime := h.txs[j].tx.Unsigned.(txs.PreDForkStaker).StartTime()
	return iTime.Before(jTime)
=======
	return &byStartTime{
		txHeap: txHeap{
			heap: heap.NewMap[ids.ID, heapTx](func(a, b heapTx) bool {
				aTime := a.tx.Unsigned.(txs.Staker).StartTime()
				bTime := b.tx.Unsigned.(txs.Staker).StartTime()
				return aTime.Before(bTime)
			}),
		},
	}
>>>>>>> a397f9d0
}

func (h *byStartTime) Timestamp() time.Time {
	return h.Peek().Unsigned.(txs.PreDForkStaker).StartTime()
}<|MERGE_RESOLUTION|>--- conflicted
+++ resolved
@@ -24,27 +24,15 @@
 }
 
 func NewByStartTime() TimedHeap {
-<<<<<<< HEAD
-	h := &byStartTime{}
-	h.initialize(h)
-	return h
-}
-
-func (h *byStartTime) Less(i, j int) bool {
-	iTime := h.txs[i].tx.Unsigned.(txs.PreDForkStaker).StartTime()
-	jTime := h.txs[j].tx.Unsigned.(txs.PreDForkStaker).StartTime()
-	return iTime.Before(jTime)
-=======
 	return &byStartTime{
 		txHeap: txHeap{
 			heap: heap.NewMap[ids.ID, heapTx](func(a, b heapTx) bool {
-				aTime := a.tx.Unsigned.(txs.Staker).StartTime()
-				bTime := b.tx.Unsigned.(txs.Staker).StartTime()
+				aTime := a.tx.Unsigned.(txs.PreDForkStaker).StartTime()
+				bTime := b.tx.Unsigned.(txs.PreDForkStaker).StartTime()
 				return aTime.Before(bTime)
 			}),
 		},
 	}
->>>>>>> a397f9d0
 }
 
 func (h *byStartTime) Timestamp() time.Time {
