// Copyright (C) 2019-2023, Ava Labs, Inc. All rights reserved.
// See the file LICENSE for licensing terms.

package txheap

import (
	"time"

	"github.com/ava-labs/avalanchego/ids"
	"github.com/ava-labs/avalanchego/utils/heap"
	"github.com/ava-labs/avalanchego/vms/platformvm/txs"
)

var _ TimedHeap = (*byStartTime)(nil)

type TimedHeap interface {
	Heap

	Timestamp() time.Time
}

type byStartTime struct {
	txHeap
}

func NewByStartTime() TimedHeap {
	return &byStartTime{
		txHeap: txHeap{
			heap: heap.NewMap[ids.ID, heapTx](func(a, b heapTx) bool {
<<<<<<< HEAD
				aTime := a.tx.Unsigned.(txs.PreDurangoStaker).StartTime()
				bTime := b.tx.Unsigned.(txs.PreDurangoStaker).StartTime()
=======
				aTime := a.tx.Unsigned.(txs.ScheduledStaker).StartTime()
				bTime := b.tx.Unsigned.(txs.ScheduledStaker).StartTime()
>>>>>>> 6079eb04
				return aTime.Before(bTime)
			}),
		},
	}
}

func (h *byStartTime) Timestamp() time.Time {
<<<<<<< HEAD
	return h.Peek().Unsigned.(txs.PreDurangoStaker).StartTime()
=======
	return h.Peek().Unsigned.(txs.ScheduledStaker).StartTime()
>>>>>>> 6079eb04
}<|MERGE_RESOLUTION|>--- conflicted
+++ resolved
@@ -27,13 +27,8 @@
 	return &byStartTime{
 		txHeap: txHeap{
 			heap: heap.NewMap[ids.ID, heapTx](func(a, b heapTx) bool {
-<<<<<<< HEAD
-				aTime := a.tx.Unsigned.(txs.PreDurangoStaker).StartTime()
-				bTime := b.tx.Unsigned.(txs.PreDurangoStaker).StartTime()
-=======
 				aTime := a.tx.Unsigned.(txs.ScheduledStaker).StartTime()
 				bTime := b.tx.Unsigned.(txs.ScheduledStaker).StartTime()
->>>>>>> 6079eb04
 				return aTime.Before(bTime)
 			}),
 		},
@@ -41,9 +36,5 @@
 }
 
 func (h *byStartTime) Timestamp() time.Time {
-<<<<<<< HEAD
-	return h.Peek().Unsigned.(txs.PreDurangoStaker).StartTime()
-=======
 	return h.Peek().Unsigned.(txs.ScheduledStaker).StartTime()
->>>>>>> 6079eb04
 }