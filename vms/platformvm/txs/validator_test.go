// Copyright (C) 2019-2023, Ava Labs, Inc. All rights reserved.
// See the file LICENSE for licensing terms.

package txs

import (
	"testing"

	"github.com/stretchr/testify/require"

	"github.com/ava-labs/avalanchego/ids"
	"github.com/ava-labs/avalanchego/utils/crypto/secp256k1"
)

const defaultWeight = 10000

// each key controls an address that has [defaultBalance] AVAX at genesis
var keys = secp256k1.TestKeys()

func TestBoundedBy(t *testing.T) {
	require := require.New(t)

	// case 1: a starts, a finishes, b starts, b finishes
	aStartTime := uint64(0)
	aEndTIme := uint64(1)
	a := &Validator{
		NodeID: ids.NodeID(keys[0].PublicKey().Address()),
		Start:  aStartTime,
		End:    aEndTIme,
		Wght:   defaultWeight,
	}

	bStartTime := uint64(2)
	bEndTime := uint64(3)
	b := &Validator{
		NodeID: ids.NodeID(keys[0].PublicKey().Address()),
		Start:  bStartTime,
		End:    bEndTime,
		Wght:   defaultWeight,
	}
<<<<<<< HEAD
	require.False(BoundedBy(a.StartTime(), a.EndTime(), b.StartTime(), b.EndTime()))
=======
	require.False(BoundedBy(a.StartTime(), b.EndTime(), b.StartTime(), b.EndTime()))
>>>>>>> 6c6b4597
	require.False(BoundedBy(b.StartTime(), b.EndTime(), a.StartTime(), a.EndTime()))

	// case 2: a starts, b starts, a finishes, b finishes
	a.Start = 0
	b.Start = 1
	a.End = 2
	b.End = 3
	require.False(BoundedBy(a.StartTime(), a.EndTime(), b.StartTime(), b.EndTime()))
	require.False(BoundedBy(b.StartTime(), b.EndTime(), a.StartTime(), a.EndTime()))

	// case 3: a starts, b starts, b finishes, a finishes
	a.Start = 0
	b.Start = 1
	b.End = 2
	a.End = 3
	require.False(BoundedBy(a.StartTime(), a.EndTime(), b.StartTime(), b.EndTime()))
	require.True(BoundedBy(b.StartTime(), b.EndTime(), a.StartTime(), a.EndTime()))

	// case 4: b starts, a starts, a finishes, b finishes
	b.Start = 0
	a.Start = 1
	a.End = 2
	b.End = 3
	require.True(BoundedBy(a.StartTime(), a.EndTime(), b.StartTime(), b.EndTime()))
	require.False(BoundedBy(b.StartTime(), b.EndTime(), a.StartTime(), a.EndTime()))

	// case 5: b starts, b finishes, a starts, a finishes
	b.Start = 0
	b.End = 1
	a.Start = 2
	a.End = 3
	require.False(BoundedBy(a.StartTime(), a.EndTime(), b.StartTime(), b.EndTime()))
	require.False(BoundedBy(b.StartTime(), b.EndTime(), a.StartTime(), a.EndTime()))

	// case 6: b starts, a starts, b finishes, a finishes
	b.Start = 0
	a.Start = 1
	b.End = 2
	a.End = 3
	require.False(BoundedBy(a.StartTime(), a.EndTime(), b.StartTime(), b.EndTime()))
	require.False(BoundedBy(b.StartTime(), b.EndTime(), a.StartTime(), a.EndTime()))

	// case 3: a starts, b starts, b finishes, a finishes
	a.Start = 0
	b.Start = 0
	b.End = 1
	a.End = 1
	require.True(BoundedBy(a.StartTime(), a.EndTime(), b.StartTime(), b.EndTime()))
	require.True(BoundedBy(b.StartTime(), b.EndTime(), a.StartTime(), a.EndTime()))
}<|MERGE_RESOLUTION|>--- conflicted
+++ resolved
@@ -38,11 +38,7 @@
 		End:    bEndTime,
 		Wght:   defaultWeight,
 	}
-<<<<<<< HEAD
 	require.False(BoundedBy(a.StartTime(), a.EndTime(), b.StartTime(), b.EndTime()))
-=======
-	require.False(BoundedBy(a.StartTime(), b.EndTime(), b.StartTime(), b.EndTime()))
->>>>>>> 6c6b4597
 	require.False(BoundedBy(b.StartTime(), b.EndTime(), a.StartTime(), a.EndTime()))
 
 	// case 2: a starts, b starts, a finishes, b finishes
