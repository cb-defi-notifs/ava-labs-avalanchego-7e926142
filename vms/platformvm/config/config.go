// Copyright (C) 2019-2023, Ava Labs, Inc. All rights reserved.
// See the file LICENSE for licensing terms.

package config

import (
	"time"

	"github.com/ava-labs/avalanchego/chains"
	"github.com/ava-labs/avalanchego/ids"
	"github.com/ava-labs/avalanchego/snow/uptime"
	"github.com/ava-labs/avalanchego/snow/validators"
	"github.com/ava-labs/avalanchego/utils/constants"
	"github.com/ava-labs/avalanchego/utils/set"
	"github.com/ava-labs/avalanchego/vms/platformvm/reward"
	"github.com/ava-labs/avalanchego/vms/platformvm/txs"
)

// Struct collecting all foundational parameters of PlatformVM
type Config struct {
	// The node's chain manager
	Chains chains.Manager

	// Node's validator set maps subnetID -> validators of the subnet
	//
	// Invariant: The primary network's validator set should have been added to
	//            the manager before calling VM.Initialize.
	// Invariant: The primary network's validator set should be empty before
	//            calling VM.Initialize.
	Validators validators.Manager

	// Provides access to the uptime manager as a thread safe data structure
	UptimeLockedCalculator uptime.LockedCalculator

	// True if the node is being run with staking enabled
	SybilProtectionEnabled bool

	// If true, only the P-chain will be instantiated on the primary network.
	PartialSyncPrimaryNetwork bool

	// Set of subnets that this node is validating
	TrackedSubnets set.Set[ids.ID]

	// Fee that is burned by every non-state creating transaction
	TxFee uint64

	// Fee that must be burned by every state creating transaction before AP3
	CreateAssetTxFee uint64

	// Fee that must be burned by every subnet creating transaction after AP3
	CreateSubnetTxFee uint64

	// Fee that must be burned by every transform subnet transaction
	TransformSubnetTxFee uint64

	// Fee that must be burned by every blockchain creating transaction after AP3
	CreateBlockchainTxFee uint64

	// Transaction fee for adding a primary network validator
	AddPrimaryNetworkValidatorFee uint64

	// Transaction fee for adding a primary network delegator
	AddPrimaryNetworkDelegatorFee uint64

	// Transaction fee for adding a subnet validator
	AddSubnetValidatorFee uint64

	// Transaction fee for adding a subnet delegator
	AddSubnetDelegatorFee uint64

	// The minimum amount of tokens one must bond to be a validator
	MinValidatorStake uint64

	// The maximum amount of tokens that can be bonded on a validator
	MaxValidatorStake uint64

	// Minimum stake, in nAVAX, that can be delegated on the primary network
	MinDelegatorStake uint64

	// Minimum fee that can be charged for delegation
	MinDelegationFee uint32

	// UptimePercentage is the minimum uptime required to be rewarded for staking
	UptimePercentage float64

	// Minimum amount of time to allow a staker to stake
	MinStakeDuration time.Duration

	// Maximum amount of time to allow a staker to stake
	MaxStakeDuration time.Duration

	// Config for the minting function
	RewardConfig reward.Config

	// Time of the AP3 network upgrade
	ApricotPhase3Time time.Time

	// Time of the AP5 network upgrade
	ApricotPhase5Time time.Time

	// Time of the Banff network upgrade
	BanffTime time.Time

	// Time of the Cortina network upgrade
	CortinaTime time.Time

	// Time of the continuous staking network upgrade
	ContinuousStakingTime time.Time

	// UseCurrentHeight forces [GetMinimumHeight] to return the current height
	// of the P-Chain instead of the oldest block in the [recentlyAccepted]
	// window.
	//
	// This config is particularly useful for triggering proposervm activation
	// on recently created subnets (without this, users need to wait for
	// [recentlyAcceptedWindowTTL] to pass for activation to occur).
	UseCurrentHeight bool
}

func (c *Config) IsApricotPhase3Activated(timestamp time.Time) bool {
	return !timestamp.Before(c.ApricotPhase3Time)
}

func (c *Config) IsApricotPhase5Activated(timestamp time.Time) bool {
	return !timestamp.Before(c.ApricotPhase5Time)
}

func (c *Config) IsBanffActivated(timestamp time.Time) bool {
	return !timestamp.Before(c.BanffTime)
}

<<<<<<< HEAD
func (c *Config) IsContinuousStakingActivated(timestamp time.Time) bool {
	return !timestamp.Before(c.ContinuousStakingTime)
=======
func (c *Config) IsCortinaActivated(timestamp time.Time) bool {
	return !timestamp.Before(c.CortinaTime)
>>>>>>> 9e84ee4d
}

func (c *Config) GetCreateBlockchainTxFee(timestamp time.Time) uint64 {
	if c.IsApricotPhase3Activated(timestamp) {
		return c.CreateBlockchainTxFee
	}
	return c.CreateAssetTxFee
}

func (c *Config) GetCreateSubnetTxFee(timestamp time.Time) uint64 {
	if c.IsApricotPhase3Activated(timestamp) {
		return c.CreateSubnetTxFee
	}
	return c.CreateAssetTxFee
}

// Create the blockchain described in [tx], but only if this node is a member of
// the subnet that validates the chain
func (c *Config) CreateChain(chainID ids.ID, tx *txs.CreateChainTx) {
	if c.SybilProtectionEnabled && // Sybil protection is enabled, so nodes might not validate all chains
		constants.PrimaryNetworkID != tx.SubnetID && // All nodes must validate the primary network
		!c.TrackedSubnets.Contains(tx.SubnetID) { // This node doesn't validate this blockchain
		return
	}

	chainParams := chains.ChainParameters{
		ID:          chainID,
		SubnetID:    tx.SubnetID,
		GenesisData: tx.GenesisData,
		VMID:        tx.VMID,
		FxIDs:       tx.FxIDs,
	}

	c.Chains.QueueChainCreation(chainParams)
}<|MERGE_RESOLUTION|>--- conflicted
+++ resolved
@@ -129,13 +129,12 @@
 	return !timestamp.Before(c.BanffTime)
 }
 
-<<<<<<< HEAD
+func (c *Config) IsCortinaActivated(timestamp time.Time) bool {
+	return !timestamp.Before(c.CortinaTime)
+}
+
 func (c *Config) IsContinuousStakingActivated(timestamp time.Time) bool {
 	return !timestamp.Before(c.ContinuousStakingTime)
-=======
-func (c *Config) IsCortinaActivated(timestamp time.Time) bool {
-	return !timestamp.Before(c.CortinaTime)
->>>>>>> 9e84ee4d
 }
 
 func (c *Config) GetCreateBlockchainTxFee(timestamp time.Time) uint64 {
