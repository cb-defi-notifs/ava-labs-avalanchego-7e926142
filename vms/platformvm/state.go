// (c) 2019-2020, Ava Labs, Inc. All rights reserved.
// See the file LICENSE for licensing terms.

package platformvm

import (
	"bytes"
	"errors"
	"fmt"
	"time"

	"github.com/ava-labs/gecko/database"
	"github.com/ava-labs/gecko/database/prefixdb"
	"github.com/ava-labs/gecko/ids"
	"github.com/ava-labs/gecko/snow/consensus/snowman"
	"github.com/ava-labs/gecko/utils/formatting"
<<<<<<< HEAD
=======
	"github.com/ava-labs/gecko/vms/components/avax"

>>>>>>> ba9f7426
	safemath "github.com/ava-labs/gecko/utils/math"
	"github.com/ava-labs/gecko/vms/components/ava"
)

// This file contains methods of VM that deal with getting/putting values from database

// TODO: Cache prefixed IDs or use different way of keying into database
const (
	currentValidatorsPrefix uint64 = iota
	pendingValidatorsPrefix
)

// persist a tx
func (vm *VM) putTx(db database.Database, ID ids.ID, tx []byte) error {
	return vm.State.Put(db, txTypeID, ID, tx)
}

// retrieve a tx
func (vm *VM) getTx(db database.Database, txID ids.ID) ([]byte, error) {
	txIntf, err := vm.State.Get(db, txTypeID, txID)
	if err != nil {
		return nil, err
	}
	if tx, ok := txIntf.([]byte); ok {
		return tx, nil
	}
	return nil, fmt.Errorf("expected tx to be []byte but is type %T", txIntf)
}

// Persist a status
func (vm *VM) putStatus(db database.Database, ID ids.ID, status Status) error {
	return vm.State.Put(db, statusTypeID, ID, status)
}

// Retrieve a status
func (vm *VM) getStatus(db database.Database, ID ids.ID) (Status, error) {
	statusIntf, err := vm.State.Get(db, statusTypeID, ID)
	if err != nil {
		return Unknown, err
	}
	if status, ok := statusIntf.(Status); ok {
		return status, nil
	}
	return Unknown, fmt.Errorf("expected status to be type Status but is type %T", statusIntf)
}

// get the validators currently validating the specified subnet
func (vm *VM) getCurrentValidators(db database.Database, subnetID ids.ID) (*EventHeap, error) {
	return vm.getValidatorsFromDB(db, subnetID, currentValidatorsPrefix, false)
}

// put the validators currently validating the specified subnet
func (vm *VM) putCurrentValidators(db database.Database, validators *EventHeap, subnetID ids.ID) error {
	if validators.SortByStartTime {
		return errors.New("current validators should be sorted by end time")
	}
	err := vm.State.Put(db, validatorsTypeID, subnetID.Prefix(currentValidatorsPrefix), validators)
	if err != nil {
		return fmt.Errorf("couldn't put current validator set: %w", err)
	}
	return nil
}

// get the validators that are slated to validate the specified subnet in the future
func (vm *VM) getPendingValidators(db database.Database, subnetID ids.ID) (*EventHeap, error) {
	return vm.getValidatorsFromDB(db, subnetID, pendingValidatorsPrefix, true)
}

// put the validators that are slated to validate the specified subnet in the future
func (vm *VM) putPendingValidators(db database.Database, validators *EventHeap, subnetID ids.ID) error {
	if !validators.SortByStartTime {
		return errors.New("pending validators should be sorted by start time")
	}
	err := vm.State.Put(db, validatorsTypeID, subnetID.Prefix(pendingValidatorsPrefix), validators)
	if err != nil {
		return fmt.Errorf("couldn't put pending validator set: %w", err)
	}
	return nil
}

// get the validators currently validating the specified subnet
func (vm *VM) getValidatorsFromDB(
	db database.Database,
	subnetID ids.ID,
	prefix uint64,
	sortByStartTime bool,
) (*EventHeap, error) {
	// if current validators aren't specified in database, return empty validator set
	key := subnetID.Prefix(prefix)
	has, err := vm.State.Has(db, validatorsTypeID, key)
	if err != nil {
		return nil, err
	}
	if !has {
		return &EventHeap{SortByStartTime: sortByStartTime}, nil
	}
	validatorsInterface, err := vm.State.Get(db, validatorsTypeID, key)
	if err != nil {
		return nil, err
	}
	validators, ok := validatorsInterface.(*EventHeap)
	if !ok {
		err := fmt.Errorf("expected to retrieve *EventHeap from database but got type %T", validatorsInterface)
		vm.Ctx.Log.Error("error while fetching validators: %s", err)
		return nil, err
	}
	for _, validator := range validators.Txs {
		txBytes, err := vm.codec.Marshal(validator)
		if err != nil {
			return nil, err
		}
		if err := validator.initialize(vm, txBytes); err != nil {
			return nil, err
		}
	}
	return validators, nil
}

// getUTXO returns the UTXO with the specified ID
func (vm *VM) getUTXO(db database.Database, ID ids.ID) (*avax.UTXO, error) {
	utxoIntf, err := vm.State.Get(db, utxoTypeID, ID)
	if err != nil {
		return nil, err
	}
	utxo, ok := utxoIntf.(*avax.UTXO)
	if !ok {
		err := fmt.Errorf("expected UTXO from database but got %T", utxoIntf)
		vm.Ctx.Log.Error(err.Error())
		return nil, err
	}
	return utxo, nil
}

// putUTXO persists the given UTXO
func (vm *VM) putUTXO(db database.Database, utxo *avax.UTXO) error {
	utxoID := utxo.InputID()
	if err := vm.State.Put(db, utxoTypeID, utxoID, utxo); err != nil {
		return err
	}

	// If this output lists addresses that it references index it
	if addressable, ok := utxo.Out.(avax.Addressable); ok {
		// For each owner of this UTXO, add to list of UTXOs owned by that addr
		for _, addrBytes := range addressable.Addresses() {
			if err := vm.putReferencingUTXO(db, addrBytes, utxoID); err != nil {
				return fmt.Errorf("couldn't update UTXO set of address %s", formatting.CB58{Bytes: addrBytes})
			}
		}
	}
	return nil
}

// removeUTXO removes the UTXO with the given ID
// If the utxo doesn't exist, returns nil
func (vm *VM) removeUTXO(db database.Database, utxoID ids.ID) error {
	utxo, err := vm.getUTXO(db, utxoID) // Get the UTXO
	if err != nil {
		return nil
	}
	if err := vm.State.Put(db, utxoTypeID, utxoID, nil); err != nil { // remove the UTXO
		return err
	}
	// If this output lists addresses that it references remove the indices
	if addressable, ok := utxo.Out.(avax.Addressable); ok {
		// For each owner of this UTXO, remove from their list of UTXOs
		for _, addrBytes := range addressable.Addresses() {
			if err := vm.removeReferencingUTXO(db, addrBytes, utxoID); err != nil {
				return fmt.Errorf("couldn't update UTXO set of address %s", formatting.CB58{Bytes: addrBytes})
			}
		}
	}
	return nil
}

// Return the IDs of UTXOs that reference [addr].
// Only returns UTXOs after [start].
// Returns at most [limit] UTXO IDs.
// Returns nil if no UTXOs reference [addr].
func (vm *VM) getReferencingUTXOs(db database.Database, addr []byte, start ids.ID, limit int) (ids.Set, error) {
	toFetch := limit
	utxoIDs := ids.Set{}
	iter := prefixdb.NewNested(addr, db).NewIteratorWithStart(start.Bytes())
	defer iter.Release()
	for toFetch > 0 && iter.Next() {
		if utxoID, err := ids.ToID(iter.Key()); err != nil {
			return nil, err
		} else if !utxoID.Equals(start) {
			utxoIDs.Add(utxoID)
			toFetch--
		}
	}
	return utxoIDs, nil
}

// Persist that the UTXO with ID [utxoID] references [addr]
func (vm *VM) putReferencingUTXO(db database.Database, addrBytes []byte, utxoID ids.ID) error {
	prefixedDB := prefixdb.NewNested(addrBytes, db)
	return prefixedDB.Put(utxoID.Bytes(), nil)
}

// Remove the UTXO with ID [utxoID] from the set of UTXOs that reference [addr]
func (vm *VM) removeReferencingUTXO(db database.Database, addrBytes []byte, utxoID ids.ID) error {
	prefixedDB := prefixdb.NewNested(addrBytes, db)
	return prefixedDB.Delete(utxoID.Bytes())
}

<<<<<<< HEAD
// GetUTXOs returns UTXOs such that at least one of the addresses in [addrs] is referenced.
// Assumed elements of [addrs] are unique.
// Returns at most [limit] UTXOs.
// If [limit] <= 0 or [limit] > maxUTXOsToFetch, it is set to [maxUTXOsToFetch].
// Only returns UTXOs associated with addresses >= [startAddr].
// For address [startAddr], only returns UTXOs whose IDs are greater than [startUtxoID].
// Returns:
// * The fetched of UTXOs
// * The address associated with the last UTXO fetched
// * The ID of the last UTXO fetched
func (vm *VM) GetUTXOs(
	db database.Database,
	addrs ids.ShortSet,
	startAddr ids.ShortID,
	startUTXOID ids.ID,
	limit int,
) ([]*ava.UTXO, ids.ShortID, ids.ID, error) {
	if limit <= 0 || limit > maxUTXOsToFetch { // Don't fetch more than [maxUTXOsToFetch]
		limit = maxUTXOsToFetch
	}

	seen := ids.Set{} // IDs of UTXOs already in the list
	utxos := make([]*ava.UTXO, 0, limit)
	lastAddr := ids.ShortEmpty
	lastIndex := ids.Empty
	addrsList := addrs.List()
	ids.SortShortIDs(addrsList)
	for _, addr := range addrs.List() {
		start := ids.Empty
		if comp := bytes.Compare(addr.Bytes(), startAddr.Bytes()); comp == -1 { // Skip addresses before [startAddr]
			continue
		} else if comp == 0 {
			start = startUTXOID
		}
		utxoIDs, err := vm.getReferencingUTXOs(db, addr.Bytes(), start, limit) // Get IDs of UTXOs to fetch
=======
// getUTXOs returns UTXOs that reference at least one of the addresses in [addrs]
func (vm *VM) getUTXOs(db database.Database, addrs [][]byte) ([]*avax.UTXO, error) {
	utxoIDs := ids.Set{}
	for _, addr := range addrs {
		addrUTXOs, err := vm.getReferencingUTXOs(db, addr)
		if err != nil {
			return nil, fmt.Errorf("couldn't get UTXOs for address %s", addr)
		}
		utxoIDs.Union(addrUTXOs)
	}
	utxos := make([]*avax.UTXO, utxoIDs.Len())
	for i, utxoID := range utxoIDs.List() {
		utxo, err := vm.getUTXO(db, utxoID)
>>>>>>> ba9f7426
		if err != nil {
			return nil, ids.ShortID{}, ids.ID{}, fmt.Errorf("couldn't get UTXOs for address %s", addr)
		}
		for _, utxoID := range utxoIDs.List() { // Get the UTXOs
			if seen.Contains(utxoID) { // already have this UTXO in the list
				continue
			}
			utxo, err := vm.getUTXO(db, utxoID)
			if err != nil {
				return nil, ids.ShortID{}, ids.ID{}, fmt.Errorf("couldn't get UTXO %s: %w", utxoID, err)
			}
			utxos = append(utxos, utxo)
			seen.Add(utxoID)
			lastAddr = addr
			lastIndex = utxoID
			limit--
			if limit <= 0 {
				break // Found [limit] utxos; stop.
			}
		}
	}
	return utxos, lastAddr, lastIndex, nil
}

// getBalance returns the balance of [addrs]
func (vm *VM) getBalance(db database.Database, addrs ids.ShortSet) (uint64, error) {
	utxos, _, _, err := vm.GetUTXOs(db, addrs, ids.ShortEmpty, ids.Empty, -1)
	if err != nil {
		return 0, fmt.Errorf("couldn't get UTXOs: %w", err)
	}
	balance := uint64(0)
	for _, utxo := range utxos {
		if out, ok := utxo.Out.(avax.Amounter); ok {
			if balance, err = safemath.Add64(out.Amount(), balance); err != nil {
				return 0, err
			}
		}
	}
	return balance, nil
}

// get all the blockchains that exist
func (vm *VM) getChains(db database.Database) ([]*DecisionTx, error) {
	chainsInterface, err := vm.State.Get(db, chainsTypeID, chainsKey)
	if err != nil {
		return nil, err
	}
	chains, ok := chainsInterface.([]*DecisionTx)
	if !ok {
		err := fmt.Errorf("expected to retrieve []*CreateChainTx from database but got type %T", chainsInterface)
		vm.Ctx.Log.Error(err.Error())
		return nil, err
	}
	return chains, nil
}

// get a blockchain by its ID
func (vm *VM) getChain(db database.Database, ID ids.ID) (*DecisionTx, error) {
	chains, err := vm.getChains(db)
	if err != nil {
		return nil, err
	}
	for _, chain := range chains {
		if chain.ID().Equals(ID) {
			return chain, nil
		}
	}
	return nil, fmt.Errorf("blockchain %s doesn't exist", ID)
}

// put the list of blockchains that exist to database
func (vm *VM) putChains(db database.Database, chains []*DecisionTx) error {
	return vm.State.Put(db, chainsTypeID, chainsKey, chains)
}

// get the platfrom chain's timestamp from [db]
func (vm *VM) getTimestamp(db database.Database) (time.Time, error) {
	return vm.State.GetTime(db, timestampKey)
}

// put the platform chain's timestamp in [db]
func (vm *VM) putTimestamp(db database.Database, timestamp time.Time) error {
	return vm.State.PutTime(db, timestampKey, timestamp)
}

// put the subnets that exist to [db]
func (vm *VM) putSubnets(db database.Database, subnets []*DecisionTx) error {
	return vm.State.Put(db, subnetsTypeID, subnetsKey, subnets)
}

// get the subnets that exist in [db]
func (vm *VM) getSubnets(db database.Database) ([]*DecisionTx, error) {
	subnetsIntf, err := vm.State.Get(db, subnetsTypeID, subnetsKey)
	if err != nil {
		return nil, err
	}
	subnets, ok := subnetsIntf.([]*DecisionTx)
	if !ok {
		err := fmt.Errorf("expected to retrieve []*CreateSubnetTx from database but got type %T", subnetsIntf)
		vm.Ctx.Log.Error(err.Error())
		return nil, err
	}
	for _, subnet := range subnets {
		txBytes, err := vm.codec.Marshal(subnet)
		if err != nil {
			return nil, err
		}
		subnet.initialize(vm, txBytes)
	}
	return subnets, nil
}

// get the subnet with the specified ID
func (vm *VM) getSubnet(db database.Database, id ids.ID) (*DecisionTx, TxError) {
	subnets, err := vm.getSubnets(db)
	if err != nil {
		return nil, tempError{err}
	}

	for _, subnet := range subnets {
		if subnet.ID().Equals(id) {
			return subnet, nil
		}
	}
	return nil, permError{fmt.Errorf("couldn't find subnet with ID %s", id)}
}

// Returns the height of the preferred block
func (vm *VM) preferredHeight() (uint64, error) {
	preferred, err := vm.getBlock(vm.Preferred())
	if err != nil {
		return 0, err
	}
	return preferred.Height(), nil
}

// register each type that we'll be storing in the database
// so that [vm.State] knows how to unmarshal these types from bytes
func (vm *VM) registerDBTypes() {
	marshalValidatorsFunc := func(vdrsIntf interface{}) ([]byte, error) {
		if vdrs, ok := vdrsIntf.(*EventHeap); ok {
			return vdrs.Bytes()
		}
		return nil, fmt.Errorf("expected *EventHeap but got type %T", vdrsIntf)
	}
	unmarshalValidatorsFunc := func(bytes []byte) (interface{}, error) {
		stakers := EventHeap{}
		if err := Codec.Unmarshal(bytes, &stakers); err != nil {
			return nil, err
		}
		for _, tx := range stakers.Txs {
			txBytes, err := vm.codec.Marshal(tx)
			if err != nil {
				return nil, err
			}
			if err := tx.initialize(vm, txBytes); err != nil {
				return nil, err
			}
		}
		return &stakers, nil
	}
	if err := vm.State.RegisterType(validatorsTypeID, marshalValidatorsFunc, unmarshalValidatorsFunc); err != nil {
		vm.Ctx.Log.Warn(errRegisteringType.Error())
	}

	marshalChainsFunc := func(chainsIntf interface{}) ([]byte, error) {
		if chains, ok := chainsIntf.([]*DecisionTx); ok {
			return Codec.Marshal(chains)
		}
		return nil, fmt.Errorf("expected []*CreateChainTx but got type %T", chainsIntf)
	}
	unmarshalChainsFunc := func(bytes []byte) (interface{}, error) {
		var chains []*DecisionTx
		if err := Codec.Unmarshal(bytes, &chains); err != nil {
			return nil, err
		}
		for _, chain := range chains {
			txBytes, err := vm.codec.Marshal(chain)
			if err != nil {
				return nil, err
			}
			if err := chain.initialize(vm, txBytes); err != nil {
				return nil, err
			}
		}
		return chains, nil
	}
	if err := vm.State.RegisterType(chainsTypeID, marshalChainsFunc, unmarshalChainsFunc); err != nil {
		vm.Ctx.Log.Warn(errRegisteringType.Error())
	}

	marshalSubnetsFunc := func(subnetsIntf interface{}) ([]byte, error) {
		if subnets, ok := subnetsIntf.([]*DecisionTx); ok {
			return Codec.Marshal(subnets)
		}
		return nil, fmt.Errorf("expected []*DecisionTx but got type %T", subnetsIntf)
	}
	unmarshalSubnetsFunc := func(bytes []byte) (interface{}, error) {
		var subnets []*DecisionTx
		if err := Codec.Unmarshal(bytes, &subnets); err != nil {
			return nil, err
		}
		for _, subnet := range subnets {
			txBytes, err := vm.codec.Marshal(subnet)
			if err != nil {
				return nil, err
			}
			if err := subnet.initialize(vm, txBytes); err != nil {
				return nil, err
			}
		}
		return subnets, nil
	}
	if err := vm.State.RegisterType(subnetsTypeID, marshalSubnetsFunc, unmarshalSubnetsFunc); err != nil {
		vm.Ctx.Log.Warn(errRegisteringType.Error())
	}

	marshalUTXOFunc := func(utxoIntf interface{}) ([]byte, error) {
		if utxo, ok := utxoIntf.(*avax.UTXO); ok {
			return Codec.Marshal(utxo)
		} else if utxo, ok := utxoIntf.(avax.UTXO); ok {
			return Codec.Marshal(utxo)
		}
		return nil, fmt.Errorf("expected *avax.UTXO but got type %T", utxoIntf)
	}
	unmarshalUTXOFunc := func(bytes []byte) (interface{}, error) {
		var utxo avax.UTXO
		if err := Codec.Unmarshal(bytes, &utxo); err != nil {
			return nil, err
		}
		return &utxo, nil
	}
	if err := vm.State.RegisterType(utxoTypeID, marshalUTXOFunc, unmarshalUTXOFunc); err != nil {
		vm.Ctx.Log.Warn(errRegisteringType.Error())
	}

	marshalTxFunc := func(txIntf interface{}) ([]byte, error) {
		if tx, ok := txIntf.([]byte); ok {
			return tx, nil
		}
		return nil, fmt.Errorf("expected []byte but got type %T", txIntf)
	}
	unmarshalTxFunc := func(bytes []byte) (interface{}, error) {
		return bytes, nil
	}
	if err := vm.State.RegisterType(txTypeID, marshalTxFunc, unmarshalTxFunc); err != nil {
		vm.Ctx.Log.Warn(errRegisteringType.Error())
	}

	marshalStatusFunc := func(statusIntf interface{}) ([]byte, error) {
		if status, ok := statusIntf.(Status); ok {
			return vm.codec.Marshal(status)
		}
		return nil, fmt.Errorf("expected Status but got type %T", statusIntf)
	}
	unmarshalStatusFunc := func(bytes []byte) (interface{}, error) {
		var status Status
		if err := Codec.Unmarshal(bytes, &status); err != nil {
			return nil, err
		}
		return status, nil
	}
	if err := vm.State.RegisterType(statusTypeID, marshalStatusFunc, unmarshalStatusFunc); err != nil {
		vm.Ctx.Log.Warn(errRegisteringType.Error())
	}

}

// Unmarshal a Block from bytes and initialize it
// The Block being unmarshaled must have had static type Block when it was marshaled
// i.e. don't do:
// block := &Abort{} (or some other type that implements block)
// bytes := codec.Marshal(block)
// instead do:
// var block Block = &Abort{} (or some other type that implements block)
// bytes := codec.Marshal(&block) (need to do &block, not block, because its an interface)
func (vm *VM) unmarshalBlockFunc(bytes []byte) (snowman.Block, error) {
	// Parse the serialized fields from bytes into a new block
	var block Block
	if err := Codec.Unmarshal(bytes, &block); err != nil {
		return nil, err
	}
	// Populate the un-serialized fields of the block
	return block, block.initialize(vm, bytes)
}<|MERGE_RESOLUTION|>--- conflicted
+++ resolved
@@ -14,13 +14,9 @@
 	"github.com/ava-labs/gecko/ids"
 	"github.com/ava-labs/gecko/snow/consensus/snowman"
 	"github.com/ava-labs/gecko/utils/formatting"
-<<<<<<< HEAD
-=======
 	"github.com/ava-labs/gecko/vms/components/avax"
 
->>>>>>> ba9f7426
 	safemath "github.com/ava-labs/gecko/utils/math"
-	"github.com/ava-labs/gecko/vms/components/ava"
 )
 
 // This file contains methods of VM that deal with getting/putting values from database
@@ -225,7 +221,6 @@
 	return prefixedDB.Delete(utxoID.Bytes())
 }
 
-<<<<<<< HEAD
 // GetUTXOs returns UTXOs such that at least one of the addresses in [addrs] is referenced.
 // Assumed elements of [addrs] are unique.
 // Returns at most [limit] UTXOs.
@@ -242,13 +237,13 @@
 	startAddr ids.ShortID,
 	startUTXOID ids.ID,
 	limit int,
-) ([]*ava.UTXO, ids.ShortID, ids.ID, error) {
+) ([]*avax.UTXO, ids.ShortID, ids.ID, error) {
 	if limit <= 0 || limit > maxUTXOsToFetch { // Don't fetch more than [maxUTXOsToFetch]
 		limit = maxUTXOsToFetch
 	}
 
 	seen := ids.Set{} // IDs of UTXOs already in the list
-	utxos := make([]*ava.UTXO, 0, limit)
+	utxos := make([]*avax.UTXO, 0, limit)
 	lastAddr := ids.ShortEmpty
 	lastIndex := ids.Empty
 	addrsList := addrs.List()
@@ -261,21 +256,6 @@
 			start = startUTXOID
 		}
 		utxoIDs, err := vm.getReferencingUTXOs(db, addr.Bytes(), start, limit) // Get IDs of UTXOs to fetch
-=======
-// getUTXOs returns UTXOs that reference at least one of the addresses in [addrs]
-func (vm *VM) getUTXOs(db database.Database, addrs [][]byte) ([]*avax.UTXO, error) {
-	utxoIDs := ids.Set{}
-	for _, addr := range addrs {
-		addrUTXOs, err := vm.getReferencingUTXOs(db, addr)
-		if err != nil {
-			return nil, fmt.Errorf("couldn't get UTXOs for address %s", addr)
-		}
-		utxoIDs.Union(addrUTXOs)
-	}
-	utxos := make([]*avax.UTXO, utxoIDs.Len())
-	for i, utxoID := range utxoIDs.List() {
-		utxo, err := vm.getUTXO(db, utxoID)
->>>>>>> ba9f7426
 		if err != nil {
 			return nil, ids.ShortID{}, ids.ID{}, fmt.Errorf("couldn't get UTXOs for address %s", addr)
 		}
