// Copyright (C) 2019-2023, Ava Labs, Inc. All rights reserved.
// See the file LICENSE for licensing terms.

package platformvm

import (
	"context"
	"errors"
	"fmt"
	"reflect"
	"sort"
	"testing"
	"time"

	"github.com/leanovate/gopter"
	"github.com/leanovate/gopter/gen"
	"github.com/leanovate/gopter/prop"

	"golang.org/x/exp/maps"

	"github.com/ava-labs/avalanchego/chains"
	"github.com/ava-labs/avalanchego/chains/atomic"
	"github.com/ava-labs/avalanchego/database/memdb"
	"github.com/ava-labs/avalanchego/database/prefixdb"
	"github.com/ava-labs/avalanchego/ids"
	"github.com/ava-labs/avalanchego/snow"
	"github.com/ava-labs/avalanchego/snow/consensus/snowman"
	"github.com/ava-labs/avalanchego/snow/engine/common"
	"github.com/ava-labs/avalanchego/snow/uptime"
	"github.com/ava-labs/avalanchego/snow/validators"
	"github.com/ava-labs/avalanchego/utils/constants"
	"github.com/ava-labs/avalanchego/utils/crypto/bls"
	"github.com/ava-labs/avalanchego/utils/crypto/secp256k1"
	"github.com/ava-labs/avalanchego/utils/formatting"
	"github.com/ava-labs/avalanchego/utils/formatting/address"
	"github.com/ava-labs/avalanchego/utils/json"
	"github.com/ava-labs/avalanchego/utils/timer/mockable"
	"github.com/ava-labs/avalanchego/utils/units"
	"github.com/ava-labs/avalanchego/vms/components/avax"
	"github.com/ava-labs/avalanchego/vms/platformvm/api"
	"github.com/ava-labs/avalanchego/vms/platformvm/block"
	"github.com/ava-labs/avalanchego/vms/platformvm/config"
	"github.com/ava-labs/avalanchego/vms/platformvm/reward"
	"github.com/ava-labs/avalanchego/vms/platformvm/signer"
	"github.com/ava-labs/avalanchego/vms/platformvm/state"
	"github.com/ava-labs/avalanchego/vms/platformvm/txs"
	"github.com/ava-labs/avalanchego/vms/platformvm/utxo"
	"github.com/ava-labs/avalanchego/vms/secp256k1fx"

	blockexecutor "github.com/ava-labs/avalanchego/vms/platformvm/block/executor"
	txexecutor "github.com/ava-labs/avalanchego/vms/platformvm/txs/executor"
)

const (
	startPrimaryWithBLS uint8 = iota
	startPrimaryWithoutBLS
	startSubnetValidator
)

var errEmptyEventsList = errors.New("empty events list")

// for a given (permissioned) subnet, the test stakes and restakes multiple
// times a node as a primary and subnet validator. The BLS key of the node is
// changed across staking periods, and it can even be nil. We test that
// GetValidatorSet returns the correct primary and subnet validators data, with
// the right BLS key version at all relevant heights.
func TestGetValidatorsSetProperty(t *testing.T) {
	properties := gopter.NewProperties(nil)

	// to reproduce a given scenario do something like this:
	// parameters := gopter.DefaultTestParametersWithSeed(1685887576153675816)
	// properties := gopter.NewProperties(parameters)

	properties.Property("check GetValidatorSet", prop.ForAll(
		func(events []uint8) string {
			vm, subnetID, err := buildVM(t)
			if err != nil {
				return fmt.Sprintf("failed building vm: %s", err.Error())
			}
			vm.ctx.Lock.Lock()
			defer func() {
				_ = vm.Shutdown(context.Background())
				vm.ctx.Lock.Unlock()
			}()
			nodeID := ids.GenerateTestNodeID()

			currentTime := defaultGenesisTime
			vm.clock.Set(currentTime)
			vm.state.SetTimestamp(currentTime)

			// build a valid sequence of validators start/end times, given the
			// random events sequence received as test input
			validatorsTimes, err := buildTimestampsList(events, currentTime, nodeID)
			if err != nil {
				return fmt.Sprintf("failed building events sequence: %s", err.Error())
			}

			validatorSetByHeightAndSubnet := make(map[uint64]map[ids.ID]map[ids.NodeID]*validators.GetValidatorOutput)
			if err := takeValidatorsSnapshotAtCurrentHeight(vm, validatorSetByHeightAndSubnet); err != nil {
				return fmt.Sprintf("could not take validators snapshot: %s", err.Error())
			}

			// insert validator sequence
			var (
				currentPrimaryValidator = (*state.Staker)(nil)
				currentSubnetValidator  = (*state.Staker)(nil)
			)
			for _, ev := range validatorsTimes {
				// at each step we remove at least a subnet validator
				if currentSubnetValidator != nil {
					err := terminateSubnetValidator(vm, currentSubnetValidator)
					if err != nil {
						return fmt.Sprintf("could not terminate current subnet validator: %s", err.Error())
					}
					currentSubnetValidator = nil

					if err := takeValidatorsSnapshotAtCurrentHeight(vm, validatorSetByHeightAndSubnet); err != nil {
						return fmt.Sprintf("could not take validators snapshot: %s", err.Error())
					}
				}

				switch ev.eventType {
				case startSubnetValidator:
					currentSubnetValidator, err = addSubnetValidator(vm, ev, subnetID)
					if err != nil {
						return fmt.Sprintf("could not add subnet validator: %s", err.Error())
					}
					if err := takeValidatorsSnapshotAtCurrentHeight(vm, validatorSetByHeightAndSubnet); err != nil {
						return fmt.Sprintf("could not take validators snapshot: %s", err.Error())
					}

				case startPrimaryWithoutBLS:
					// when adding a primary validator, also remove the current
					// primary one
					if currentPrimaryValidator != nil {
						err := terminatePrimaryValidator(vm, currentPrimaryValidator)
						if err != nil {
							return fmt.Sprintf("could not terminate current primary validator: %s", err.Error())
						}
						// no need to nil current primary validator, we'll
						// reassign immediately

						if err := takeValidatorsSnapshotAtCurrentHeight(vm, validatorSetByHeightAndSubnet); err != nil {
							return fmt.Sprintf("could not take validators snapshot: %s", err.Error())
						}
					}
					currentPrimaryValidator, err = addPrimaryValidatorWithoutBLSKey(vm, ev)
					if err != nil {
						return fmt.Sprintf("could not add primary validator without BLS key: %s", err.Error())
					}
					if err := takeValidatorsSnapshotAtCurrentHeight(vm, validatorSetByHeightAndSubnet); err != nil {
						return fmt.Sprintf("could not take validators snapshot: %s", err.Error())
					}

				case startPrimaryWithBLS:
					// when adding a primary validator, also remove the current
					// primary one
					if currentPrimaryValidator != nil {
						err := terminatePrimaryValidator(vm, currentPrimaryValidator)
						if err != nil {
							return fmt.Sprintf("could not terminate current primary validator: %s", err.Error())
						}
						// no need to nil current primary validator, we'll
						// reassign immediately

						if err := takeValidatorsSnapshotAtCurrentHeight(vm, validatorSetByHeightAndSubnet); err != nil {
							return fmt.Sprintf("could not take validators snapshot: %s", err.Error())
						}
					}
					currentPrimaryValidator, err = addPrimaryValidatorWithBLSKey(vm, ev)
					if err != nil {
						return fmt.Sprintf("could not add primary validator with BLS key: %s", err.Error())
					}
					if err := takeValidatorsSnapshotAtCurrentHeight(vm, validatorSetByHeightAndSubnet); err != nil {
						return fmt.Sprintf("could not take validators snapshot: %s", err.Error())
					}

				default:
					return fmt.Sprintf("unexpected staker type: %v", ev.eventType)
				}
			}

			// Checks: let's look back at validator sets at previous heights and
			// make sure they match the snapshots already taken
			snapshotHeights := maps.Keys(validatorSetByHeightAndSubnet)
			sort.Slice(snapshotHeights, func(i, j int) bool { return snapshotHeights[i] < snapshotHeights[j] })
			for idx, snapShotHeight := range snapshotHeights {
				lastAcceptedHeight, err := vm.GetCurrentHeight(context.Background())
				if err != nil {
					return err.Error()
				}

				nextSnapShotHeight := lastAcceptedHeight + 1
				if idx != len(snapshotHeights)-1 {
					nextSnapShotHeight = snapshotHeights[idx+1]
				}

				// within [snapShotHeight] and [nextSnapShotHeight], the validator set
				// does not change and must be equal to snapshot at [snapShotHeight]
				for height := snapShotHeight; height < nextSnapShotHeight; height++ {
					for subnetID, validatorsSet := range validatorSetByHeightAndSubnet[snapShotHeight] {
						res, err := vm.GetValidatorSet(context.Background(), height, subnetID)
						if err != nil {
							return fmt.Sprintf("failed GetValidatorSet at height %v: %v", height, err)
						}
						if !reflect.DeepEqual(validatorsSet, res) {
							return "failed validators set comparison"
						}
					}
				}
			}

			return ""
		},
		gen.SliceOfN(
			10,
			gen.OneConstOf(
				startPrimaryWithBLS,
				startPrimaryWithoutBLS,
				startSubnetValidator,
			),
		).SuchThat(func(v interface{}) bool {
			list := v.([]uint8)
			return len(list) > 0 && (list[0] == startPrimaryWithBLS || list[0] == startPrimaryWithoutBLS)
		}),
	))

	properties.TestingRun(t)
}

func takeValidatorsSnapshotAtCurrentHeight(vm *VM, validatorsSetByHeightAndSubnet map[uint64]map[ids.ID]map[ids.NodeID]*validators.GetValidatorOutput) error {
	if validatorsSetByHeightAndSubnet == nil {
		validatorsSetByHeightAndSubnet = make(map[uint64]map[ids.ID]map[ids.NodeID]*validators.GetValidatorOutput)
	}

	lastBlkID := vm.state.GetLastAccepted()
	lastBlk, err := vm.state.GetStatelessBlock(lastBlkID)
	if err != nil {
		return err
	}
	height := lastBlk.Height()
	validatorsSetBySubnet, ok := validatorsSetByHeightAndSubnet[height]
	if !ok {
		validatorsSetByHeightAndSubnet[height] = make(map[ids.ID]map[ids.NodeID]*validators.GetValidatorOutput)
		validatorsSetBySubnet = validatorsSetByHeightAndSubnet[height]
	}

	stakerIt, err := vm.state.GetCurrentStakerIterator()
	if err != nil {
		return err
	}
	defer stakerIt.Release()
	for stakerIt.Next() {
		v := stakerIt.Value()
		validatorsSet, ok := validatorsSetBySubnet[v.SubnetID]
		if !ok {
			validatorsSetBySubnet[v.SubnetID] = make(map[ids.NodeID]*validators.GetValidatorOutput)
			validatorsSet = validatorsSetBySubnet[v.SubnetID]
		}

		blsKey := v.PublicKey
		if v.SubnetID != constants.PrimaryNetworkID {
			// pick bls key from primary validator
			s, err := vm.state.GetCurrentValidator(constants.PlatformChainID, v.NodeID)
			if err != nil {
				return err
			}
			blsKey = s.PublicKey
		}

		validatorsSet[v.NodeID] = &validators.GetValidatorOutput{
			NodeID:    v.NodeID,
			PublicKey: blsKey,
			Weight:    v.Weight,
		}
	}
	return nil
}

func addSubnetValidator(vm *VM, data *validatorInputData, subnetID ids.ID) (*state.Staker, error) {
	addr := keys[0].PublicKey().Address()
	signedTx, err := vm.txBuilder.NewAddSubnetValidatorTx(
		vm.Config.MinValidatorStake,
		uint64(data.startTime.Unix()),
		uint64(data.endTime.Unix()),
		data.nodeID,
		subnetID,
		[]*secp256k1.PrivateKey{keys[0], keys[1]},
		addr,
	)
	if err != nil {
		return nil, fmt.Errorf("could not create AddSubnetValidatorTx: %w", err)
	}
	return internalAddValidator(vm, signedTx)
}

func addPrimaryValidatorWithBLSKey(vm *VM, data *validatorInputData) (*state.Staker, error) {
	addr := keys[0].PublicKey().Address()
	utxoHandler := utxo.NewHandler(vm.ctx, &vm.clock, vm.fx)
	ins, unstakedOuts, stakedOuts, signers, err := utxoHandler.Spend(
		vm.state,
		keys,
		vm.MinValidatorStake,
		vm.Config.AddPrimaryNetworkValidatorFee,
		addr, // change Addresss
	)
	if err != nil {
		return nil, fmt.Errorf("could not create inputs/outputs for permissionless validator: %w", err)
	}
	sk, err := bls.NewSecretKey()
	if err != nil {
		return nil, fmt.Errorf("could not create secret key: %w", err)
	}

	shortNodeID, err := ids.ShortNodeIDFromNodeID(data.nodeID)
	if err != nil {
		return nil, fmt.Errorf("could not create shortNodeID from nodeID: %w", err)
	}

	uPrimaryTx := &txs.AddPermissionlessValidatorTx{
		BaseTx: txs.BaseTx{BaseTx: avax.BaseTx{
			NetworkID:    vm.ctx.NetworkID,
			BlockchainID: vm.ctx.ChainID,
			Ins:          ins,
			Outs:         unstakedOuts,
		}},
		Validator: txs.Validator{
			NodeID: shortNodeID,
			Start:  uint64(data.startTime.Unix()),
			End:    uint64(data.endTime.Unix()),
			Wght:   vm.MinValidatorStake,
		},
		Subnet:    constants.PrimaryNetworkID,
		Signer:    signer.NewProofOfPossession(sk),
		StakeOuts: stakedOuts,
		ValidatorRewardsOwner: &secp256k1fx.OutputOwners{
			Locktime:  0,
			Threshold: 1,
			Addrs: []ids.ShortID{
				addr,
			},
		},
		DelegatorRewardsOwner: &secp256k1fx.OutputOwners{
			Locktime:  0,
			Threshold: 1,
			Addrs: []ids.ShortID{
				addr,
			},
		},
		DelegationShares: reward.PercentDenominator,
	}
	signedTx, err := txs.NewSigned(uPrimaryTx, txs.Codec, signers)
	if err != nil {
		return nil, fmt.Errorf("could not create AddPermissionlessValidatorTx with BLS key: %w", err)
	}
	if err := signedTx.SyntacticVerify(vm.ctx); err != nil {
		return nil, fmt.Errorf("failed syntax verification of AddPermissionlessValidatorTx: %w", err)
	}
	return internalAddValidator(vm, signedTx)
}

func addPrimaryValidatorWithoutBLSKey(vm *VM, data *validatorInputData) (*state.Staker, error) {
	addr := keys[0].PublicKey().Address()
	signedTx, err := vm.txBuilder.NewAddValidatorTx(
		vm.Config.MinValidatorStake,
		uint64(data.startTime.Unix()),
		uint64(data.endTime.Unix()),
		data.nodeID,
		addr,
		reward.PercentDenominator,
		[]*secp256k1.PrivateKey{keys[0], keys[1]},
		addr,
	)
	if err != nil {
		return nil, fmt.Errorf("could not create AddValidatorTx: %w", err)
	}
	return internalAddValidator(vm, signedTx)
}

func internalAddValidator(vm *VM, signedTx *txs.Tx) (*state.Staker, error) {
	stakerTx := signedTx.Unsigned.(txs.StakerTx)
	if err := vm.Builder.AddUnverifiedTx(signedTx); err != nil {
		return nil, fmt.Errorf("could not add tx to mempool: %w", err)
	}

	blk, err := vm.Builder.BuildBlock(context.Background())
	if err != nil {
		return nil, fmt.Errorf("failed building block: %w", err)
	}
	if err := blk.Verify(context.Background()); err != nil {
		return nil, fmt.Errorf("failed verifying block: %w", err)
	}
	if err := blk.Accept(context.Background()); err != nil {
		return nil, fmt.Errorf("failed accepting block: %w", err)
	}
	if err := vm.SetPreference(context.Background(), vm.manager.LastAccepted()); err != nil {
		return nil, fmt.Errorf("failed setting preference: %w", err)
	}

	// move time ahead, promoting the validator to current
	currentTime := stakerTx.StartTime()
	vm.clock.Set(currentTime)
	vm.state.SetTimestamp(currentTime)

	blk, err = vm.Builder.BuildBlock(context.Background())
	if err != nil {
		return nil, fmt.Errorf("failed building block: %w", err)
	}
	if err := blk.Verify(context.Background()); err != nil {
		return nil, fmt.Errorf("failed verifying block: %w", err)
	}
	if err := blk.Accept(context.Background()); err != nil {
		return nil, fmt.Errorf("failed accepting block: %w", err)
	}
	if err := vm.SetPreference(context.Background(), vm.manager.LastAccepted()); err != nil {
		return nil, fmt.Errorf("failed setting preference: %w", err)
	}

	return vm.state.GetCurrentValidator(stakerTx.SubnetID(), stakerTx.NodeID())
}

func terminateSubnetValidator(vm *VM, validator *state.Staker) error {
	currentTime := validator.EndTime
	vm.clock.Set(currentTime)
	vm.state.SetTimestamp(currentTime)

	blk, err := vm.Builder.BuildBlock(context.Background())
	if err != nil {
		return fmt.Errorf("failed building block: %w", err)
	}
	if err := blk.Verify(context.Background()); err != nil {
		return fmt.Errorf("failed verifying block: %w", err)
	}
	if err := blk.Accept(context.Background()); err != nil {
		return fmt.Errorf("failed accepting block: %w", err)
	}
	if err := vm.SetPreference(context.Background(), vm.manager.LastAccepted()); err != nil {
		return fmt.Errorf("failed setting preference: %w", err)
	}

	return nil
}

func terminatePrimaryValidator(vm *VM, validator *state.Staker) error {
	currentTime := validator.EndTime
	vm.clock.Set(currentTime)
	vm.state.SetTimestamp(currentTime)

	blk, err := vm.Builder.BuildBlock(context.Background())
	if err != nil {
		return fmt.Errorf("failed building block: %w", err)
	}
	if err := blk.Verify(context.Background()); err != nil {
		return fmt.Errorf("failed verifying block: %w", err)
	}

	proposalBlk := blk.(snowman.OracleBlock)
	options, err := proposalBlk.Options(context.Background())
	if err != nil {
		return fmt.Errorf("failed retrieving options: %w", err)
	}

	commit := options[0].(*blockexecutor.Block)
	_, ok := commit.Block.(*block.BanffCommitBlock)
	if !ok {
		return fmt.Errorf("failed retrieving commit option: %w", err)
	}
	if err := blk.Accept(context.Background()); err != nil {
		return fmt.Errorf("failed accepting block: %w", err)
	}

	if err := commit.Verify(context.Background()); err != nil {
		return fmt.Errorf("failed verifying commit block: %w", err)
	}
	if err := commit.Accept(context.Background()); err != nil {
		return fmt.Errorf("failed accepting commit block: %w", err)
	}

	if err := vm.SetPreference(context.Background(), vm.manager.LastAccepted()); err != nil {
		return fmt.Errorf("failed setting preference: %w", err)
	}

	return nil
}

type validatorInputData struct {
	eventType uint8
	startTime time.Time
	endTime   time.Time
	nodeID    ids.NodeID
	publicKey *bls.PublicKey
}

// buildTimestampsList creates validators start and end time, given the event list.
// output is returned as a list of validatorInputData
func buildTimestampsList(events []uint8, currentTime time.Time, nodeID ids.NodeID) ([]*validatorInputData, error) {
	res := make([]*validatorInputData, 0, len(events))

	currentTime = currentTime.Add(txexecutor.SyncBound)
	switch endTime := currentTime.Add(defaultMinStakingDuration); events[0] {
	case startPrimaryWithBLS:
		sk, err := bls.NewSecretKey()
		if err != nil {
			return nil, fmt.Errorf("could not make private key: %w", err)
		}

		res = append(res, &validatorInputData{
			eventType: startPrimaryWithBLS,
			startTime: currentTime,
			endTime:   endTime,
			nodeID:    nodeID,
			publicKey: bls.PublicFromSecretKey(sk),
		})
	case startPrimaryWithoutBLS:
		res = append(res, &validatorInputData{
			eventType: startPrimaryWithoutBLS,
			startTime: currentTime,
			endTime:   endTime,
			nodeID:    nodeID,
			publicKey: nil,
		})
	default:
		return nil, fmt.Errorf("unexpected initial event %d", events[0])
	}

	// track current primary validator to make sure its staking period
	// covers all of its subnet validators
	currentPrimaryVal := res[0]
	for i := 1; i < len(events); i++ {
		currentTime = currentTime.Add(txexecutor.SyncBound)

		switch currentEvent := events[i]; currentEvent {
		case startSubnetValidator:
			endTime := currentTime.Add(defaultMinStakingDuration)
			res = append(res, &validatorInputData{
				eventType: startSubnetValidator,
				startTime: currentTime,
				endTime:   endTime,
				nodeID:    nodeID,
				publicKey: nil,
			})

			currentPrimaryVal.endTime = endTime.Add(time.Second)
			currentTime = endTime.Add(time.Second)

		case startPrimaryWithBLS:
			currentTime = currentPrimaryVal.endTime.Add(txexecutor.SyncBound)
			sk, err := bls.NewSecretKey()
			if err != nil {
				return nil, fmt.Errorf("could not make private key: %w", err)
			}

			endTime := currentTime.Add(defaultMinStakingDuration)
			val := &validatorInputData{
				eventType: startPrimaryWithBLS,
				startTime: currentTime,
				endTime:   endTime,
				nodeID:    nodeID,
				publicKey: bls.PublicFromSecretKey(sk),
			}
			res = append(res, val)
			currentPrimaryVal = val

		case startPrimaryWithoutBLS:
			currentTime = currentPrimaryVal.endTime.Add(txexecutor.SyncBound)
			endTime := currentTime.Add(defaultMinStakingDuration)
			val := &validatorInputData{
				eventType: startPrimaryWithoutBLS,
				startTime: currentTime,
				endTime:   endTime,
				nodeID:    nodeID,
				publicKey: nil,
			}
			res = append(res, val)
			currentPrimaryVal = val
		}
	}
	return res, nil
}

func TestTimestampListGenerator(t *testing.T) {
	properties := gopter.NewProperties(nil)

	properties.Property("primary validators are returned in sequence", prop.ForAll(
		func(events []uint8) string {
			currentTime := time.Now()
			nodeID := ids.GenerateTestNodeID()
			validatorsTimes, err := buildTimestampsList(events, currentTime, nodeID)
			if err != nil {
				return fmt.Sprintf("failed building events sequence: %s", err.Error())
			}

			if len(validatorsTimes) == 0 {
				return errEmptyEventsList.Error()
			}

			// nil out non subnet validators
			subnetIndexes := make([]int, 0)
			for idx, ev := range validatorsTimes {
				if ev.eventType == startSubnetValidator {
					subnetIndexes = append(subnetIndexes, idx)
				}
			}
			for _, idx := range subnetIndexes {
				validatorsTimes[idx] = nil
			}

			currentEventTime := currentTime
			for i, ev := range validatorsTimes {
				if ev == nil {
					continue // a subnet validator
				}
				if currentEventTime.After(ev.startTime) {
					return fmt.Sprintf("validator %d start time larger than current event time", i)
				}

				if ev.startTime.After(ev.endTime) {
					return fmt.Sprintf("validator %d start time larger than its end time", i)
				}

				currentEventTime = ev.endTime
			}

			return ""
		},
		gen.SliceOf(gen.OneConstOf(
			startPrimaryWithBLS,
			startPrimaryWithoutBLS,
			startSubnetValidator,
		)).SuchThat(func(v interface{}) bool {
			list := v.([]uint8)
			return len(list) > 0 && (list[0] == startPrimaryWithBLS || list[0] == startPrimaryWithoutBLS)
		}),
	))

	properties.Property("subnet validators are returned in sequence", prop.ForAll(
		func(events []uint8) string {
			currentTime := time.Now()
			nodeID := ids.GenerateTestNodeID()
			validatorsTimes, err := buildTimestampsList(events, currentTime, nodeID)
			if err != nil {
				return fmt.Sprintf("failed building events sequence: %s", err.Error())
			}

			if len(validatorsTimes) == 0 {
				return errEmptyEventsList.Error()
			}

			// nil out non subnet validators
			nonSubnetIndexes := make([]int, 0)
			for idx, ev := range validatorsTimes {
				if ev.eventType != startSubnetValidator {
					nonSubnetIndexes = append(nonSubnetIndexes, idx)
				}
			}
			for _, idx := range nonSubnetIndexes {
				validatorsTimes[idx] = nil
			}

			currentEventTime := currentTime
			for i, ev := range validatorsTimes {
				if ev == nil {
					continue // a non-subnet validator
				}
				if currentEventTime.After(ev.startTime) {
					return fmt.Sprintf("validator %d start time larger than current event time", i)
				}

				if ev.startTime.After(ev.endTime) {
					return fmt.Sprintf("validator %d start time larger than its end time", i)
				}

				currentEventTime = ev.endTime
			}

			return ""
		},
		gen.SliceOf(gen.OneConstOf(
			startPrimaryWithBLS,
			startPrimaryWithoutBLS,
			startSubnetValidator,
		)).SuchThat(func(v interface{}) bool {
			list := v.([]uint8)
			return len(list) > 0 && (list[0] == startPrimaryWithBLS || list[0] == startPrimaryWithoutBLS)
		}),
	))

	properties.Property("subnet validators' times are bound by a primary validator's times", prop.ForAll(
		func(events []uint8) string {
			currentTime := time.Now()
			nodeID := ids.GenerateTestNodeID()
			validatorsTimes, err := buildTimestampsList(events, currentTime, nodeID)
			if err != nil {
				return fmt.Sprintf("failed building events sequence: %s", err.Error())
			}

			if len(validatorsTimes) == 0 {
				return errEmptyEventsList.Error()
			}

			currentPrimaryValidator := validatorsTimes[0]
			for i := 1; i < len(validatorsTimes); i++ {
				if validatorsTimes[i].eventType != startSubnetValidator {
					currentPrimaryValidator = validatorsTimes[i]
					continue
				}

				subnetVal := validatorsTimes[i]
				if currentPrimaryValidator.startTime.After(subnetVal.startTime) ||
					subnetVal.endTime.After(currentPrimaryValidator.endTime) {
					return "subnet validator not bounded by primary network ones"
				}
			}
			return ""
		},
		gen.SliceOf(gen.OneConstOf(
			startPrimaryWithBLS,
			startPrimaryWithoutBLS,
			startSubnetValidator,
		)).SuchThat(func(v interface{}) bool {
			list := v.([]uint8)
			return len(list) > 0 && (list[0] == startPrimaryWithBLS || list[0] == startPrimaryWithoutBLS)
		}),
	))

	properties.TestingRun(t)
}

// add a single validator at the end of times,
// to make sure it won't pollute our tests
func buildVM(t *testing.T) (*VM, ids.ID, error) {
	forkTime := defaultGenesisTime
	vm := &VM{Config: config.Config{
		Chains:                 chains.TestManager,
		UptimeLockedCalculator: uptime.NewLockedCalculator(),
		SybilProtectionEnabled: true,
		Validators:             validators.NewManager(),
		TxFee:                  defaultTxFee,
		CreateSubnetTxFee:      100 * defaultTxFee,
		TransformSubnetTxFee:   100 * defaultTxFee,
		CreateBlockchainTxFee:  100 * defaultTxFee,
		MinValidatorStake:      defaultMinValidatorStake,
		MaxValidatorStake:      defaultMaxValidatorStake,
		MinDelegatorStake:      defaultMinDelegatorStake,
		MinStakeDuration:       defaultMinStakingDuration,
		MaxStakeDuration:       defaultMaxStakingDuration,
		RewardConfig:           defaultRewardConfig,
		ApricotPhase3Time:      forkTime,
		ApricotPhase5Time:      forkTime,
		BanffTime:              forkTime,
		CortinaTime:            forkTime,
	}}
	vm.clock.Set(forkTime.Add(time.Second))

	baseDB := memdb.New()
	chainDB := prefixdb.New([]byte{0}, baseDB)
	atomicDB := prefixdb.New([]byte{1}, baseDB)

	msgChan := make(chan common.Message, 1)
	ctx := defaultContext(t)

	m := atomic.NewMemory(atomicDB)
	ctx.SharedMemory = m.NewSharedMemory(ctx.ChainID)

	ctx.Lock.Lock()
	defer ctx.Lock.Unlock()
	appSender := &common.SenderTest{}
	appSender.CantSendAppGossip = true
	appSender.SendAppGossipF = func(context.Context, []byte) error {
		return nil
	}

	genesisBytes, err := buildCustomGenesis()
	if err != nil {
		return nil, ids.Empty, err
	}

	err = vm.Initialize(
		context.Background(),
		ctx,
		chainDB,
		genesisBytes,
		nil,
		nil,
		msgChan,
		nil,
		appSender,
	)
	if err != nil {
		return nil, ids.Empty, err
	}

	err = vm.SetState(context.Background(), snow.NormalOp)
	if err != nil {
		return nil, ids.Empty, err
	}

	// Create a subnet and store it in testSubnet1
	// Note: following Banff activation, block acceptance will move
	// chain time ahead
	testSubnet1, err = vm.txBuilder.NewCreateSubnetTx(
		1, // threshold
		[]ids.ShortID{keys[0].PublicKey().Address()},
		[]*secp256k1.PrivateKey{keys[len(keys)-1]}, // pays tx fee
		keys[0].PublicKey().Address(),              // change addr
	)
	if err != nil {
		return nil, ids.Empty, err
	}
	if err := vm.Builder.AddUnverifiedTx(testSubnet1); err != nil {
		return nil, ids.Empty, err
	}

	blk, err := vm.Builder.BuildBlock(context.Background())
	if err != nil {
		return nil, ids.Empty, err
	}
	if err := blk.Verify(context.Background()); err != nil {
		return nil, ids.Empty, err
	}
	if err := blk.Accept(context.Background()); err != nil {
		return nil, ids.Empty, err
	}
	if err := vm.SetPreference(context.Background(), vm.manager.LastAccepted()); err != nil {
		return nil, ids.Empty, err
	}

	return vm, testSubnet1.ID(), nil
}

func buildCustomGenesis() ([]byte, error) {
	genesisUTXOs := make([]api.UTXO, len(keys))
	for i, key := range keys {
		id := key.PublicKey().Address()
		addr, err := address.FormatBech32(constants.UnitTestHRP, id.Bytes())
		if err != nil {
			return nil, err
		}
		genesisUTXOs[i] = api.UTXO{
			Amount:  json.Uint64(defaultBalance),
			Address: addr,
		}
	}

	// we need at least a validator, otherwise BuildBlock would fail, since it
	// won't find next staker to promote/evict from stakers set. Contrary to
	// what happens with production code we push such validator at the end of
	// times, so to avoid interference with our tests
<<<<<<< HEAD
	nodeID := ids.ShortNodeID(keys[len(keys)-1].PublicKey().Address())
=======
	nodeID := genesisNodeIDs[len(genesisNodeIDs)-1]
>>>>>>> ab7db24e
	addr, err := address.FormatBech32(constants.UnitTestHRP, nodeID.Bytes())
	if err != nil {
		return nil, err
	}

	starTime := mockable.MaxTime.Add(-1 * defaultMinStakingDuration)
	endTime := mockable.MaxTime
	genesisValidator := api.GenesisPermissionlessValidator{
		GenesisValidator: api.GenesisValidator{
			StartTime: json.Uint64(starTime.Unix()),
			EndTime:   json.Uint64(endTime.Unix()),
			NodeID:    nodeID,
		},
		RewardOwner: &api.Owner{
			Threshold: 1,
			Addresses: []string{addr},
		},
		Staked: []api.UTXO{{
			Amount:  json.Uint64(defaultWeight),
			Address: addr,
		}},
		DelegationFee: reward.PercentDenominator,
	}

	buildGenesisArgs := api.BuildGenesisArgs{
		Encoding:      formatting.Hex,
		NetworkID:     json.Uint32(constants.UnitTestID),
		AvaxAssetID:   avaxAssetID,
		UTXOs:         genesisUTXOs,
		Validators:    []api.GenesisPermissionlessValidator{genesisValidator},
		Chains:        nil,
		Time:          json.Uint64(defaultGenesisTime.Unix()),
		InitialSupply: json.Uint64(360 * units.MegaAvax),
	}

	buildGenesisResponse := api.BuildGenesisReply{}
	platformvmSS := api.StaticService{}
	if err := platformvmSS.BuildGenesis(nil, &buildGenesisArgs, &buildGenesisResponse); err != nil {
		return nil, err
	}

	genesisBytes, err := formatting.Decode(buildGenesisResponse.Encoding, buildGenesisResponse.Bytes)
	if err != nil {
		return nil, err
	}

	return genesisBytes, nil
}<|MERGE_RESOLUTION|>--- conflicted
+++ resolved
@@ -846,11 +846,7 @@
 	// won't find next staker to promote/evict from stakers set. Contrary to
 	// what happens with production code we push such validator at the end of
 	// times, so to avoid interference with our tests
-<<<<<<< HEAD
-	nodeID := ids.ShortNodeID(keys[len(keys)-1].PublicKey().Address())
-=======
 	nodeID := genesisNodeIDs[len(genesisNodeIDs)-1]
->>>>>>> ab7db24e
 	addr, err := address.FormatBech32(constants.UnitTestHRP, nodeID.Bytes())
 	if err != nil {
 		return nil, err
