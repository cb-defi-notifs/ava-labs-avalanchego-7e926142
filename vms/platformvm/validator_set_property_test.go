// Copyright (C) 2019-2023, Ava Labs, Inc. All rights reserved.
// See the file LICENSE for licensing terms.

package platformvm

import (
	"context"
	"errors"
	"fmt"
	"reflect"
	"sort"
	"testing"
	"time"

	"github.com/leanovate/gopter"
	"github.com/leanovate/gopter/gen"
	"github.com/leanovate/gopter/prop"

	"golang.org/x/exp/maps"

	"github.com/ava-labs/avalanchego/chains"
	"github.com/ava-labs/avalanchego/chains/atomic"
	"github.com/ava-labs/avalanchego/database/memdb"
	"github.com/ava-labs/avalanchego/database/prefixdb"
	"github.com/ava-labs/avalanchego/ids"
	"github.com/ava-labs/avalanchego/snow"
	"github.com/ava-labs/avalanchego/snow/consensus/snowman"
	"github.com/ava-labs/avalanchego/snow/engine/common"
	"github.com/ava-labs/avalanchego/snow/uptime"
	"github.com/ava-labs/avalanchego/snow/validators"
	"github.com/ava-labs/avalanchego/utils/constants"
	"github.com/ava-labs/avalanchego/utils/crypto/bls"
	"github.com/ava-labs/avalanchego/utils/crypto/secp256k1"
	"github.com/ava-labs/avalanchego/utils/formatting"
	"github.com/ava-labs/avalanchego/utils/formatting/address"
	"github.com/ava-labs/avalanchego/utils/json"
	"github.com/ava-labs/avalanchego/utils/timer/mockable"
	"github.com/ava-labs/avalanchego/utils/units"
	"github.com/ava-labs/avalanchego/vms/components/avax"
	"github.com/ava-labs/avalanchego/vms/platformvm/api"
	"github.com/ava-labs/avalanchego/vms/platformvm/block"
	"github.com/ava-labs/avalanchego/vms/platformvm/config"
	"github.com/ava-labs/avalanchego/vms/platformvm/reward"
	"github.com/ava-labs/avalanchego/vms/platformvm/signer"
	"github.com/ava-labs/avalanchego/vms/platformvm/state"
	"github.com/ava-labs/avalanchego/vms/platformvm/txs"
	"github.com/ava-labs/avalanchego/vms/platformvm/utxo"
	"github.com/ava-labs/avalanchego/vms/secp256k1fx"

	blockexecutor "github.com/ava-labs/avalanchego/vms/platformvm/block/executor"
	txexecutor "github.com/ava-labs/avalanchego/vms/platformvm/txs/executor"
)

const (
	startPrimaryWithBLS uint8 = iota
	startPrimaryWithoutBLS
	startSubnetValidator
)

var errEmptyEventsList = errors.New("empty events list")

// for a given (permissioned) subnet, the test stakes and restakes multiple
// times a node as a primary and subnet validator. The BLS key of the node is
// changed across staking periods, and it can even be nil. We test that
// GetValidatorSet returns the correct primary and subnet validators data, with
// the right BLS key version at all relevant heights.
func TestGetValidatorsSetProperty(t *testing.T) {
	properties := gopter.NewProperties(nil)

	// to reproduce a given scenario do something like this:
	// parameters := gopter.DefaultTestParametersWithSeed(1685887576153675816)
	// properties := gopter.NewProperties(parameters)

	properties.Property("check GetValidatorSet", prop.ForAll(
		func(events []uint8) string {
			vm, subnetID, err := buildVM(t)
			if err != nil {
				return fmt.Sprintf("failed building vm: %s", err.Error())
			}
			vm.ctx.Lock.Lock()
			defer func() {
				_ = vm.Shutdown(context.Background())
				vm.ctx.Lock.Unlock()
			}()
			nodeID := ids.GenerateTestNodeID()

			currentTime := defaultGenesisTime
			vm.clock.Set(currentTime)
			vm.state.SetTimestamp(currentTime)

			// build a valid sequence of validators start/end times, given the
			// random events sequence received as test input
			validatorsTimes, err := buildTimestampsList(events, currentTime, nodeID)
			if err != nil {
				return fmt.Sprintf("failed building events sequence: %s", err.Error())
			}

			validatorSetByHeightAndSubnet := make(map[uint64]map[ids.ID]map[ids.NodeID]*validators.GetValidatorOutput)
			if err := takeValidatorsSnapshotAtCurrentHeight(vm, validatorSetByHeightAndSubnet); err != nil {
				return fmt.Sprintf("could not take validators snapshot: %s", err.Error())
			}

			// insert validator sequence
			var (
				currentPrimaryValidator = (*state.Staker)(nil)
				currentSubnetValidator  = (*state.Staker)(nil)
			)
			for _, ev := range validatorsTimes {
				// at each step we remove at least a subnet validator
				if currentSubnetValidator != nil {
					err := terminateSubnetValidator(vm, currentSubnetValidator)
					if err != nil {
						return fmt.Sprintf("could not terminate current subnet validator: %s", err.Error())
					}
					currentSubnetValidator = nil

					if err := takeValidatorsSnapshotAtCurrentHeight(vm, validatorSetByHeightAndSubnet); err != nil {
						return fmt.Sprintf("could not take validators snapshot: %s", err.Error())
					}
				}

				switch ev.eventType {
				case startSubnetValidator:
					currentSubnetValidator, err = addSubnetValidator(vm, ev, subnetID)
					if err != nil {
						return fmt.Sprintf("could not add subnet validator: %s", err.Error())
					}
					if err := takeValidatorsSnapshotAtCurrentHeight(vm, validatorSetByHeightAndSubnet); err != nil {
						return fmt.Sprintf("could not take validators snapshot: %s", err.Error())
					}

				case startPrimaryWithoutBLS:
					// when adding a primary validator, also remove the current
					// primary one
					if currentPrimaryValidator != nil {
						err := terminatePrimaryValidator(vm, currentPrimaryValidator)
						if err != nil {
							return fmt.Sprintf("could not terminate current primary validator: %s", err.Error())
						}
						// no need to nil current primary validator, we'll
						// reassign immediately

						if err := takeValidatorsSnapshotAtCurrentHeight(vm, validatorSetByHeightAndSubnet); err != nil {
							return fmt.Sprintf("could not take validators snapshot: %s", err.Error())
						}
					}
					currentPrimaryValidator, err = addPrimaryValidatorWithoutBLSKey(vm, ev)
					if err != nil {
						return fmt.Sprintf("could not add primary validator without BLS key: %s", err.Error())
					}
					if err := takeValidatorsSnapshotAtCurrentHeight(vm, validatorSetByHeightAndSubnet); err != nil {
						return fmt.Sprintf("could not take validators snapshot: %s", err.Error())
					}

				case startPrimaryWithBLS:
					// when adding a primary validator, also remove the current
					// primary one
					if currentPrimaryValidator != nil {
						err := terminatePrimaryValidator(vm, currentPrimaryValidator)
						if err != nil {
							return fmt.Sprintf("could not terminate current primary validator: %s", err.Error())
						}
						// no need to nil current primary validator, we'll
						// reassign immediately

						if err := takeValidatorsSnapshotAtCurrentHeight(vm, validatorSetByHeightAndSubnet); err != nil {
							return fmt.Sprintf("could not take validators snapshot: %s", err.Error())
						}
					}
					currentPrimaryValidator, err = addPrimaryValidatorWithBLSKey(vm, ev)
					if err != nil {
						return fmt.Sprintf("could not add primary validator with BLS key: %s", err.Error())
					}
					if err := takeValidatorsSnapshotAtCurrentHeight(vm, validatorSetByHeightAndSubnet); err != nil {
						return fmt.Sprintf("could not take validators snapshot: %s", err.Error())
					}

				default:
					return fmt.Sprintf("unexpected staker type: %v", ev.eventType)
				}
			}

			// Checks: let's look back at validator sets at previous heights and
			// make sure they match the snapshots already taken
			snapshotHeights := maps.Keys(validatorSetByHeightAndSubnet)
			sort.Slice(snapshotHeights, func(i, j int) bool { return snapshotHeights[i] < snapshotHeights[j] })
			for idx, snapShotHeight := range snapshotHeights {
				lastAcceptedHeight, err := vm.GetCurrentHeight(context.Background())
				if err != nil {
					return err.Error()
				}

				nextSnapShotHeight := lastAcceptedHeight + 1
				if idx != len(snapshotHeights)-1 {
					nextSnapShotHeight = snapshotHeights[idx+1]
				}

				// within [snapShotHeight] and [nextSnapShotHeight], the validator set
				// does not change and must be equal to snapshot at [snapShotHeight]
				for height := snapShotHeight; height < nextSnapShotHeight; height++ {
					for subnetID, validatorsSet := range validatorSetByHeightAndSubnet[snapShotHeight] {
						res, err := vm.GetValidatorSet(context.Background(), height, subnetID)
						if err != nil {
							return fmt.Sprintf("failed GetValidatorSet at height %v: %v", height, err)
						}
						if !reflect.DeepEqual(validatorsSet, res) {
							return "failed validators set comparison"
						}
					}
				}
			}

			return ""
		},
		gen.SliceOfN(
			10,
			gen.OneConstOf(
				startPrimaryWithBLS,
				startPrimaryWithoutBLS,
				startSubnetValidator,
			),
		).SuchThat(func(v interface{}) bool {
			list := v.([]uint8)
			return len(list) > 0 && (list[0] == startPrimaryWithBLS || list[0] == startPrimaryWithoutBLS)
		}),
	))

	properties.TestingRun(t)
}

func takeValidatorsSnapshotAtCurrentHeight(vm *VM, validatorsSetByHeightAndSubnet map[uint64]map[ids.ID]map[ids.NodeID]*validators.GetValidatorOutput) error {
	if validatorsSetByHeightAndSubnet == nil {
		validatorsSetByHeightAndSubnet = make(map[uint64]map[ids.ID]map[ids.NodeID]*validators.GetValidatorOutput)
	}

	lastBlkID := vm.state.GetLastAccepted()
	lastBlk, err := vm.state.GetStatelessBlock(lastBlkID)
	if err != nil {
		return err
	}
	height := lastBlk.Height()
	validatorsSetBySubnet, ok := validatorsSetByHeightAndSubnet[height]
	if !ok {
		validatorsSetByHeightAndSubnet[height] = make(map[ids.ID]map[ids.NodeID]*validators.GetValidatorOutput)
		validatorsSetBySubnet = validatorsSetByHeightAndSubnet[height]
	}

	stakerIt, err := vm.state.GetCurrentStakerIterator()
	if err != nil {
		return err
	}
	defer stakerIt.Release()
	for stakerIt.Next() {
		v := stakerIt.Value()
		validatorsSet, ok := validatorsSetBySubnet[v.SubnetID]
		if !ok {
			validatorsSetBySubnet[v.SubnetID] = make(map[ids.NodeID]*validators.GetValidatorOutput)
			validatorsSet = validatorsSetBySubnet[v.SubnetID]
		}

		blsKey := v.PublicKey
		if v.SubnetID != constants.PrimaryNetworkID {
			// pick bls key from primary validator
			s, err := vm.state.GetCurrentValidator(constants.PlatformChainID, v.NodeID)
			if err != nil {
				return err
			}
			blsKey = s.PublicKey
		}

		validatorsSet[v.NodeID] = &validators.GetValidatorOutput{
			NodeID:    v.NodeID,
			PublicKey: blsKey,
			Weight:    v.Weight,
		}
	}
	return nil
}

func addSubnetValidator(vm *VM, data *validatorInputData, subnetID ids.ID) (*state.Staker, error) {
	addr := keys[0].PublicKey().Address()
	signedTx, err := vm.txBuilder.NewAddSubnetValidatorTx(
		vm.Config.MinValidatorStake,
		uint64(data.startTime.Unix()),
		uint64(data.endTime.Unix()),
		data.nodeID,
		subnetID,
		[]*secp256k1.PrivateKey{keys[0], keys[1]},
		addr,
	)
	if err != nil {
		return nil, fmt.Errorf("could not create AddSubnetValidatorTx: %w", err)
	}
	return internalAddValidator(vm, signedTx)
}

func addPrimaryValidatorWithBLSKey(vm *VM, data *validatorInputData) (*state.Staker, error) {
	addr := keys[0].PublicKey().Address()
	utxoHandler := utxo.NewHandler(vm.ctx, &vm.clock, vm.fx)
	ins, unstakedOuts, stakedOuts, signers, err := utxoHandler.Spend(
		vm.state,
		keys,
		vm.MinValidatorStake,
		vm.Config.AddPrimaryNetworkValidatorFee,
		addr, // change Addresss
	)
	if err != nil {
		return nil, fmt.Errorf("could not create inputs/outputs for permissionless validator: %w", err)
	}
	sk, err := bls.NewSecretKey()
	if err != nil {
		return nil, fmt.Errorf("could not create secret key: %w", err)
	}

	uPrimaryTx := &txs.AddPermissionlessValidatorTx{
		BaseTx: txs.BaseTx{BaseTx: avax.BaseTx{
			NetworkID:    vm.ctx.NetworkID,
			BlockchainID: vm.ctx.ChainID,
			Ins:          ins,
			Outs:         unstakedOuts,
		}},
		Validator: txs.Validator{
			NodeID: data.nodeID,
			Start:  uint64(data.startTime.Unix()),
			End:    uint64(data.endTime.Unix()),
			Wght:   vm.MinValidatorStake,
		},
		Subnet:    constants.PrimaryNetworkID,
		Signer:    signer.NewProofOfPossession(sk),
		StakeOuts: stakedOuts,
		ValidatorRewardsOwner: &secp256k1fx.OutputOwners{
			Locktime:  0,
			Threshold: 1,
			Addrs: []ids.ShortID{
				addr,
			},
		},
		DelegatorRewardsOwner: &secp256k1fx.OutputOwners{
			Locktime:  0,
			Threshold: 1,
			Addrs: []ids.ShortID{
				addr,
			},
		},
		DelegationShares: reward.PercentDenominator,
	}
	signedTx, err := txs.NewSigned(uPrimaryTx, txs.Codec, signers)
	if err != nil {
		return nil, fmt.Errorf("could not create AddPermissionlessValidatorTx with BLS key: %w", err)
	}
	if err := signedTx.SyntacticVerify(vm.ctx); err != nil {
		return nil, fmt.Errorf("failed syntax verification of AddPermissionlessValidatorTx: %w", err)
	}
	return internalAddValidator(vm, signedTx)
}

func addPrimaryValidatorWithoutBLSKey(vm *VM, data *validatorInputData) (*state.Staker, error) {
	addr := keys[0].PublicKey().Address()
	signedTx, err := vm.txBuilder.NewAddValidatorTx(
		vm.Config.MinValidatorStake,
		uint64(data.startTime.Unix()),
		uint64(data.endTime.Unix()),
		data.nodeID,
		addr,
		reward.PercentDenominator,
		[]*secp256k1.PrivateKey{keys[0], keys[1]},
		addr,
	)
	if err != nil {
		return nil, fmt.Errorf("could not create AddValidatorTx: %w", err)
	}
	return internalAddValidator(vm, signedTx)
}

func internalAddValidator(vm *VM, signedTx *txs.Tx) (*state.Staker, error) {
<<<<<<< HEAD
	stakerTx := signedTx.Unsigned.(txs.PreDurangoStaker)
=======
	stakerTx := signedTx.Unsigned.(txs.ScheduledStaker)
>>>>>>> 6079eb04
	if err := vm.Builder.IssueTx(context.Background(), signedTx); err != nil {
		return nil, fmt.Errorf("could not add tx to mempool: %w", err)
	}

	blk, err := vm.Builder.BuildBlock(context.Background())
	if err != nil {
		return nil, fmt.Errorf("failed building block: %w", err)
	}
	if err := blk.Verify(context.Background()); err != nil {
		return nil, fmt.Errorf("failed verifying block: %w", err)
	}
	if err := blk.Accept(context.Background()); err != nil {
		return nil, fmt.Errorf("failed accepting block: %w", err)
	}
	if err := vm.SetPreference(context.Background(), vm.manager.LastAccepted()); err != nil {
		return nil, fmt.Errorf("failed setting preference: %w", err)
	}

	// move time ahead, promoting the validator to current
	currentTime := stakerTx.StartTime()
	vm.clock.Set(currentTime)
	vm.state.SetTimestamp(currentTime)

	blk, err = vm.Builder.BuildBlock(context.Background())
	if err != nil {
		return nil, fmt.Errorf("failed building block: %w", err)
	}
	if err := blk.Verify(context.Background()); err != nil {
		return nil, fmt.Errorf("failed verifying block: %w", err)
	}
	if err := blk.Accept(context.Background()); err != nil {
		return nil, fmt.Errorf("failed accepting block: %w", err)
	}
	if err := vm.SetPreference(context.Background(), vm.manager.LastAccepted()); err != nil {
		return nil, fmt.Errorf("failed setting preference: %w", err)
	}

	return vm.state.GetCurrentValidator(stakerTx.SubnetID(), stakerTx.NodeID())
}

func terminateSubnetValidator(vm *VM, validator *state.Staker) error {
	currentTime := validator.EndTime
	vm.clock.Set(currentTime)
	vm.state.SetTimestamp(currentTime)

	blk, err := vm.Builder.BuildBlock(context.Background())
	if err != nil {
		return fmt.Errorf("failed building block: %w", err)
	}
	if err := blk.Verify(context.Background()); err != nil {
		return fmt.Errorf("failed verifying block: %w", err)
	}
	if err := blk.Accept(context.Background()); err != nil {
		return fmt.Errorf("failed accepting block: %w", err)
	}
	if err := vm.SetPreference(context.Background(), vm.manager.LastAccepted()); err != nil {
		return fmt.Errorf("failed setting preference: %w", err)
	}

	return nil
}

func terminatePrimaryValidator(vm *VM, validator *state.Staker) error {
	currentTime := validator.EndTime
	vm.clock.Set(currentTime)
	vm.state.SetTimestamp(currentTime)

	blk, err := vm.Builder.BuildBlock(context.Background())
	if err != nil {
		return fmt.Errorf("failed building block: %w", err)
	}
	if err := blk.Verify(context.Background()); err != nil {
		return fmt.Errorf("failed verifying block: %w", err)
	}

	proposalBlk := blk.(snowman.OracleBlock)
	options, err := proposalBlk.Options(context.Background())
	if err != nil {
		return fmt.Errorf("failed retrieving options: %w", err)
	}

	commit := options[0].(*blockexecutor.Block)
	_, ok := commit.Block.(*block.BanffCommitBlock)
	if !ok {
		return fmt.Errorf("failed retrieving commit option: %w", err)
	}
	if err := blk.Accept(context.Background()); err != nil {
		return fmt.Errorf("failed accepting block: %w", err)
	}

	if err := commit.Verify(context.Background()); err != nil {
		return fmt.Errorf("failed verifying commit block: %w", err)
	}
	if err := commit.Accept(context.Background()); err != nil {
		return fmt.Errorf("failed accepting commit block: %w", err)
	}

	if err := vm.SetPreference(context.Background(), vm.manager.LastAccepted()); err != nil {
		return fmt.Errorf("failed setting preference: %w", err)
	}

	return nil
}

type validatorInputData struct {
	eventType uint8
	startTime time.Time
	endTime   time.Time
	nodeID    ids.NodeID
	publicKey *bls.PublicKey
}

// buildTimestampsList creates validators start and end time, given the event list.
// output is returned as a list of validatorInputData
func buildTimestampsList(events []uint8, currentTime time.Time, nodeID ids.NodeID) ([]*validatorInputData, error) {
	res := make([]*validatorInputData, 0, len(events))

	currentTime = currentTime.Add(txexecutor.SyncBound)
	switch endTime := currentTime.Add(defaultMinStakingDuration); events[0] {
	case startPrimaryWithBLS:
		sk, err := bls.NewSecretKey()
		if err != nil {
			return nil, fmt.Errorf("could not make private key: %w", err)
		}

		res = append(res, &validatorInputData{
			eventType: startPrimaryWithBLS,
			startTime: currentTime,
			endTime:   endTime,
			nodeID:    nodeID,
			publicKey: bls.PublicFromSecretKey(sk),
		})
	case startPrimaryWithoutBLS:
		res = append(res, &validatorInputData{
			eventType: startPrimaryWithoutBLS,
			startTime: currentTime,
			endTime:   endTime,
			nodeID:    nodeID,
			publicKey: nil,
		})
	default:
		return nil, fmt.Errorf("unexpected initial event %d", events[0])
	}

	// track current primary validator to make sure its staking period
	// covers all of its subnet validators
	currentPrimaryVal := res[0]
	for i := 1; i < len(events); i++ {
		currentTime = currentTime.Add(txexecutor.SyncBound)

		switch currentEvent := events[i]; currentEvent {
		case startSubnetValidator:
			endTime := currentTime.Add(defaultMinStakingDuration)
			res = append(res, &validatorInputData{
				eventType: startSubnetValidator,
				startTime: currentTime,
				endTime:   endTime,
				nodeID:    nodeID,
				publicKey: nil,
			})

			currentPrimaryVal.endTime = endTime.Add(time.Second)
			currentTime = endTime.Add(time.Second)

		case startPrimaryWithBLS:
			currentTime = currentPrimaryVal.endTime.Add(txexecutor.SyncBound)
			sk, err := bls.NewSecretKey()
			if err != nil {
				return nil, fmt.Errorf("could not make private key: %w", err)
			}

			endTime := currentTime.Add(defaultMinStakingDuration)
			val := &validatorInputData{
				eventType: startPrimaryWithBLS,
				startTime: currentTime,
				endTime:   endTime,
				nodeID:    nodeID,
				publicKey: bls.PublicFromSecretKey(sk),
			}
			res = append(res, val)
			currentPrimaryVal = val

		case startPrimaryWithoutBLS:
			currentTime = currentPrimaryVal.endTime.Add(txexecutor.SyncBound)
			endTime := currentTime.Add(defaultMinStakingDuration)
			val := &validatorInputData{
				eventType: startPrimaryWithoutBLS,
				startTime: currentTime,
				endTime:   endTime,
				nodeID:    nodeID,
				publicKey: nil,
			}
			res = append(res, val)
			currentPrimaryVal = val
		}
	}
	return res, nil
}

func TestTimestampListGenerator(t *testing.T) {
	properties := gopter.NewProperties(nil)

	properties.Property("primary validators are returned in sequence", prop.ForAll(
		func(events []uint8) string {
			currentTime := time.Now()
			nodeID := ids.GenerateTestNodeID()
			validatorsTimes, err := buildTimestampsList(events, currentTime, nodeID)
			if err != nil {
				return fmt.Sprintf("failed building events sequence: %s", err.Error())
			}

			if len(validatorsTimes) == 0 {
				return errEmptyEventsList.Error()
			}

			// nil out non subnet validators
			subnetIndexes := make([]int, 0)
			for idx, ev := range validatorsTimes {
				if ev.eventType == startSubnetValidator {
					subnetIndexes = append(subnetIndexes, idx)
				}
			}
			for _, idx := range subnetIndexes {
				validatorsTimes[idx] = nil
			}

			currentEventTime := currentTime
			for i, ev := range validatorsTimes {
				if ev == nil {
					continue // a subnet validator
				}
				if currentEventTime.After(ev.startTime) {
					return fmt.Sprintf("validator %d start time larger than current event time", i)
				}

				if ev.startTime.After(ev.endTime) {
					return fmt.Sprintf("validator %d start time larger than its end time", i)
				}

				currentEventTime = ev.endTime
			}

			return ""
		},
		gen.SliceOf(gen.OneConstOf(
			startPrimaryWithBLS,
			startPrimaryWithoutBLS,
			startSubnetValidator,
		)).SuchThat(func(v interface{}) bool {
			list := v.([]uint8)
			return len(list) > 0 && (list[0] == startPrimaryWithBLS || list[0] == startPrimaryWithoutBLS)
		}),
	))

	properties.Property("subnet validators are returned in sequence", prop.ForAll(
		func(events []uint8) string {
			currentTime := time.Now()
			nodeID := ids.GenerateTestNodeID()
			validatorsTimes, err := buildTimestampsList(events, currentTime, nodeID)
			if err != nil {
				return fmt.Sprintf("failed building events sequence: %s", err.Error())
			}

			if len(validatorsTimes) == 0 {
				return errEmptyEventsList.Error()
			}

			// nil out non subnet validators
			nonSubnetIndexes := make([]int, 0)
			for idx, ev := range validatorsTimes {
				if ev.eventType != startSubnetValidator {
					nonSubnetIndexes = append(nonSubnetIndexes, idx)
				}
			}
			for _, idx := range nonSubnetIndexes {
				validatorsTimes[idx] = nil
			}

			currentEventTime := currentTime
			for i, ev := range validatorsTimes {
				if ev == nil {
					continue // a non-subnet validator
				}
				if currentEventTime.After(ev.startTime) {
					return fmt.Sprintf("validator %d start time larger than current event time", i)
				}

				if ev.startTime.After(ev.endTime) {
					return fmt.Sprintf("validator %d start time larger than its end time", i)
				}

				currentEventTime = ev.endTime
			}

			return ""
		},
		gen.SliceOf(gen.OneConstOf(
			startPrimaryWithBLS,
			startPrimaryWithoutBLS,
			startSubnetValidator,
		)).SuchThat(func(v interface{}) bool {
			list := v.([]uint8)
			return len(list) > 0 && (list[0] == startPrimaryWithBLS || list[0] == startPrimaryWithoutBLS)
		}),
	))

	properties.Property("subnet validators' times are bound by a primary validator's times", prop.ForAll(
		func(events []uint8) string {
			currentTime := time.Now()
			nodeID := ids.GenerateTestNodeID()
			validatorsTimes, err := buildTimestampsList(events, currentTime, nodeID)
			if err != nil {
				return fmt.Sprintf("failed building events sequence: %s", err.Error())
			}

			if len(validatorsTimes) == 0 {
				return errEmptyEventsList.Error()
			}

			currentPrimaryValidator := validatorsTimes[0]
			for i := 1; i < len(validatorsTimes); i++ {
				if validatorsTimes[i].eventType != startSubnetValidator {
					currentPrimaryValidator = validatorsTimes[i]
					continue
				}

				subnetVal := validatorsTimes[i]
				if currentPrimaryValidator.startTime.After(subnetVal.startTime) ||
					subnetVal.endTime.After(currentPrimaryValidator.endTime) {
					return "subnet validator not bounded by primary network ones"
				}
			}
			return ""
		},
		gen.SliceOf(gen.OneConstOf(
			startPrimaryWithBLS,
			startPrimaryWithoutBLS,
			startSubnetValidator,
		)).SuchThat(func(v interface{}) bool {
			list := v.([]uint8)
			return len(list) > 0 && (list[0] == startPrimaryWithBLS || list[0] == startPrimaryWithoutBLS)
		}),
	))

	properties.TestingRun(t)
}

// add a single validator at the end of times,
// to make sure it won't pollute our tests
func buildVM(t *testing.T) (*VM, ids.ID, error) {
	forkTime := defaultGenesisTime
	vm := &VM{Config: config.Config{
		Chains:                 chains.TestManager,
		UptimeLockedCalculator: uptime.NewLockedCalculator(),
		SybilProtectionEnabled: true,
		Validators:             validators.NewManager(),
		TxFee:                  defaultTxFee,
		CreateSubnetTxFee:      100 * defaultTxFee,
		TransformSubnetTxFee:   100 * defaultTxFee,
		CreateBlockchainTxFee:  100 * defaultTxFee,
		MinValidatorStake:      defaultMinValidatorStake,
		MaxValidatorStake:      defaultMaxValidatorStake,
		MinDelegatorStake:      defaultMinDelegatorStake,
		MinStakeDuration:       defaultMinStakingDuration,
		MaxStakeDuration:       defaultMaxStakingDuration,
		RewardConfig:           defaultRewardConfig,
		ApricotPhase3Time:      forkTime,
		ApricotPhase5Time:      forkTime,
		BanffTime:              forkTime,
		CortinaTime:            forkTime,
	}}
	vm.clock.Set(forkTime.Add(time.Second))

	baseDB := memdb.New()
	chainDB := prefixdb.New([]byte{0}, baseDB)
	atomicDB := prefixdb.New([]byte{1}, baseDB)

	msgChan := make(chan common.Message, 1)
	ctx := defaultContext(t)

	m := atomic.NewMemory(atomicDB)
	ctx.SharedMemory = m.NewSharedMemory(ctx.ChainID)

	ctx.Lock.Lock()
	defer ctx.Lock.Unlock()
	appSender := &common.SenderTest{}
	appSender.CantSendAppGossip = true
	appSender.SendAppGossipF = func(context.Context, []byte) error {
		return nil
	}

	genesisBytes, err := buildCustomGenesis()
	if err != nil {
		return nil, ids.Empty, err
	}

	err = vm.Initialize(
		context.Background(),
		ctx,
		chainDB,
		genesisBytes,
		nil,
		nil,
		msgChan,
		nil,
		appSender,
	)
	if err != nil {
		return nil, ids.Empty, err
	}

	err = vm.SetState(context.Background(), snow.NormalOp)
	if err != nil {
		return nil, ids.Empty, err
	}

	// Create a subnet and store it in testSubnet1
	// Note: following Banff activation, block acceptance will move
	// chain time ahead
	testSubnet1, err = vm.txBuilder.NewCreateSubnetTx(
		1, // threshold
		[]ids.ShortID{keys[0].PublicKey().Address()},
		[]*secp256k1.PrivateKey{keys[len(keys)-1]}, // pays tx fee
		keys[0].PublicKey().Address(),              // change addr
	)
	if err != nil {
		return nil, ids.Empty, err
	}
	if err := vm.Builder.IssueTx(context.Background(), testSubnet1); err != nil {
		return nil, ids.Empty, err
	}

	blk, err := vm.Builder.BuildBlock(context.Background())
	if err != nil {
		return nil, ids.Empty, err
	}
	if err := blk.Verify(context.Background()); err != nil {
		return nil, ids.Empty, err
	}
	if err := blk.Accept(context.Background()); err != nil {
		return nil, ids.Empty, err
	}
	if err := vm.SetPreference(context.Background(), vm.manager.LastAccepted()); err != nil {
		return nil, ids.Empty, err
	}

	return vm, testSubnet1.ID(), nil
}

func buildCustomGenesis() ([]byte, error) {
	genesisUTXOs := make([]api.UTXO, len(keys))
	for i, key := range keys {
		id := key.PublicKey().Address()
		addr, err := address.FormatBech32(constants.UnitTestHRP, id.Bytes())
		if err != nil {
			return nil, err
		}
		genesisUTXOs[i] = api.UTXO{
			Amount:  json.Uint64(defaultBalance),
			Address: addr,
		}
	}

	// we need at least a validator, otherwise BuildBlock would fail, since it
	// won't find next staker to promote/evict from stakers set. Contrary to
	// what happens with production code we push such validator at the end of
	// times, so to avoid interference with our tests
	nodeID := ids.NodeID(keys[len(keys)-1].PublicKey().Address())
	addr, err := address.FormatBech32(constants.UnitTestHRP, nodeID.Bytes())
	if err != nil {
		return nil, err
	}

	starTime := mockable.MaxTime.Add(-1 * defaultMinStakingDuration)
	endTime := mockable.MaxTime
	genesisValidator := api.GenesisPermissionlessValidator{
		GenesisValidator: api.GenesisValidator{
			StartTime: json.Uint64(starTime.Unix()),
			EndTime:   json.Uint64(endTime.Unix()),
			NodeID:    nodeID,
		},
		RewardOwner: &api.Owner{
			Threshold: 1,
			Addresses: []string{addr},
		},
		Staked: []api.UTXO{{
			Amount:  json.Uint64(defaultWeight),
			Address: addr,
		}},
		DelegationFee: reward.PercentDenominator,
	}

	buildGenesisArgs := api.BuildGenesisArgs{
		Encoding:      formatting.Hex,
		NetworkID:     json.Uint32(constants.UnitTestID),
		AvaxAssetID:   avaxAssetID,
		UTXOs:         genesisUTXOs,
		Validators:    []api.GenesisPermissionlessValidator{genesisValidator},
		Chains:        nil,
		Time:          json.Uint64(defaultGenesisTime.Unix()),
		InitialSupply: json.Uint64(360 * units.MegaAvax),
	}

	buildGenesisResponse := api.BuildGenesisReply{}
	platformvmSS := api.StaticService{}
	if err := platformvmSS.BuildGenesis(nil, &buildGenesisArgs, &buildGenesisResponse); err != nil {
		return nil, err
	}

	genesisBytes, err := formatting.Decode(buildGenesisResponse.Encoding, buildGenesisResponse.Bytes)
	if err != nil {
		return nil, err
	}

	return genesisBytes, nil
}<|MERGE_RESOLUTION|>--- conflicted
+++ resolved
@@ -373,11 +373,7 @@
 }
 
 func internalAddValidator(vm *VM, signedTx *txs.Tx) (*state.Staker, error) {
-<<<<<<< HEAD
-	stakerTx := signedTx.Unsigned.(txs.PreDurangoStaker)
-=======
 	stakerTx := signedTx.Unsigned.(txs.ScheduledStaker)
->>>>>>> 6079eb04
 	if err := vm.Builder.IssueTx(context.Background(), signedTx); err != nil {
 		return nil, fmt.Errorf("could not add tx to mempool: %w", err)
 	}
