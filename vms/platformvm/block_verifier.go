--- conflicted
+++ resolved
@@ -23,21 +23,12 @@
 	windows *window.Window,
 ) stateful.Verifier {
 	return &blkVerifier{
-<<<<<<< HEAD
-		Mempool:          mempool,
-		State:            internalState,
-		Backend:          txExecutorBackend,
-		Metrics:          blkMetrics,
-		currentBlksCache: make(map[ids.ID]p_block.Block),
-		recentlyAccepted: windows,
-=======
 		Mempool:           mempool,
-		InternalState:     internalState,
+		State:             internalState,
 		Backend:           txExecutorBackend,
 		Metrics:           blkMetrics,
 		verifiedBlksCache: make(map[ids.ID]stateful.Block),
 		recentlyAccepted:  windows,
->>>>>>> b25a0cf9
 	}
 }
 
@@ -72,17 +63,8 @@
 	return stateful.MakeStateful(statelessBlk, bv, bv.Backend, blkStatus)
 }
 
-<<<<<<< HEAD
-func (bv *blkVerifier) CacheVerifiedBlock(blk p_block.Block) {
-	bv.currentBlksCache[blk.ID()] = blk
-=======
-func (bv *blkVerifier) GetState() state.State { return bv.InternalState }
-
-func (bv *blkVerifier) GetChainState() state.Chain { return bv.InternalState }
-
 func (bv *blkVerifier) CacheVerifiedBlock(blk stateful.Block) {
 	bv.verifiedBlksCache[blk.ID()] = blk
->>>>>>> b25a0cf9
 }
 
 func (bv *blkVerifier) DropVerifiedBlock(blkID ids.ID) {
