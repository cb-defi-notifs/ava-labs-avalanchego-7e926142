// Copyright (C) 2019-2023, Ava Labs, Inc. All rights reserved.
// See the file LICENSE for licensing terms.

package builder

import (
	"context"
	"errors"
	"fmt"
	"time"

	"go.uber.org/zap"

	"github.com/ava-labs/avalanchego/ids"
	"github.com/ava-labs/avalanchego/snow/consensus/snowman"
	"github.com/ava-labs/avalanchego/snow/engine/common"
	"github.com/ava-labs/avalanchego/utils/timer"
	"github.com/ava-labs/avalanchego/utils/timer/mockable"
	"github.com/ava-labs/avalanchego/utils/units"
	"github.com/ava-labs/avalanchego/vms/platformvm/blocks"
	"github.com/ava-labs/avalanchego/vms/platformvm/state"
	"github.com/ava-labs/avalanchego/vms/platformvm/txs"
	"github.com/ava-labs/avalanchego/vms/platformvm/txs/mempool"

	blockexecutor "github.com/ava-labs/avalanchego/vms/platformvm/blocks/executor"
	txbuilder "github.com/ava-labs/avalanchego/vms/platformvm/txs/builder"
	txexecutor "github.com/ava-labs/avalanchego/vms/platformvm/txs/executor"
)

// targetBlockSize is maximum number of transaction bytes to place into a
// StandardBlock
const targetBlockSize = 128 * units.KiB

var (
	_ Builder = (*builder)(nil)

	ErrEndOfTime       = errors.New("program time is suspiciously far in the future")
	ErrNoPendingBlocks = errors.New("no pending blocks")
	ErrChainNotSynced  = errors.New("chain not synced")
)

type Builder interface {
	mempool.Mempool
	mempool.BlockTimer
	Network

	// set preferred block on top of which we'll build next
	SetPreference(blockID ids.ID)

	// get preferred block on top of which we'll build next
	Preferred() (snowman.Block, error)

	// AddUnverifiedTx verifier the tx before adding it to mempool
	AddUnverifiedTx(tx *txs.Tx) error

	// BuildBlock is called on timer clock to attempt to create
	// next block
	BuildBlock(context.Context) (snowman.Block, error)

	// Shutdown cleanly shuts Builder down
	Shutdown()
}

// builder implements a simple builder to convert txs into valid blocks
type builder struct {
	mempool.Mempool
	Network

	txBuilder         txbuilder.Builder
	txExecutorBackend *txexecutor.Backend
	blkManager        blockexecutor.Manager

	// ID of the preferred block to build on top of
	preferredBlockID ids.ID

	// channel to send messages to the consensus engine
	toEngine chan<- common.Message

	// This timer goes off when it is time for the next validator to add/leave
	// the validator set. When it goes off ResetTimer() is called, potentially
	// triggering creation of a new block.
	timer *timer.Timer
}

func New(
	mempool mempool.Mempool,
	txBuilder txbuilder.Builder,
	txExecutorBackend *txexecutor.Backend,
	blkManager blockexecutor.Manager,
	toEngine chan<- common.Message,
	appSender common.AppSender,
) Builder {
	builder := &builder{
		Mempool:           mempool,
		txBuilder:         txBuilder,
		txExecutorBackend: txExecutorBackend,
		blkManager:        blkManager,
		toEngine:          toEngine,
	}

	builder.timer = timer.NewTimer(builder.setNextBuildBlockTime)

	builder.Network = NewNetwork(
		txExecutorBackend.Ctx,
		builder,
		appSender,
	)

	go txExecutorBackend.Ctx.Log.RecoverAndPanic(builder.timer.Dispatch)
	return builder
}

func (b *builder) SetPreference(blockID ids.ID) {
	if blockID == b.preferredBlockID {
		// If the preference didn't change, then this is a noop
		return
	}
	b.preferredBlockID = blockID
	b.ResetBlockTimer()
}

func (b *builder) Preferred() (snowman.Block, error) {
	return b.blkManager.GetBlock(b.preferredBlockID)
}

// AddUnverifiedTx verifies a transaction and attempts to add it to the mempool
func (b *builder) AddUnverifiedTx(tx *txs.Tx) error {
	if !b.txExecutorBackend.Bootstrapped.Get() {
		return ErrChainNotSynced
	}

	txID := tx.ID()
	if b.Mempool.Has(txID) {
		// If the transaction is already in the mempool - then it looks the same
		// as if it was successfully added
		return nil
	}

	verifier := txexecutor.MempoolTxVerifier{
		Backend:       b.txExecutorBackend,
		ParentID:      b.preferredBlockID, // We want to build off of the preferred block
		StateVersions: b.blkManager,
		Tx:            tx,
	}
	if err := tx.Unsigned.Visit(&verifier); err != nil {
		b.MarkDropped(txID, err)
		return err
	}

<<<<<<< HEAD
	// Add tx with current chain time to handle
	// Continuous Staking fork in the mempool
	preferred, err := b.Preferred()
	if err != nil {
		return err
	}
	if err := b.Mempool.Add(tx, preferred.Timestamp()); err != nil {
		return err
=======
	// If we are partially syncing the Primary Network, we should not be
	// maintaining the transaction mempool locally.
	if !b.txExecutorBackend.Config.PartialSyncPrimaryNetwork {
		if err := b.Mempool.Add(tx); err != nil {
			return err
		}
>>>>>>> f933015d
	}
	return b.GossipTx(tx)
}

// BuildBlock builds a block to be added to consensus.
// This method removes the transactions from the returned
// blocks from the mempool.
func (b *builder) BuildBlock(context.Context) (snowman.Block, error) {
	b.Mempool.DisableAdding()
	defer func() {
		b.Mempool.EnableAdding()
		b.ResetBlockTimer()
	}()

	ctx := b.txExecutorBackend.Ctx
	ctx.Log.Debug("starting to attempt to build a block")

	statelessBlk, err := b.buildBlock()
	if err != nil {
		return nil, err
	}

	// Remove selected txs from mempool now that we are returning the block to
	// the consensus engine.
	txs := statelessBlk.Txs()
	b.Mempool.Remove(txs)
	return b.blkManager.NewBlock(statelessBlk), nil
}

// Returns the block we want to build and issue.
// Only modifies state to remove expired proposal txs.
func (b *builder) buildBlock() (blocks.Block, error) {
	// Get the block to build on top of and retrieve the new block's context.
	preferred, err := b.Preferred()
	if err != nil {
		return nil, err
	}
	preferredID := preferred.ID()
	nextHeight := preferred.Height() + 1
	preferredState, ok := b.blkManager.GetState(preferredID)
	if !ok {
		return nil, fmt.Errorf("%w: %s", state.ErrMissingParentState, preferredID)
	}

	timestamp := b.txExecutorBackend.Clk.Time()
	if parentTime := preferred.Timestamp(); parentTime.After(timestamp) {
		timestamp = parentTime
	}
	// [timestamp] = max(now, parentTime)

	nextStakerChangeTime, err := txexecutor.GetNextStakerChangeTime(preferredState)
	if err != nil {
		return nil, fmt.Errorf("could not calculate next staker change time: %w", err)
	}

	// timeWasCapped means that [timestamp] was reduced to
	// [nextStakerChangeTime]. It is used as a flag for [buildApricotBlock] to
	// be willing to issue an advanceTimeTx. It is also used as a flag for
	// [buildBanffBlock] to force the issuance of an empty block to advance
	// the time forward; if there are no available transactions.
	timeWasCapped := !timestamp.Before(nextStakerChangeTime)
	if timeWasCapped {
		timestamp = nextStakerChangeTime
	}
	// [timestamp] = min(max(now, parentTime), nextStakerChangeTime)

	return buildBlock(
		b,
		preferredID,
		nextHeight,
		timestamp,
		timeWasCapped,
		preferredState,
	)
}

func (b *builder) Shutdown() {
	// There is a potential deadlock if the timer is about to execute a timeout.
	// So, the lock must be released before stopping the timer.
	ctx := b.txExecutorBackend.Ctx
	ctx.Lock.Unlock()
	b.timer.Stop()
	ctx.Lock.Lock()
}

func (b *builder) ResetBlockTimer() {
	// Next time the context lock is released, we can attempt to reset the block
	// timer.
	b.timer.SetTimeoutIn(0)
}

// dropExpiredStakerTxs drops add validator/delegator transactions in the
// mempool whose start time is not sufficiently far in the future
// (i.e. within local time plus [MaxFutureStartFrom]).
func (b *builder) dropExpiredStakerTxs(timestamp time.Time) {
	minStartTime := timestamp.Add(txexecutor.SyncBound)
	for b.Mempool.HasStakerTx() {
		tx := b.Mempool.PeekStakerTx()
		startTime := tx.Unsigned.(txs.PreContinuousStakingStaker).StartTime()
		if !startTime.Before(minStartTime) {
			// The next proposal tx in the mempool starts sufficiently far in
			// the future.
			return
		}

		txID := tx.ID()
		err := fmt.Errorf(
			"synchrony bound (%s) is later than staker start time (%s)",
			minStartTime,
			startTime,
		)

		b.Mempool.Remove([]*txs.Tx{tx})
		b.Mempool.MarkDropped(txID, err) // cache tx as dropped
		b.txExecutorBackend.Ctx.Log.Debug("dropping tx",
			zap.Stringer("txID", txID),
			zap.Error(err),
		)
	}
}

func (b *builder) setNextBuildBlockTime() {
	ctx := b.txExecutorBackend.Ctx

	// Grabbing the lock here enforces that this function is not called mid-way
	// through modifying of the state.
	ctx.Lock.Lock()
	defer ctx.Lock.Unlock()

	if !b.txExecutorBackend.Bootstrapped.Get() {
		ctx.Log.Verbo("skipping block timer reset",
			zap.String("reason", "not bootstrapped"),
		)
		return
	}

	if _, err := b.buildBlock(); err == nil {
		// We can build a block now
		b.notifyBlockReady()
		return
	}

	// Wake up when it's time to add/remove the next validator/delegator
	preferredState, ok := b.blkManager.GetState(b.preferredBlockID)
	if !ok {
		// The preferred block should always be a decision block
		ctx.Log.Error("couldn't get preferred block state",
			zap.Stringer("preferredID", b.preferredBlockID),
			zap.Stringer("lastAcceptedID", b.blkManager.LastAccepted()),
		)
		return
	}

	nextStakerChangeTime, err := txexecutor.GetNextStakerChangeTime(preferredState)
	if err != nil {
		ctx.Log.Error("couldn't get next staker change time",
			zap.Stringer("preferredID", b.preferredBlockID),
			zap.Stringer("lastAcceptedID", b.blkManager.LastAccepted()),
			zap.Error(err),
		)
		return
	}

	now := b.txExecutorBackend.Clk.Time()
	waitTime := nextStakerChangeTime.Sub(now)
	ctx.Log.Debug("setting next scheduled event",
		zap.Time("nextEventTime", nextStakerChangeTime),
		zap.Duration("timeUntil", waitTime),
	)

	// Wake up when it's time to add/remove the next validator
	b.timer.SetTimeoutIn(waitTime)
}

// notifyBlockReady tells the consensus engine that a new block is ready to be
// created
func (b *builder) notifyBlockReady() {
	select {
	case b.toEngine <- common.PendingTxs:
	default:
		b.txExecutorBackend.Ctx.Log.Debug("dropping message to consensus engine")
	}
}

// [timestamp] is min(max(now, parent timestamp), next staker change time)
func buildBlock(
	builder *builder,
	parentID ids.ID,
	height uint64,
	timestamp time.Time,
	forceAdvanceTime bool,
	parentState state.Chain,
) (blocks.Block, error) {
	// Try rewarding stakers whose staking period ends at the new chain time.
	// This is done first to prioritize advancing the timestamp as quickly as
	// possible.
	stakerTxID, shouldReward, err := getNextStakerToReward(timestamp, parentState)
	if err != nil {
		return nil, fmt.Errorf("could not find next staker to reward: %w", err)
	}
	if shouldReward {
		rewardValidatorTx, err := builder.txBuilder.NewRewardValidatorTx(stakerTxID)
		if err != nil {
			return nil, fmt.Errorf("could not build tx to reward staker: %w", err)
		}

		return blocks.NewBanffProposalBlock(
			timestamp,
			parentID,
			height,
			rewardValidatorTx,
		)
	}

	// Clean out the mempool's transactions with invalid timestamps.
	builder.dropExpiredStakerTxs(timestamp)

	// If there is no reason to build a block, don't.
	if !builder.Mempool.HasTxs() && !forceAdvanceTime {
		builder.txExecutorBackend.Ctx.Log.Debug("no pending txs to issue into a block")
		return nil, ErrNoPendingBlocks
	}

	// Issue a block with as many transactions as possible.
	return blocks.NewBanffStandardBlock(
		timestamp,
		parentID,
		height,
		builder.Mempool.PeekTxs(targetBlockSize),
	)
}

// getNextStakerToReward returns the next staker txID to remove from the staking
// set with a RewardValidatorTx rather than an AdvanceTimeTx. [chainTimestamp]
// is the timestamp of the chain at the time this validator would be getting
// removed and is used to calculate [shouldReward].
// Returns:
// - [txID] of the next staker to reward
// - [shouldReward] if the txID exists and is ready to be rewarded
// - [err] if something bad happened
func getNextStakerToReward(
	chainTimestamp time.Time,
	preferredState state.Chain,
) (ids.ID, bool, error) {
	if !chainTimestamp.Before(mockable.MaxTime) {
		return ids.Empty, false, ErrEndOfTime
	}

	currentStakerIterator, err := preferredState.GetCurrentStakerIterator()
	if err != nil {
		return ids.Empty, false, err
	}
	defer currentStakerIterator.Release()

	for currentStakerIterator.Next() {
		currentStaker := currentStakerIterator.Value()
		priority := currentStaker.Priority
		// If the staker is a permissionless staker (not a permissioned subnet
		// validator), it's the next staker we will want to remove with a
		// RewardValidatorTx rather than an AdvanceTimeTx.
		if priority != txs.SubnetPermissionedValidatorCurrentPriority {
			return currentStaker.TxID, chainTimestamp.Equal(currentStaker.EndTime), nil
		}
	}
	return ids.Empty, false, nil
}<|MERGE_RESOLUTION|>--- conflicted
+++ resolved
@@ -147,23 +147,18 @@
 		return err
 	}
 
-<<<<<<< HEAD
-	// Add tx with current chain time to handle
-	// Continuous Staking fork in the mempool
-	preferred, err := b.Preferred()
-	if err != nil {
-		return err
-	}
-	if err := b.Mempool.Add(tx, preferred.Timestamp()); err != nil {
-		return err
-=======
 	// If we are partially syncing the Primary Network, we should not be
 	// maintaining the transaction mempool locally.
 	if !b.txExecutorBackend.Config.PartialSyncPrimaryNetwork {
-		if err := b.Mempool.Add(tx); err != nil {
+		// Add tx with current chain time to handle
+		// Continuous Staking fork in the mempool
+		preferred, err := b.Preferred()
+		if err != nil {
 			return err
 		}
->>>>>>> f933015d
+		if err := b.Mempool.Add(tx, preferred.Timestamp()); err != nil {
+			return err
+		}
 	}
 	return b.GossipTx(tx)
 }
