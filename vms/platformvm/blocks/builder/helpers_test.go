--- conflicted
+++ resolved
@@ -57,22 +57,17 @@
 	pvalidators "github.com/ava-labs/avalanchego/vms/platformvm/validators"
 )
 
-<<<<<<< HEAD
 type activeFork uint8
 
 const (
 	defaultWeight = 10000
+	trackChecksum = false
 
 	apricotPhase3Fork activeFork = 0
 	apricotPhase5Fork activeFork = 1
 	banffFork         activeFork = 2
 	cortinaFork       activeFork = 3
 	latestFork        activeFork = cortinaFork
-=======
-const (
-	defaultWeight = 10000
-	trackChecksum = false
->>>>>>> 44fbd0f3
 )
 
 var (
