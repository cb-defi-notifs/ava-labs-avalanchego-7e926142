--- conflicted
+++ resolved
@@ -167,14 +167,9 @@
 	sb.Inputs.Clear()
 	sb.atomicRequests = make(map[ids.ID]*atomic.Requests)
 
-<<<<<<< HEAD
 	txs := sb.DecisionTxs()
-	funcs := make([]func() error, 0, len(txs))
+	funcs := make([]func(), 0, len(txs))
 	for _, tx := range txs {
-=======
-	funcs := make([]func(), 0, len(sb.Txs))
-	for _, tx := range sb.Txs {
->>>>>>> db016080
 		txExecutor := executor.StandardTxExecutor{
 			Backend: &sb.txExecutorBackend,
 			State:   sb.onAcceptState,
