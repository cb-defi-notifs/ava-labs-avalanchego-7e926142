// Copyright (C) 2019-2022, Ava Labs, Inc. All rights reserved.
// See the file LICENSE for licensing terms.

package stateful

import (
	"fmt"

	"github.com/ava-labs/avalanchego/ids"
	"github.com/ava-labs/avalanchego/snow/choices"
	"github.com/ava-labs/avalanchego/utils/window"
	"github.com/ava-labs/avalanchego/vms/platformvm/blocks/stateless"
	"github.com/ava-labs/avalanchego/vms/platformvm/metrics"
)

var _ stateless.Visitor = &acceptor{}

// acceptor handles the logic for accepting a block.
type acceptor struct {
	*backend
	metrics          metrics.Metrics
	recentlyAccepted *window.Window
}

func (a *acceptor) VisitProposalBlock(b *stateless.ProposalBlock) error {
	blkID := b.ID()
	// Note that we don't free the proposal block here.
	// It is freed when its child is accepted.
	// We need to keep this block's state in memory for its child to use.

	a.ctx.Log.Verbo(
		"Accepting Proposal Block %s at height %d with parent %s",
		blkID,
		b.Height(),
		b.Parent(),
	)

	if err := a.metrics.MarkAccepted(b); err != nil {
		return fmt.Errorf("failed to accept proposal block %s: %w", b.ID(), err)
	}

	// Note that we do not write this block to state here.
	// That is done when this block's child (a CommitBlock or AbortBlock) is accepted.
	// We do this so that in the event that the node shuts down, the proposal block
	// is not written to disk unless its child is.
	// (The VM's Shutdown method commits the database.)
	// The snowman.Engine requires that the last committed block is a decision block.
	a.backend.lastAccepted = blkID
	return nil
}

func (a *acceptor) VisitAtomicBlock(b *stateless.AtomicBlock) error {
	blkID := b.ID()
	defer a.free(blkID)

	a.ctx.Log.Verbo(
		"Accepting Atomic Block %s at height %d with parent %s",
		blkID,
		b.Height(),
		b.Parent(),
	)

	blkState, ok := a.blkIDToState[blkID]
	if !ok {
		return fmt.Errorf("couldn't find state of block %s", blkID)
	}

	a.commonAccept(b)
	a.state.AddStatelessBlock(b, choices.Accepted)
	if err := a.metrics.MarkAccepted(b); err != nil {
		return fmt.Errorf("failed to accept atomic block %s: %w", blkID, err)
	}

	blkState.onAcceptState.Apply(a.state)

	defer a.state.Abort()
	batch, err := a.state.CommitBatch()
	if err != nil {
		return fmt.Errorf(
			"failed to commit VM's database for block %s: %w",
			blkID,
			err,
		)
	}

	if err := a.ctx.SharedMemory.Apply(blkState.atomicRequests, batch); err != nil {
		return fmt.Errorf(
			"failed to atomically accept tx %s in block %s: %w",
			b.Tx.ID(),
			blkID,
			err,
		)
	}

	for _, childID := range blkState.children {
		childState, ok := a.blkIDToState[childID]
		if !ok {
			return fmt.Errorf("couldn't find state of block %s, child of %s", childID, blkID)
		}
		if childState.onCommitState != nil {
			childState.onCommitState.SetBase(a.state)
		}
		if childState.onAbortState != nil {
			childState.onAbortState.SetBase(a.state)
		}
		if childState.onAcceptState != nil {
			childState.onAcceptState.Apply(a.state)
		}
	}
	return nil
}

func (a *acceptor) VisitStandardBlock(b *stateless.StandardBlock) error {
	blkID := b.ID()
	defer a.free(blkID)

	a.ctx.Log.Verbo("accepting block with ID %s", blkID)

	blkState, ok := a.blkIDToState[blkID]
	if !ok {
		return fmt.Errorf("couldn't find state of block %s", blkID)
	}

	a.commonAccept(b)
	a.state.AddStatelessBlock(b, choices.Accepted)
	if err := a.metrics.MarkAccepted(b); err != nil {
		return fmt.Errorf("failed to accept standard block %s: %w", blkID, err)
	}

	// Update the state of the chain in the database
	blkState.onAcceptState.Apply(a.state)

	defer a.state.Abort()
	batch, err := a.state.CommitBatch()
	if err != nil {
		return fmt.Errorf(
			"failed to commit VM's database for block %s: %w",
			blkID,
			err,
		)
	}

	if err := a.ctx.SharedMemory.Apply(blkState.atomicRequests, batch); err != nil {
		return fmt.Errorf("failed to apply vm's state to shared memory: %w", err)
	}

	for _, childID := range blkState.children {
		childState, ok := a.blkIDToState[childID]
		if !ok {
			return fmt.Errorf("couldn't find state of block %s, child of %s", childID, blkID)
		}
		if childState.onCommitState != nil {
			childState.onCommitState.SetBase(a.state)
		}
		if childState.onAbortState != nil {
			childState.onAbortState.SetBase(a.state)
		}
		if childState.onAcceptState != nil {
			childState.onAcceptState.Apply(a.state)
		}
	}
	if onAcceptFunc := blkState.onAcceptFunc; onAcceptFunc != nil {
		onAcceptFunc()
	}
	return nil
}

func (a *acceptor) VisitCommitBlock(b *stateless.CommitBlock) error {
	blkID := b.ID()
	defer a.free(blkID)

	parentID := b.Parent()
	// Note: we assume this block's sibling, an Abort block, doesn't
	// need the parent's state when it's rejected.
	defer a.free(parentID)

	a.ctx.Log.Verbo("accepting block %s", blkID)

	parentState, ok := a.blkIDToState[parentID]
	if !ok {
		return fmt.Errorf("couldn't find state of block %s, parent of %s", parentID, blkID)
	}
	a.commonAccept(parentState.statelessBlock)
	a.state.AddStatelessBlock(parentState.statelessBlock, choices.Accepted)

	a.commonAccept(b)
	a.state.AddStatelessBlock(b, choices.Accepted)

	// Update metrics
	if a.bootstrapped.GetValue() {
		wasPreferred := parentState.initiallyPreferCommit
		if wasPreferred {
			a.metrics.MarkVoteWon()
		} else {
			a.metrics.MarkVoteLost()
		}
	}
	if err := a.metrics.MarkAccepted(b); err != nil {
		return fmt.Errorf("failed to accept commit option block %s: %w", b.ID(), err)
	}

	return a.updateStateOptionBlock(blkID)
}

func (a *acceptor) VisitAbortBlock(b *stateless.AbortBlock) error {
	blkID := b.ID()
	defer a.free(blkID)

	parentID := b.Parent()
	// Note: we assume this block's sibling, a Commit block, doesn't
	// need the parent's state when it's rejected.
	defer a.free(parentID)

	a.ctx.Log.Verbo("Accepting block with ID %s", blkID)

	parentState := a.blkIDToState[parentID]
	a.commonAccept(parentState.statelessBlock)
	a.state.AddStatelessBlock(parentState.statelessBlock, choices.Accepted)

	a.commonAccept(b)
	a.state.AddStatelessBlock(b, choices.Accepted)

	// Update metrics
	wasPreferred := parentState.initiallyPreferCommit
	if a.bootstrapped.GetValue() {
		if wasPreferred {
			a.metrics.MarkVoteWon()
		} else {
			a.metrics.MarkVoteLost()
		}
	}
	if err := a.metrics.MarkAccepted(b); err != nil {
		return fmt.Errorf("failed to accept abort option block %s: %w", b.ID(), err)
	}

	return a.updateStateOptionBlock(blkID)
}

func (a *acceptor) updateStateOptionBlock(blkID ids.ID) error {
	blkState, ok := a.blkIDToState[blkID]
	if !ok {
		return fmt.Errorf("couldn't find state of block %s", blkID)
	}

	// Update the state of the chain in the database
	blkState.onAcceptState.Apply(a.state)
	if err := a.state.Commit(); err != nil {
		return fmt.Errorf("failed to commit vm's state: %w", err)
	}

	for _, childID := range blkState.children {
		childState, ok := a.blkIDToState[childID]
		if !ok {
			return fmt.Errorf("couldn't find state of block %s, child of %s", childID, blkID)
		}
		if childState.onCommitState != nil {
			childState.onCommitState.SetBase(a.state)
		}
		if childState.onAbortState != nil {
			childState.onAbortState.SetBase(a.state)
		}
		if childState.onAcceptState != nil {
			childState.onAcceptState.Apply(a.state)
		}
	}
	return nil
}

func (a *acceptor) commonAccept(b stateless.Block) {
	blkID := b.ID()
<<<<<<< HEAD
	a.state.SetLastAccepted(blkID, true /*persist*/)
=======
	a.backend.lastAccepted = blkID
	a.state.SetLastAccepted(blkID)
>>>>>>> d2280e66
	a.state.SetHeight(b.Height())
	a.recentlyAccepted.Add(blkID)
}<|MERGE_RESOLUTION|>--- conflicted
+++ resolved
@@ -268,12 +268,8 @@
 
 func (a *acceptor) commonAccept(b stateless.Block) {
 	blkID := b.ID()
-<<<<<<< HEAD
-	a.state.SetLastAccepted(blkID, true /*persist*/)
-=======
 	a.backend.lastAccepted = blkID
 	a.state.SetLastAccepted(blkID)
->>>>>>> d2280e66
 	a.state.SetHeight(b.Height())
 	a.recentlyAccepted.Add(blkID)
 }