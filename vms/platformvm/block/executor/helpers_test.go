--- conflicted
+++ resolved
@@ -189,11 +189,7 @@
 	metrics := metrics.Noop
 
 	var err error
-<<<<<<< HEAD
-	res.mempool, err = mempool.NewMempool(res.config, res, "mempool", registerer)
-=======
-	res.mempool, err = mempool.New("mempool", registerer, res)
->>>>>>> 86201ae6
+	res.mempool, err = mempool.New(res.config, res, "mempool", registerer)
 	if err != nil {
 		panic(fmt.Errorf("failed to create mempool: %w", err))
 	}
