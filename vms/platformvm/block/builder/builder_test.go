// Copyright (C) 2019-2023, Ava Labs, Inc. All rights reserved.
// See the file LICENSE for licensing terms.

package builder

import (
	"context"
	"errors"
	"testing"
	"time"

	"github.com/stretchr/testify/require"

	"go.uber.org/mock/gomock"

	"github.com/ava-labs/avalanchego/ids"
	"github.com/ava-labs/avalanchego/snow"
	"github.com/ava-labs/avalanchego/utils/crypto/secp256k1"
	"github.com/ava-labs/avalanchego/utils/logging"
	"github.com/ava-labs/avalanchego/utils/timer/mockable"
	"github.com/ava-labs/avalanchego/vms/components/avax"
	"github.com/ava-labs/avalanchego/vms/components/verify"
	"github.com/ava-labs/avalanchego/vms/platformvm/block"
	"github.com/ava-labs/avalanchego/vms/platformvm/config"
	"github.com/ava-labs/avalanchego/vms/platformvm/state"
	"github.com/ava-labs/avalanchego/vms/platformvm/txs"
	"github.com/ava-labs/avalanchego/vms/platformvm/txs/mempool"
	"github.com/ava-labs/avalanchego/vms/secp256k1fx"

	blockexecutor "github.com/ava-labs/avalanchego/vms/platformvm/block/executor"
	txbuilder "github.com/ava-labs/avalanchego/vms/platformvm/txs/builder"
	txexecutor "github.com/ava-labs/avalanchego/vms/platformvm/txs/executor"
)

var errTestingDropped = errors.New("testing dropped")

// shows that a locally generated CreateChainTx can be added to mempool and then
// removed by inclusion in a block
func TestBlockBuilderAddLocalTx(t *testing.T) {
	require := require.New(t)

	env := newEnvironment(t)
	env.ctx.Lock.Lock()
	defer func() {
		require.NoError(shutdownEnvironment(env))
	}()

	// add a tx to it
	tx := getValidTx(env.txBuilder, t)
	txID := tx.ID()

	env.sender.SendAppGossipF = func(context.Context, []byte) error {
		return nil
	}
	require.NoError(env.network.IssueTx(context.Background(), tx))
	require.True(env.mempool.Has(txID))

	// show that build block include that tx and removes it from mempool
	blkIntf, err := env.Builder.BuildBlock(context.Background())
	require.NoError(err)

	require.IsType(&blockexecutor.Block{}, blkIntf)
	blk := blkIntf.(*blockexecutor.Block)
	require.Len(blk.Txs(), 1)
	require.Equal(txID, blk.Txs()[0].ID())

	require.False(env.mempool.Has(txID))
}

func TestPreviouslyDroppedTxsCanBeReAddedToMempool(t *testing.T) {
	require := require.New(t)

	env := newEnvironment(t)
	env.ctx.Lock.Lock()
	defer func() {
		require.NoError(shutdownEnvironment(env))
	}()

	// create candidate tx
	tx := getValidTx(env.txBuilder, t)
	txID := tx.ID()

	// A tx simply added to mempool is obviously not marked as dropped
	require.NoError(env.mempool.Add(tx, env.state.GetTimestamp()))
	require.True(env.mempool.Has(txID))
	reason := env.mempool.GetDropReason(txID)
	require.NoError(reason)

	// When a tx is marked as dropped, it is still available to allow re-issuance
	env.mempool.MarkDropped(txID, errTestingDropped)
	require.True(env.mempool.Has(txID)) // still available
	reason = env.mempool.GetDropReason(txID)
	require.ErrorIs(reason, errTestingDropped)

	// A previously dropped tx, popped then re-added to mempool,
	// is not dropped anymore
	env.mempool.Remove([]*txs.Tx{tx})
	require.NoError(env.mempool.Add(tx, env.state.GetTimestamp()))

	require.True(env.mempool.Has(txID))
	reason = env.mempool.GetDropReason(txID)
	require.NoError(reason)
}

func TestNoErrorOnUnexpectedSetPreferenceDuringBootstrapping(t *testing.T) {
	env := newEnvironment(t)
	env.ctx.Lock.Lock()
	env.isBootstrapped.Set(false)
	env.ctx.Log = logging.NoWarn{}
	defer func() {
		require.NoError(t, shutdownEnvironment(env))
	}()

	require.False(t, env.blkManager.SetPreference(ids.GenerateTestID())) // should not panic
}

func TestGetNextStakerToReward(t *testing.T) {
	type test struct {
		name                 string
		timestamp            time.Time
		stateF               func(*gomock.Controller) state.Chain
		expectedTxID         ids.ID
		expectedShouldReward bool
		expectedErr          error
	}

	var (
		now  = time.Now()
		txID = ids.GenerateTestID()
	)
	tests := []test{
		{
			name:      "end of time",
			timestamp: mockable.MaxTime,
			stateF: func(ctrl *gomock.Controller) state.Chain {
				return state.NewMockChain(ctrl)
			},
			expectedErr: ErrEndOfTime,
		},
		{
			name:      "no stakers",
			timestamp: now,
			stateF: func(ctrl *gomock.Controller) state.Chain {
				currentStakerIter := state.NewMockStakerIterator(ctrl)
				currentStakerIter.EXPECT().Next().Return(false)
				currentStakerIter.EXPECT().Release()

				s := state.NewMockChain(ctrl)
				s.EXPECT().GetCurrentStakerIterator().Return(currentStakerIter, nil)

				return s
			},
		},
		{
			name:      "expired subnet validator/delegator",
			timestamp: now,
			stateF: func(ctrl *gomock.Controller) state.Chain {
				currentStakerIter := state.NewMockStakerIterator(ctrl)

				currentStakerIter.EXPECT().Next().Return(true)
				currentStakerIter.EXPECT().Value().Return(&state.Staker{
					Priority: txs.SubnetPermissionedValidatorCurrentPriority,
					EndTime:  now,
				})
				currentStakerIter.EXPECT().Next().Return(true)
				currentStakerIter.EXPECT().Value().Return(&state.Staker{
					TxID:     txID,
					Priority: txs.SubnetPermissionlessDelegatorCurrentPriority,
					EndTime:  now,
				})
				currentStakerIter.EXPECT().Release()

				s := state.NewMockChain(ctrl)
				s.EXPECT().GetCurrentStakerIterator().Return(currentStakerIter, nil)

				return s
			},
			expectedTxID:         txID,
			expectedShouldReward: true,
		},
		{
			name:      "expired primary network validator after subnet expired subnet validator",
			timestamp: now,
			stateF: func(ctrl *gomock.Controller) state.Chain {
				currentStakerIter := state.NewMockStakerIterator(ctrl)

				currentStakerIter.EXPECT().Next().Return(true)
				currentStakerIter.EXPECT().Value().Return(&state.Staker{
					Priority: txs.SubnetPermissionedValidatorCurrentPriority,
					EndTime:  now,
				})
				currentStakerIter.EXPECT().Next().Return(true)
				currentStakerIter.EXPECT().Value().Return(&state.Staker{
					TxID:     txID,
					Priority: txs.PrimaryNetworkValidatorCurrentPriority,
					EndTime:  now,
				})
				currentStakerIter.EXPECT().Release()

				s := state.NewMockChain(ctrl)
				s.EXPECT().GetCurrentStakerIterator().Return(currentStakerIter, nil)

				return s
			},
			expectedTxID:         txID,
			expectedShouldReward: true,
		},
		{
			name:      "expired primary network delegator after subnet expired subnet validator",
			timestamp: now,
			stateF: func(ctrl *gomock.Controller) state.Chain {
				currentStakerIter := state.NewMockStakerIterator(ctrl)

				currentStakerIter.EXPECT().Next().Return(true)
				currentStakerIter.EXPECT().Value().Return(&state.Staker{
					Priority: txs.SubnetPermissionedValidatorCurrentPriority,
					EndTime:  now,
				})
				currentStakerIter.EXPECT().Next().Return(true)
				currentStakerIter.EXPECT().Value().Return(&state.Staker{
					TxID:     txID,
					Priority: txs.PrimaryNetworkDelegatorCurrentPriority,
					EndTime:  now,
				})
				currentStakerIter.EXPECT().Release()

				s := state.NewMockChain(ctrl)
				s.EXPECT().GetCurrentStakerIterator().Return(currentStakerIter, nil)

				return s
			},
			expectedTxID:         txID,
			expectedShouldReward: true,
		},
		{
			name:      "non-expired primary network delegator",
			timestamp: now,
			stateF: func(ctrl *gomock.Controller) state.Chain {
				currentStakerIter := state.NewMockStakerIterator(ctrl)

				currentStakerIter.EXPECT().Next().Return(true)
				currentStakerIter.EXPECT().Value().Return(&state.Staker{
					TxID:     txID,
					Priority: txs.PrimaryNetworkDelegatorCurrentPriority,
					EndTime:  now.Add(time.Second),
				})
				currentStakerIter.EXPECT().Release()

				s := state.NewMockChain(ctrl)
				s.EXPECT().GetCurrentStakerIterator().Return(currentStakerIter, nil)

				return s
			},
			expectedTxID:         txID,
			expectedShouldReward: false,
		},
		{
			name:      "non-expired primary network validator",
			timestamp: now,
			stateF: func(ctrl *gomock.Controller) state.Chain {
				currentStakerIter := state.NewMockStakerIterator(ctrl)

				currentStakerIter.EXPECT().Next().Return(true)
				currentStakerIter.EXPECT().Value().Return(&state.Staker{
					TxID:     txID,
					Priority: txs.PrimaryNetworkValidatorCurrentPriority,
					EndTime:  now.Add(time.Second),
				})
				currentStakerIter.EXPECT().Release()

				s := state.NewMockChain(ctrl)
				s.EXPECT().GetCurrentStakerIterator().Return(currentStakerIter, nil)

				return s
			},
			expectedTxID:         txID,
			expectedShouldReward: false,
		},
	}

	for _, tt := range tests {
		t.Run(tt.name, func(t *testing.T) {
			require := require.New(t)
			ctrl := gomock.NewController(t)

			state := tt.stateF(ctrl)
			txID, shouldReward, err := getNextStakerToReward(tt.timestamp, state)
			require.ErrorIs(err, tt.expectedErr)
			if tt.expectedErr != nil {
				return
			}
			require.Equal(tt.expectedTxID, txID)
			require.Equal(tt.expectedShouldReward, shouldReward)
		})
	}
}

func TestBuildBlock(t *testing.T) {
	var (
		parentID = ids.GenerateTestID()
		height   = uint64(1337)
		output   = &avax.TransferableOutput{
			Asset: avax.Asset{ID: ids.GenerateTestID()},
			Out: &secp256k1fx.TransferOutput{
				OutputOwners: secp256k1fx.OutputOwners{
					Addrs: []ids.ShortID{ids.GenerateTestShortID()},
				},
			},
		}
		now             = time.Now()
		parentTimestamp = now.Add(-2 * time.Second)
		transactions    = []*txs.Tx{{
			Unsigned: &txs.AddValidatorTx{
				BaseTx: txs.BaseTx{BaseTx: avax.BaseTx{
					Ins: []*avax.TransferableInput{{
						Asset: avax.Asset{ID: ids.GenerateTestID()},
						In: &secp256k1fx.TransferInput{
							Input: secp256k1fx.Input{
								SigIndices: []uint32{0},
							},
						},
					}},
					Outs: []*avax.TransferableOutput{output},
				}},
				Validator: txs.Validator{
					// Shouldn't be dropped
					Start: uint64(now.Add(2 * txexecutor.SyncBound).Unix()),
				},
				StakeOuts: []*avax.TransferableOutput{output},
				RewardsOwner: &secp256k1fx.OutputOwners{
					Addrs: []ids.ShortID{ids.GenerateTestShortID()},
				},
			},
			Creds: []verify.Verifiable{
				&secp256k1fx.Credential{
					Sigs: [][secp256k1.SignatureLen]byte{{1, 3, 3, 7}},
				},
			},
		}}
		stakerTxID = ids.GenerateTestID()
	)

	type test struct {
		name             string
		builderF         func(*gomock.Controller) *builder
		timestamp        time.Time
		forceAdvanceTime bool
		parentStateF     func(*gomock.Controller) state.Chain
		expectedBlkF     func(*require.Assertions) block.Block
		expectedErr      error
	}

	tests := []test{
		{
			name: "should reward",
			builderF: func(ctrl *gomock.Controller) *builder {
				mempool := mempool.NewMockMempool(ctrl)

				// The tx builder should be asked to build a reward tx
				txBuilder := txbuilder.NewMockBuilder(ctrl)
				txBuilder.EXPECT().NewRewardValidatorTx(stakerTxID).Return(transactions[0], nil)

				return &builder{
					Mempool:   mempool,
					txBuilder: txBuilder,
					txExecutorBackend: &txexecutor.Backend{
						Config: &config.Config{
							DTime: time.Time{}, // Durango fork activate
						},
					},
				}
			},
			timestamp:        parentTimestamp,
			forceAdvanceTime: false,
			parentStateF: func(ctrl *gomock.Controller) state.Chain {
				s := state.NewMockChain(ctrl)

				// add current validator that ends at [parentTimestamp]
				// i.e. it should be rewarded
				currentStakerIter := state.NewMockStakerIterator(ctrl)
				currentStakerIter.EXPECT().Next().Return(true)
				currentStakerIter.EXPECT().Value().Return(&state.Staker{
					TxID:     stakerTxID,
					Priority: txs.PrimaryNetworkDelegatorCurrentPriority,
					EndTime:  parentTimestamp,
				})
				currentStakerIter.EXPECT().Release()

				s.EXPECT().GetCurrentStakerIterator().Return(currentStakerIter, nil)
				return s
			},
			expectedBlkF: func(require *require.Assertions) block.Block {
				expectedBlk, err := block.NewBanffProposalBlock(
					parentTimestamp,
					parentID,
					height,
					transactions[0],
				)
				require.NoError(err)
				return expectedBlk
			},
			expectedErr: nil,
		},
		{
			name: "has decision txs",
			builderF: func(ctrl *gomock.Controller) *builder {
				mempool := mempool.NewMockMempool(ctrl)

				// There are txs.
<<<<<<< HEAD
=======
				mempool.EXPECT().DropExpiredStakerTxs(gomock.Any()).Return([]ids.ID{})
>>>>>>> 77da906b
				mempool.EXPECT().HasTxs().Return(true)
				mempool.EXPECT().PeekTxs(targetBlockSize).Return(transactions)
				return &builder{
					Mempool: mempool,
					txExecutorBackend: &txexecutor.Backend{
						Config: &config.Config{
							DTime: time.Time{}, // Durango fork activate
						},
					},
				}
			},
			timestamp:        parentTimestamp,
			forceAdvanceTime: false,
			parentStateF: func(ctrl *gomock.Controller) state.Chain {
				s := state.NewMockChain(ctrl)

				// Handle calls in [getNextStakerToReward]
				// and [GetNextStakerChangeTime].
				// Next validator change time is in the future.
				currentStakerIter := state.NewMockStakerIterator(ctrl)
				gomock.InOrder(
					// expect calls from [getNextStakerToReward]
					currentStakerIter.EXPECT().Next().Return(true),
					currentStakerIter.EXPECT().Value().Return(&state.Staker{
						NextTime: now.Add(time.Second),
						Priority: txs.PrimaryNetworkDelegatorCurrentPriority,
					}),
					currentStakerIter.EXPECT().Release(),
				)

				s.EXPECT().GetCurrentStakerIterator().Return(currentStakerIter, nil).Times(1)
				return s
			},
			expectedBlkF: func(require *require.Assertions) block.Block {
				expectedBlk, err := block.NewBanffStandardBlock(
					parentTimestamp,
					parentID,
					height,
					transactions,
				)
				require.NoError(err)
				return expectedBlk
			},
			expectedErr: nil,
		},
		{
			name: "no stakers tx",
			builderF: func(ctrl *gomock.Controller) *builder {
				mempool := mempool.NewMockMempool(ctrl)

				// There are no txs.
<<<<<<< HEAD
=======
				mempool.EXPECT().DropExpiredStakerTxs(gomock.Any()).Return([]ids.ID{})
>>>>>>> 77da906b
				mempool.EXPECT().HasTxs().Return(false)

				clk := &mockable.Clock{}
				clk.Set(now)
				return &builder{
					Mempool: mempool,
					txExecutorBackend: &txexecutor.Backend{
						Ctx: &snow.Context{
							Log: logging.NoLog{},
						},
						Clk: clk,
						Config: &config.Config{
							DTime: time.Time{}, // Durango fork activate
						},
					},
				}
			},
			timestamp:        parentTimestamp,
			forceAdvanceTime: false,
			parentStateF: func(ctrl *gomock.Controller) state.Chain {
				s := state.NewMockChain(ctrl)

				// Handle calls in [getNextStakerToReward]
				// and [GetNextStakerChangeTime].
				// Next validator change time is in the future.
				currentStakerIter := state.NewMockStakerIterator(ctrl)
				gomock.InOrder(
					// expect calls from [getNextStakerToReward]
					currentStakerIter.EXPECT().Next().Return(true),
					currentStakerIter.EXPECT().Value().Return(&state.Staker{
						NextTime: now.Add(time.Second),
						Priority: txs.PrimaryNetworkDelegatorCurrentPriority,
					}),
					currentStakerIter.EXPECT().Release(),
				)

				s.EXPECT().GetCurrentStakerIterator().Return(currentStakerIter, nil).Times(1)
				return s
			},
			expectedBlkF: func(*require.Assertions) block.Block {
				return nil
			},
			expectedErr: ErrNoPendingBlocks,
		},
		{
			name: "should advance time",
			builderF: func(ctrl *gomock.Controller) *builder {
				mempool := mempool.NewMockMempool(ctrl)

				// There are no txs.
<<<<<<< HEAD
=======
				mempool.EXPECT().DropExpiredStakerTxs(gomock.Any()).Return([]ids.ID{})
>>>>>>> 77da906b
				mempool.EXPECT().HasTxs().Return(false)
				mempool.EXPECT().PeekTxs(targetBlockSize).Return(nil)

				clk := &mockable.Clock{}
				clk.Set(now)
				return &builder{
					Mempool: mempool,
					txExecutorBackend: &txexecutor.Backend{
						Clk: clk,
						Config: &config.Config{
							DTime: time.Time{}, // Durango fork activate
						},
					},
				}
			},
			timestamp:        now.Add(-1 * time.Second),
			forceAdvanceTime: true,
			parentStateF: func(ctrl *gomock.Controller) state.Chain {
				s := state.NewMockChain(ctrl)

				// add current validator that ends at [now] - 1 second.
				// That is, it ends in the past but after the current chain time.
				// Handle calls in [getNextStakerToReward]
				// and [GetNextStakerChangeTime]
				// when determining whether to issue a reward tx.
				currentStakerIter := state.NewMockStakerIterator(ctrl)
				gomock.InOrder(
					// expect calls from [getNextStakerToReward]
					currentStakerIter.EXPECT().Next().Return(true),
					currentStakerIter.EXPECT().Value().Return(&state.Staker{
						NextTime: now.Add(-1 * time.Second),
						Priority: txs.PrimaryNetworkDelegatorCurrentPriority,
					}),
					currentStakerIter.EXPECT().Release(),
				)

				s.EXPECT().GetCurrentStakerIterator().Return(currentStakerIter, nil).Times(1)
				return s
			},
			expectedBlkF: func(require *require.Assertions) block.Block {
				expectedBlk, err := block.NewBanffStandardBlock(
					now.Add(-1*time.Second), // note the advanced time
					parentID,
					height,
					nil, // empty block to advance time
				)
				require.NoError(err)
				return expectedBlk
			},
			expectedErr: nil,
		},
		{
			name: "has a staker tx no force",
			builderF: func(ctrl *gomock.Controller) *builder {
				mempool := mempool.NewMockMempool(ctrl)

				// There is a tx.
<<<<<<< HEAD
=======
				mempool.EXPECT().DropExpiredStakerTxs(gomock.Any()).Return([]ids.ID{})
>>>>>>> 77da906b
				mempool.EXPECT().HasTxs().Return(true)
				mempool.EXPECT().PeekTxs(targetBlockSize).Return([]*txs.Tx{transactions[0]})

				clk := &mockable.Clock{}
				clk.Set(now)
				return &builder{
					Mempool: mempool,
					txExecutorBackend: &txexecutor.Backend{
						Clk: clk,
						Config: &config.Config{
							DTime: time.Time{}, // Durango fork activate
						},
					},
				}
			},
			timestamp:        parentTimestamp,
			forceAdvanceTime: false,
			parentStateF: func(ctrl *gomock.Controller) state.Chain {
				s := state.NewMockChain(ctrl)

				// Handle calls in [getNextStakerToReward]
				// and [GetNextStakerChangeTime].
				// Next validator change time is in the future.
				currentStakerIter := state.NewMockStakerIterator(ctrl)
				gomock.InOrder(
					// expect calls from [getNextStakerToReward]
					currentStakerIter.EXPECT().Next().Return(true),
					currentStakerIter.EXPECT().Value().Return(&state.Staker{
						NextTime: now.Add(time.Second),
						Priority: txs.PrimaryNetworkDelegatorCurrentPriority,
					}),
					currentStakerIter.EXPECT().Release(),
				)

				s.EXPECT().GetCurrentStakerIterator().Return(currentStakerIter, nil).Times(1)
				return s
			},
			expectedBlkF: func(require *require.Assertions) block.Block {
				expectedBlk, err := block.NewBanffStandardBlock(
					parentTimestamp,
					parentID,
					height,
					[]*txs.Tx{transactions[0]},
				)
				require.NoError(err)
				return expectedBlk
			},
			expectedErr: nil,
		},
		{
			name: "has a staker tx with force",
			builderF: func(ctrl *gomock.Controller) *builder {
				mempool := mempool.NewMockMempool(ctrl)

				// There are no decision txs
				// There is a staker tx.
<<<<<<< HEAD
=======
				mempool.EXPECT().DropExpiredStakerTxs(gomock.Any()).Return([]ids.ID{})
>>>>>>> 77da906b
				mempool.EXPECT().HasTxs().Return(true)
				mempool.EXPECT().PeekTxs(targetBlockSize).Return([]*txs.Tx{transactions[0]})

				clk := &mockable.Clock{}
				clk.Set(now)
				return &builder{
					Mempool: mempool,
					txExecutorBackend: &txexecutor.Backend{
						Clk: clk,
						Config: &config.Config{
							DTime: time.Time{}, // Durango fork activate
						},
					},
				}
			},
			timestamp:        parentTimestamp,
			forceAdvanceTime: true,
			parentStateF: func(ctrl *gomock.Controller) state.Chain {
				s := state.NewMockChain(ctrl)

				// Handle calls in [getNextStakerToReward]
				// and [GetNextStakerChangeTime].
				// Next validator change time is in the future.
				currentStakerIter := state.NewMockStakerIterator(ctrl)
				gomock.InOrder(
					// expect calls from [getNextStakerToReward]
					currentStakerIter.EXPECT().Next().Return(true),
					currentStakerIter.EXPECT().Value().Return(&state.Staker{
						NextTime: now.Add(time.Second),
						Priority: txs.PrimaryNetworkDelegatorCurrentPriority,
					}),
					currentStakerIter.EXPECT().Release(),
				)

				s.EXPECT().GetCurrentStakerIterator().Return(currentStakerIter, nil).Times(1)
				return s
			},
			expectedBlkF: func(require *require.Assertions) block.Block {
				expectedBlk, err := block.NewBanffStandardBlock(
					parentTimestamp,
					parentID,
					height,
					[]*txs.Tx{transactions[0]},
				)
				require.NoError(err)
				return expectedBlk
			},
			expectedErr: nil,
		},
	}

	for _, tt := range tests {
		t.Run(tt.name, func(t *testing.T) {
			require := require.New(t)
			ctrl := gomock.NewController(t)

			gotBlk, err := buildBlock(
				tt.builderF(ctrl),
				parentID,
				height,
				tt.timestamp,
				tt.forceAdvanceTime,
				tt.parentStateF(ctrl),
			)
			if tt.expectedErr != nil {
				require.ErrorIs(err, tt.expectedErr)
				return
			}
			require.NoError(err)
			require.Equal(tt.expectedBlkF(require), gotBlk)
		})
	}
}<|MERGE_RESOLUTION|>--- conflicted
+++ resolved
@@ -81,7 +81,7 @@
 	txID := tx.ID()
 
 	// A tx simply added to mempool is obviously not marked as dropped
-	require.NoError(env.mempool.Add(tx, env.state.GetTimestamp()))
+	require.NoError(env.mempool.Add(tx))
 	require.True(env.mempool.Has(txID))
 	reason := env.mempool.GetDropReason(txID)
 	require.NoError(reason)
@@ -95,7 +95,7 @@
 	// A previously dropped tx, popped then re-added to mempool,
 	// is not dropped anymore
 	env.mempool.Remove([]*txs.Tx{tx})
-	require.NoError(env.mempool.Add(tx, env.state.GetTimestamp()))
+	require.NoError(env.mempool.Add(tx))
 
 	require.True(env.mempool.Has(txID))
 	reason = env.mempool.GetDropReason(txID)
@@ -407,10 +407,6 @@
 				mempool := mempool.NewMockMempool(ctrl)
 
 				// There are txs.
-<<<<<<< HEAD
-=======
-				mempool.EXPECT().DropExpiredStakerTxs(gomock.Any()).Return([]ids.ID{})
->>>>>>> 77da906b
 				mempool.EXPECT().HasTxs().Return(true)
 				mempool.EXPECT().PeekTxs(targetBlockSize).Return(transactions)
 				return &builder{
@@ -462,10 +458,6 @@
 				mempool := mempool.NewMockMempool(ctrl)
 
 				// There are no txs.
-<<<<<<< HEAD
-=======
-				mempool.EXPECT().DropExpiredStakerTxs(gomock.Any()).Return([]ids.ID{})
->>>>>>> 77da906b
 				mempool.EXPECT().HasTxs().Return(false)
 
 				clk := &mockable.Clock{}
@@ -516,10 +508,6 @@
 				mempool := mempool.NewMockMempool(ctrl)
 
 				// There are no txs.
-<<<<<<< HEAD
-=======
-				mempool.EXPECT().DropExpiredStakerTxs(gomock.Any()).Return([]ids.ID{})
->>>>>>> 77da906b
 				mempool.EXPECT().HasTxs().Return(false)
 				mempool.EXPECT().PeekTxs(targetBlockSize).Return(nil)
 
@@ -577,10 +565,6 @@
 				mempool := mempool.NewMockMempool(ctrl)
 
 				// There is a tx.
-<<<<<<< HEAD
-=======
-				mempool.EXPECT().DropExpiredStakerTxs(gomock.Any()).Return([]ids.ID{})
->>>>>>> 77da906b
 				mempool.EXPECT().HasTxs().Return(true)
 				mempool.EXPECT().PeekTxs(targetBlockSize).Return([]*txs.Tx{transactions[0]})
 
@@ -637,10 +621,6 @@
 
 				// There are no decision txs
 				// There is a staker tx.
-<<<<<<< HEAD
-=======
-				mempool.EXPECT().DropExpiredStakerTxs(gomock.Any()).Return([]ids.ID{})
->>>>>>> 77da906b
 				mempool.EXPECT().HasTxs().Return(true)
 				mempool.EXPECT().PeekTxs(targetBlockSize).Return([]*txs.Tx{transactions[0]})
 
