--- conflicted
+++ resolved
@@ -89,15 +89,7 @@
 // This method removes the transactions from the returned
 // blocks from the mempool.
 func (b *builder) BuildBlock(context.Context) (snowman.Block, error) {
-	defer func() {
-<<<<<<< HEAD
-		b.Mempool.RequestBuildBlock(false /*=emptyBlockPermitted*/)
-		b.ResetBlockTimer()
-=======
-		b.Mempool.EnableAdding()
-		b.Mempool.RequestBuildBlock(false /*=emptyBlockPermitted*/)
->>>>>>> 1d30f2bf
-	}()
+	defer b.Mempool.RequestBuildBlock(false /*=emptyBlockPermitted*/)
 
 	ctx := b.txExecutorBackend.Ctx
 	ctx.Log.Debug("starting to attempt to build a block")
