// Copyright (C) 2019-2023, Ava Labs, Inc. All rights reserved.
// See the file LICENSE for licensing terms.

package builder

import (
	"context"
	"errors"
	"fmt"
	"sync"
	"time"

	"go.uber.org/zap"

	"github.com/ava-labs/avalanchego/ids"
	"github.com/ava-labs/avalanchego/snow/consensus/snowman"
	"github.com/ava-labs/avalanchego/utils/timer"
	"github.com/ava-labs/avalanchego/utils/timer/mockable"
	"github.com/ava-labs/avalanchego/utils/units"
	"github.com/ava-labs/avalanchego/vms/platformvm/block"
	"github.com/ava-labs/avalanchego/vms/platformvm/state"
	"github.com/ava-labs/avalanchego/vms/platformvm/txs"
	"github.com/ava-labs/avalanchego/vms/platformvm/txs/mempool"

	blockexecutor "github.com/ava-labs/avalanchego/vms/platformvm/block/executor"
	txbuilder "github.com/ava-labs/avalanchego/vms/platformvm/txs/builder"
	txexecutor "github.com/ava-labs/avalanchego/vms/platformvm/txs/executor"
)

// targetBlockSize is maximum number of transaction bytes to place into a
// StandardBlock
const targetBlockSize = 128 * units.KiB

var (
	_ Builder = (*builder)(nil)

	ErrEndOfTime       = errors.New("program time is suspiciously far in the future")
	ErrNoPendingBlocks = errors.New("no pending blocks")
)

type Builder interface {
	mempool.Mempool

	// ResetBlockTimer schedules a timer to notify the consensus engine once a
	// block needs to be built to process a staker change.
	ResetBlockTimer()

	// BuildBlock can be called to attempt to create a new block
	BuildBlock(context.Context) (snowman.Block, error)

	// Shutdown cleanly shuts Builder down
	Shutdown()
}

// builder implements a simple builder to convert txs into valid blocks
type builder struct {
	mempool.Mempool

	txBuilder         txbuilder.Builder
	txExecutorBackend *txexecutor.Backend
	blkManager        blockexecutor.Manager

	// This timer goes off when it is time for the next staker to add/leave
	// the staking set. When it goes off, [maybeAdvanceTime()] is called,
	// potentially triggering creation of a new block.
	timer                    *timer.Timer
	nextStakerChangeTimeLock sync.RWMutex
	nextStakerChangeTime     time.Time
}

func New(
	mempool mempool.Mempool,
	txBuilder txbuilder.Builder,
	txExecutorBackend *txexecutor.Backend,
	blkManager blockexecutor.Manager,
) Builder {
	builder := &builder{
		Mempool:           mempool,
		txBuilder:         txBuilder,
		txExecutorBackend: txExecutorBackend,
		blkManager:        blkManager,
	}

	builder.timer = timer.NewTimer(builder.maybeAdvanceTime)

	go txExecutorBackend.Ctx.Log.RecoverAndPanic(builder.timer.Dispatch)
	return builder
}

// BuildBlock builds a block to be added to consensus.
// This method removes the transactions from the returned
// blocks from the mempool.
func (b *builder) BuildBlock(context.Context) (snowman.Block, error) {
	b.Mempool.DisableAdding()
	defer func() {
		b.Mempool.EnableAdding()
		b.Mempool.RequestBuildBlock(false /*=emptyBlockPermitted*/)
	}()

	ctx := b.txExecutorBackend.Ctx
	ctx.Log.Debug("starting to attempt to build a block")

	// Get the block to build on top of and retrieve the new block's context.
	preferredID := b.blkManager.Preferred()
	preferred, err := b.blkManager.GetBlock(preferredID)
	if err != nil {
		return nil, err
	}
	nextHeight := preferred.Height() + 1
	preferredState, ok := b.blkManager.GetState(preferredID)
	if !ok {
		return nil, fmt.Errorf("%w: %s", state.ErrMissingParentState, preferredID)
	}

	timestamp, timeWasCapped, err := txexecutor.NextBlockTime(preferredState, b.txExecutorBackend.Clk)
	if err != nil {
		return nil, fmt.Errorf("could not calculate next staker change time: %w", err)
	}

<<<<<<< HEAD
	waitTime := nextStakerChangeTime.Sub(timestamp)
	ctx.Log.Debug("setting next scheduled event",
		zap.Time("nextEventTime", nextStakerChangeTime),
		zap.Duration("timeUntil", waitTime),
	)

	b.nextStakerChangeTimeLock.Lock()
	b.nextStakerChangeTime = nextStakerChangeTime
	b.nextStakerChangeTimeLock.Unlock()
	b.timer.SetTimeoutIn(waitTime)

	// If [timeWasCapped] is true, we must advance time to
	// [nextStakerChangeTime] even if there are no transactions.
	timeWasCapped := !timestamp.Before(nextStakerChangeTime)
	if timeWasCapped {
		timestamp = nextStakerChangeTime
	}
	// [timestamp] = min(max(now, parentTime), nextStakerChangeTime)

	statelessBlk, err := buildBlock(
=======
	return buildBlock(
>>>>>>> c11accdc
		b,
		preferredID,
		nextHeight,
		timestamp,
		timeWasCapped,
		preferredState,
	)
	if err != nil {
		return nil, err
	}

	// Remove selected txs from mempool now that we are returning the block to
	// the consensus engine.
	txs := statelessBlk.Txs()
	b.Mempool.Remove(txs)
	return b.blkManager.NewBlock(statelessBlk), nil
}

func (b *builder) Shutdown() {
	// There is a potential deadlock if the timer is about to execute a timeout.
	// So, the lock must be released before stopping the timer.
	ctx := b.txExecutorBackend.Ctx
	ctx.Lock.Unlock()
	b.timer.Stop()
	ctx.Lock.Lock()
}

func (b *builder) ResetBlockTimer() {
	ctx := b.txExecutorBackend.Ctx

	if !b.txExecutorBackend.Bootstrapped.Get() {
		ctx.Log.Verbo("skipping block timer reset",
			zap.String("reason", "not bootstrapped"),
		)
		return
	}

	preferredID := b.blkManager.Preferred()
	preferredState, ok := b.blkManager.GetState(preferredID)
	if !ok {
		// The preferred block should always be a decision block
		ctx.Log.Error("couldn't get preferred block state",
			zap.Stringer("preferredID", preferredID),
			zap.Stringer("lastAcceptedID", b.blkManager.LastAccepted()),
		)
		return
	}

	nextStakerChangeTime, err := txexecutor.GetNextStakerChangeTime(preferredState)
	if err != nil {
		ctx.Log.Error("couldn't get next staker change time",
			zap.Stringer("preferredID", preferredID),
			zap.Stringer("lastAcceptedID", b.blkManager.LastAccepted()),
			zap.Error(err),
		)
	}

	now := b.txExecutorBackend.Clk.Time()
	waitTime := nextStakerChangeTime.Sub(now)
	ctx.Log.Debug("setting next scheduled event",
		zap.Time("nextEventTime", nextStakerChangeTime),
		zap.Duration("timeUntil", waitTime),
	)

	// Wake up when it's time to add/remove the next validator
	b.nextStakerChangeTimeLock.Lock()
	b.nextStakerChangeTime = nextStakerChangeTime
	b.nextStakerChangeTimeLock.Unlock()
	b.timer.SetTimeoutIn(waitTime)
}

func (b *builder) maybeAdvanceTime() {
	ctx := b.txExecutorBackend.Ctx

	// Grabbing the lock here enforces that this function is not called mid-way
	// through modifying of the state.
	ctx.Lock.Lock()
	defer ctx.Lock.Unlock()

	b.nextStakerChangeTimeLock.RLock()
	defer b.nextStakerChangeTimeLock.RUnlock()

	now := b.txExecutorBackend.Clk.Time()
	if b.nextStakerChangeTime.After(now) {
		// [nextStakerChangeTime] is in the future, no need to advance time.
		return
	}

	// Block needs to be issued to advance time.
	b.Mempool.RequestBuildBlock(true /*=emptyBlockPermitted*/)
}

// [timestamp] is min(max(now, parent timestamp), next staker change time)
func buildBlock(
	builder *builder,
	parentID ids.ID,
	height uint64,
	timestamp time.Time,
	forceAdvanceTime bool,
	parentState state.Chain,
) (block.Block, error) {
	// Try rewarding stakers whose staking period ends at the new chain time.
	// This is done first to prioritize advancing the timestamp as quickly as
	// possible.
	stakerTxID, shouldReward, err := getNextStakerToReward(timestamp, parentState)
	if err != nil {
		return nil, fmt.Errorf("could not find next staker to reward: %w", err)
	}
	if shouldReward {
		rewardValidatorTx, err := builder.txBuilder.NewRewardValidatorTx(stakerTxID)
		if err != nil {
			return nil, fmt.Errorf("could not build tx to reward staker: %w", err)
		}

		return block.NewBanffProposalBlock(
			timestamp,
			parentID,
			height,
			rewardValidatorTx,
		)
	}

	// Clean out the mempool's transactions with invalid timestamps.
	droppedStakerTxIDs := builder.Mempool.DropExpiredStakerTxs(timestamp.Add(txexecutor.SyncBound))
	for _, txID := range droppedStakerTxIDs {
		builder.txExecutorBackend.Ctx.Log.Debug("dropping tx",
			zap.Stringer("txID", txID),
			zap.Error(err),
		)
	}

	// If there is no reason to build a block, don't.
	if !builder.Mempool.HasTxs() && !forceAdvanceTime {
		builder.txExecutorBackend.Ctx.Log.Debug("no pending txs to issue into a block")
		return nil, ErrNoPendingBlocks
	}

	// Issue a block with as many transactions as possible.
	return block.NewBanffStandardBlock(
		timestamp,
		parentID,
		height,
		builder.Mempool.PeekTxs(targetBlockSize),
	)
}

// getNextStakerToReward returns the next staker txID to remove from the staking
// set with a RewardValidatorTx rather than an AdvanceTimeTx. [chainTimestamp]
// is the timestamp of the chain at the time this validator would be getting
// removed and is used to calculate [shouldReward].
// Returns:
// - [txID] of the next staker to reward
// - [shouldReward] if the txID exists and is ready to be rewarded
// - [err] if something bad happened
func getNextStakerToReward(
	chainTimestamp time.Time,
	preferredState state.Chain,
) (ids.ID, bool, error) {
	if !chainTimestamp.Before(mockable.MaxTime) {
		return ids.Empty, false, ErrEndOfTime
	}

	currentStakerIterator, err := preferredState.GetCurrentStakerIterator()
	if err != nil {
		return ids.Empty, false, err
	}
	defer currentStakerIterator.Release()

	for currentStakerIterator.Next() {
		currentStaker := currentStakerIterator.Value()
		priority := currentStaker.Priority
		// If the staker is a permissionless staker (not a permissioned subnet
		// validator), it's the next staker we will want to remove with a
		// RewardValidatorTx rather than an AdvanceTimeTx.
		if priority != txs.SubnetPermissionedValidatorCurrentPriority {
			return currentStaker.TxID, chainTimestamp.Equal(currentStaker.EndTime), nil
		}
	}
	return ids.Empty, false, nil
}<|MERGE_RESOLUTION|>--- conflicted
+++ resolved
@@ -112,12 +112,11 @@
 		return nil, fmt.Errorf("%w: %s", state.ErrMissingParentState, preferredID)
 	}
 
-	timestamp, timeWasCapped, err := txexecutor.NextBlockTime(preferredState, b.txExecutorBackend.Clk)
+	timestamp, timeWasCapped, nextStakerChangeTime, err := txexecutor.NextBlockTime(preferredState, b.txExecutorBackend.Clk)
 	if err != nil {
 		return nil, fmt.Errorf("could not calculate next staker change time: %w", err)
 	}
 
-<<<<<<< HEAD
 	waitTime := nextStakerChangeTime.Sub(timestamp)
 	ctx.Log.Debug("setting next scheduled event",
 		zap.Time("nextEventTime", nextStakerChangeTime),
@@ -129,18 +128,7 @@
 	b.nextStakerChangeTimeLock.Unlock()
 	b.timer.SetTimeoutIn(waitTime)
 
-	// If [timeWasCapped] is true, we must advance time to
-	// [nextStakerChangeTime] even if there are no transactions.
-	timeWasCapped := !timestamp.Before(nextStakerChangeTime)
-	if timeWasCapped {
-		timestamp = nextStakerChangeTime
-	}
-	// [timestamp] = min(max(now, parentTime), nextStakerChangeTime)
-
 	statelessBlk, err := buildBlock(
-=======
-	return buildBlock(
->>>>>>> c11accdc
 		b,
 		preferredID,
 		nextHeight,
