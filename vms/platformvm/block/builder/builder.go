// Copyright (C) 2019-2023, Ava Labs, Inc. All rights reserved.
// See the file LICENSE for licensing terms.

package builder

import (
	"context"
	"errors"
	"fmt"
	"time"

	"go.uber.org/zap"

	"github.com/ava-labs/avalanchego/ids"
	"github.com/ava-labs/avalanchego/snow/consensus/snowman"
	"github.com/ava-labs/avalanchego/snow/engine/common"
	"github.com/ava-labs/avalanchego/utils/timer"
	"github.com/ava-labs/avalanchego/utils/timer/mockable"
	"github.com/ava-labs/avalanchego/utils/units"
	"github.com/ava-labs/avalanchego/vms/platformvm/block"
	"github.com/ava-labs/avalanchego/vms/platformvm/state"
	"github.com/ava-labs/avalanchego/vms/platformvm/txs"
	"github.com/ava-labs/avalanchego/vms/platformvm/txs/mempool"

	blockexecutor "github.com/ava-labs/avalanchego/vms/platformvm/block/executor"
	txbuilder "github.com/ava-labs/avalanchego/vms/platformvm/txs/builder"
	txexecutor "github.com/ava-labs/avalanchego/vms/platformvm/txs/executor"
)

// targetBlockSize is maximum number of transaction bytes to place into a
// StandardBlock
const targetBlockSize = 128 * units.KiB

var (
	_ Builder = (*builder)(nil)

	ErrEndOfTime       = errors.New("program time is suspiciously far in the future")
	ErrNoPendingBlocks = errors.New("no pending blocks")
)

type Builder interface {
	mempool.Mempool
	mempool.BlockTimer

	// BuildBlock is called on timer clock to attempt to create
	// next block
	BuildBlock(context.Context) (snowman.Block, error)

	// Shutdown cleanly shuts Builder down
	Shutdown()
}

// builder implements a simple builder to convert txs into valid blocks
type builder struct {
	mempool.Mempool

	txBuilder         txbuilder.Builder
	txExecutorBackend *txexecutor.Backend
	blkManager        blockexecutor.Manager

	// channel to send messages to the consensus engine
	toEngine chan<- common.Message

	// This timer goes off when it is time for the next validator to add/leave
	// the validator set. When it goes off ResetTimer() is called, potentially
	// triggering creation of a new block.
	timer *timer.Timer
}

func New(
	mempool mempool.Mempool,
	txBuilder txbuilder.Builder,
	txExecutorBackend *txexecutor.Backend,
	blkManager blockexecutor.Manager,
	toEngine chan<- common.Message,
) Builder {
	builder := &builder{
		Mempool:           mempool,
		txBuilder:         txBuilder,
		txExecutorBackend: txExecutorBackend,
		blkManager:        blkManager,
		toEngine:          toEngine,
	}

	builder.timer = timer.NewTimer(builder.setNextBuildBlockTime)

	go txExecutorBackend.Ctx.Log.RecoverAndPanic(builder.timer.Dispatch)
	return builder
}

// BuildBlock builds a block to be added to consensus.
// This method removes the transactions from the returned
// blocks from the mempool.
func (b *builder) BuildBlock(context.Context) (snowman.Block, error) {
	b.Mempool.DisableAdding()
	defer func() {
		b.Mempool.EnableAdding()
		b.ResetBlockTimer()
	}()

	ctx := b.txExecutorBackend.Ctx
	ctx.Log.Debug("starting to attempt to build a block")

	statelessBlk, err := b.buildBlock()
	if err != nil {
		return nil, err
	}

	// Remove selected txs from mempool now that we are returning the block to
	// the consensus engine.
	txs := statelessBlk.Txs()
	b.Mempool.Remove(txs)
	return b.blkManager.NewBlock(statelessBlk), nil
}

// Returns the block we want to build and issue.
// Only modifies state to remove expired proposal txs.
func (b *builder) buildBlock() (block.Block, error) {
	// Get the block to build on top of and retrieve the new block's context.
	preferredID := b.blkManager.Preferred()
	preferred, err := b.blkManager.GetBlock(preferredID)
	if err != nil {
		return nil, err
	}
	nextHeight := preferred.Height() + 1
	preferredState, ok := b.blkManager.GetState(preferredID)
	if !ok {
		return nil, fmt.Errorf("%w: %s", state.ErrMissingParentState, preferredID)
	}

	timestamp, timeWasCapped, err := txexecutor.NextBlockTime(preferredState, b.txExecutorBackend.Clk)
	if err != nil {
		return nil, fmt.Errorf("could not calculate next staker change time: %w", err)
	}

	return buildBlock(
		b,
		preferredID,
		nextHeight,
		timestamp,
		timeWasCapped,
		preferredState,
	)
}

func (b *builder) Shutdown() {
	// There is a potential deadlock if the timer is about to execute a timeout.
	// So, the lock must be released before stopping the timer.
	ctx := b.txExecutorBackend.Ctx
	ctx.Lock.Unlock()
	b.timer.Stop()
	ctx.Lock.Lock()
}

func (b *builder) ResetBlockTimer() {
	// Next time the context lock is released, we can attempt to reset the block
	// timer.
	b.timer.SetTimeoutIn(0)
}

func (b *builder) setNextBuildBlockTime() {
	ctx := b.txExecutorBackend.Ctx

	// Grabbing the lock here enforces that this function is not called mid-way
	// through modifying of the state.
	ctx.Lock.Lock()
	defer ctx.Lock.Unlock()

	if !b.txExecutorBackend.Bootstrapped.Get() {
		ctx.Log.Verbo("skipping block timer reset",
			zap.String("reason", "not bootstrapped"),
		)
		return
	}

	if _, err := b.buildBlock(); err == nil {
		// We can build a block now
		b.notifyBlockReady()
		return
	}

	// Wake up when it's time to add/remove the next validator/delegator
	preferredID := b.blkManager.Preferred()
	preferredState, ok := b.blkManager.GetState(preferredID)
	if !ok {
		// The preferred block should always be a decision block
		ctx.Log.Error("couldn't get preferred block state",
			zap.Stringer("preferredID", preferredID),
			zap.Stringer("lastAcceptedID", b.blkManager.LastAccepted()),
		)
		return
	}

	nextStakerChangeTime, err := txexecutor.GetNextStakerChangeTime(preferredState)
	if err != nil {
		ctx.Log.Error("couldn't get next staker change time",
			zap.Stringer("preferredID", preferredID),
			zap.Stringer("lastAcceptedID", b.blkManager.LastAccepted()),
			zap.Error(err),
		)
		return
	}

	now := b.txExecutorBackend.Clk.Time()
	waitTime := nextStakerChangeTime.Sub(now)
	ctx.Log.Debug("setting next scheduled event",
		zap.Time("nextEventTime", nextStakerChangeTime),
		zap.Duration("timeUntil", waitTime),
	)

	// Wake up when it's time to add/remove the next validator
	b.timer.SetTimeoutIn(waitTime)
}

// notifyBlockReady tells the consensus engine that a new block is ready to be
// created
func (b *builder) notifyBlockReady() {
	select {
	case b.toEngine <- common.PendingTxs:
	default:
		b.txExecutorBackend.Ctx.Log.Debug("dropping message to consensus engine")
	}
}

// [timestamp] is min(max(now, parent timestamp), next staker change time)
func buildBlock(
	builder *builder,
	parentID ids.ID,
	height uint64,
	timestamp time.Time,
	forceAdvanceTime bool,
	parentState state.Chain,
) (block.Block, error) {
	// Try rewarding stakers whose staking period ends at the new chain time.
	// This is done first to prioritize advancing the timestamp as quickly as
	// possible.
	stakerTxID, shouldReward, err := getNextStakerToReward(timestamp, parentState)
	if err != nil {
		return nil, fmt.Errorf("could not find next staker to reward: %w", err)
	}
	if shouldReward {
		rewardValidatorTx, err := builder.txBuilder.NewRewardValidatorTx(stakerTxID)
		if err != nil {
			return nil, fmt.Errorf("could not build tx to reward staker: %w", err)
		}

		return block.NewBanffProposalBlock(
			timestamp,
			parentID,
			height,
			rewardValidatorTx,
		)
	}

	// Clean out the mempool's transactions with invalid timestamps.
<<<<<<< HEAD
	if !builder.txExecutorBackend.Config.IsDActivated(timestamp) {
		droppedStakerTxIDs := mempool.DropExpiredStakerTxs(builder.Mempool, timestamp.Add(txexecutor.SyncBound))
		for _, txID := range droppedStakerTxIDs {
			builder.txExecutorBackend.Ctx.Log.Debug("dropping tx",
				zap.Stringer("txID", txID),
				zap.Error(err),
			)
		}
=======
	droppedStakerTxIDs := builder.Mempool.DropExpiredStakerTxs(timestamp.Add(txexecutor.SyncBound))
	for _, txID := range droppedStakerTxIDs {
		builder.txExecutorBackend.Ctx.Log.Debug("dropping tx",
			zap.Stringer("txID", txID),
			zap.Error(err),
		)
>>>>>>> 77da906b
	}

	// If there is no reason to build a block, don't.
	if !builder.Mempool.HasTxs() && !forceAdvanceTime {
		builder.txExecutorBackend.Ctx.Log.Debug("no pending txs to issue into a block")
		return nil, ErrNoPendingBlocks
	}

	// Issue a block with as many transactions as possible.
	return block.NewBanffStandardBlock(
		timestamp,
		parentID,
		height,
		builder.Mempool.PeekTxs(targetBlockSize),
	)
}

// getNextStakerToReward returns the next staker txID to remove from the staking
// set with a RewardValidatorTx rather than an AdvanceTimeTx. [chainTimestamp]
// is the timestamp of the chain at the time this validator would be getting
// removed and is used to calculate [shouldReward].
// Returns:
// - [txID] of the next staker to reward
// - [shouldReward] if the txID exists and is ready to be rewarded
// - [err] if something bad happened
func getNextStakerToReward(
	chainTimestamp time.Time,
	preferredState state.Chain,
) (ids.ID, bool, error) {
	if !chainTimestamp.Before(mockable.MaxTime) {
		return ids.Empty, false, ErrEndOfTime
	}

	currentStakerIterator, err := preferredState.GetCurrentStakerIterator()
	if err != nil {
		return ids.Empty, false, err
	}
	defer currentStakerIterator.Release()

	for currentStakerIterator.Next() {
		currentStaker := currentStakerIterator.Value()
		priority := currentStaker.Priority
		// If the staker is a permissionless staker (not a permissioned subnet
		// validator), it's the next staker we will want to remove with a
		// RewardValidatorTx rather than an AdvanceTimeTx.
		if priority != txs.SubnetPermissionedValidatorCurrentPriority {
			return currentStaker.TxID, chainTimestamp.Equal(currentStaker.EndTime), nil
		}
	}
	return ids.Empty, false, nil
}<|MERGE_RESOLUTION|>--- conflicted
+++ resolved
@@ -253,23 +253,14 @@
 	}
 
 	// Clean out the mempool's transactions with invalid timestamps.
-<<<<<<< HEAD
 	if !builder.txExecutorBackend.Config.IsDActivated(timestamp) {
-		droppedStakerTxIDs := mempool.DropExpiredStakerTxs(builder.Mempool, timestamp.Add(txexecutor.SyncBound))
+		droppedStakerTxIDs := builder.Mempool.DropExpiredStakerTxs(timestamp.Add(txexecutor.SyncBound))
 		for _, txID := range droppedStakerTxIDs {
 			builder.txExecutorBackend.Ctx.Log.Debug("dropping tx",
 				zap.Stringer("txID", txID),
 				zap.Error(err),
 			)
 		}
-=======
-	droppedStakerTxIDs := builder.Mempool.DropExpiredStakerTxs(timestamp.Add(txexecutor.SyncBound))
-	for _, txID := range droppedStakerTxIDs {
-		builder.txExecutorBackend.Ctx.Log.Debug("dropping tx",
-			zap.Stringer("txID", txID),
-			zap.Error(err),
-		)
->>>>>>> 77da906b
 	}
 
 	// If there is no reason to build a block, don't.
