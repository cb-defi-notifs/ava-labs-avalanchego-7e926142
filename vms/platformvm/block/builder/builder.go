// Copyright (C) 2019-2023, Ava Labs, Inc. All rights reserved.
// See the file LICENSE for licensing terms.

package builder

import (
	"context"
	"errors"
	"fmt"
	"time"

	"go.uber.org/zap"

	"github.com/ava-labs/avalanchego/ids"
	"github.com/ava-labs/avalanchego/snow/consensus/snowman"
	"github.com/ava-labs/avalanchego/utils/timer"
	"github.com/ava-labs/avalanchego/utils/timer/mockable"
	"github.com/ava-labs/avalanchego/utils/units"
	"github.com/ava-labs/avalanchego/vms/platformvm/block"
	"github.com/ava-labs/avalanchego/vms/platformvm/state"
	"github.com/ava-labs/avalanchego/vms/platformvm/txs"
	"github.com/ava-labs/avalanchego/vms/platformvm/txs/mempool"

	blockexecutor "github.com/ava-labs/avalanchego/vms/platformvm/block/executor"
	txbuilder "github.com/ava-labs/avalanchego/vms/platformvm/txs/builder"
	txexecutor "github.com/ava-labs/avalanchego/vms/platformvm/txs/executor"
)

// targetBlockSize is maximum number of transaction bytes to place into a
// StandardBlock
const targetBlockSize = 128 * units.KiB

var (
	_ Builder = (*builder)(nil)

	ErrEndOfTime       = errors.New("program time is suspiciously far in the future")
	ErrNoPendingBlocks = errors.New("no pending blocks")
)

type Builder interface {
	mempool.Mempool

	// ResetBlockTimer schedules a timer to notify the consensus engine once a
	// block needs to be built to process a staker change.
	ResetBlockTimer()

	// BuildBlock can be called to attempt to create a new block
	BuildBlock(context.Context) (snowman.Block, error)

	// Shutdown cleanly shuts Builder down
	Shutdown()
}

// builder implements a simple builder to convert txs into valid blocks
type builder struct {
	mempool.Mempool

	txBuilder         txbuilder.Builder
	txExecutorBackend *txexecutor.Backend
	blkManager        blockexecutor.Manager

	// This timer goes off when it is time for the next staker to add/leave
	// the staking set. When it goes off, [setNextBlockBuildTime()] is called,
	// potentially triggering creation of a new block.
	timer                *timer.Timer
	nextStakerChangeTime time.Time
}

func New(
	mempool mempool.Mempool,
	txBuilder txbuilder.Builder,
	txExecutorBackend *txexecutor.Backend,
	blkManager blockexecutor.Manager,
) Builder {
	builder := &builder{
		Mempool:           mempool,
		txBuilder:         txBuilder,
		txExecutorBackend: txExecutorBackend,
		blkManager:        blkManager,
	}

	builder.timer = timer.NewTimer(builder.setNextBuildBlockTime)

	go txExecutorBackend.Ctx.Log.RecoverAndPanic(builder.timer.Dispatch)
	return builder
}

// BuildBlock builds a block to be added to consensus.
// This method removes the transactions from the returned
// blocks from the mempool.
func (b *builder) BuildBlock(context.Context) (snowman.Block, error) {
	b.Mempool.DisableAdding()
	defer func() {
		b.Mempool.RequestBuildBlock(false)
		b.Mempool.EnableAdding()
		b.ResetBlockTimer()
	}()

	ctx := b.txExecutorBackend.Ctx
	ctx.Log.Debug("starting to attempt to build a block")

	// Get the block to build on top of and retrieve the new block's context.
	preferredID := b.blkManager.Preferred()
	preferred, err := b.blkManager.GetBlock(preferredID)
	if err != nil {
		return nil, err
	}
	nextHeight := preferred.Height() + 1
	preferredState, ok := b.blkManager.GetState(preferredID)
	if !ok {
		return nil, fmt.Errorf("%w: %s", state.ErrMissingParentState, preferredID)
	}

	timestamp := b.txExecutorBackend.Clk.Time()
	if parentTime := preferred.Timestamp(); parentTime.After(timestamp) {
		timestamp = parentTime
	}
	// [timestamp] = max(now, parentTime)

	nextStakerChangeTime, err := txexecutor.GetNextStakerChangeTime(preferredState)
	if err != nil {
		return nil, fmt.Errorf("could not calculate next staker change time: %w", err)
	}

	// timeWasCapped means that [timestamp] was reduced to
	// [nextStakerChangeTime]. It is used as a flag for [buildApricotBlock] to
	// be willing to issue an advanceTimeTx. It is also used as a flag for
	// [buildBanffBlock] to force the issuance of an empty block to advance
	// the time forward; if there are no available transactions.
	timeWasCapped := !timestamp.Before(nextStakerChangeTime)
	if timeWasCapped {
		timestamp = nextStakerChangeTime
	}
	// [timestamp] = min(max(now, parentTime), nextStakerChangeTime)

	statelessBlk, err := buildBlock(
		b,
		preferredID,
		nextHeight,
		timestamp,
		timeWasCapped,
		preferredState,
	)
	if err != nil {
		return nil, err
	}

	// Remove selected txs from mempool now that we are returning the block to
	// the consensus engine.
	txs := statelessBlk.Txs()
	b.Mempool.Remove(txs)
	return b.blkManager.NewBlock(statelessBlk), nil
}

func (b *builder) Shutdown() {
	// There is a potential deadlock if the timer is about to execute a timeout.
	// So, the lock must be released before stopping the timer.
	ctx := b.txExecutorBackend.Ctx
	ctx.Lock.Unlock()
	b.timer.Stop()
	ctx.Lock.Lock()
}

func (b *builder) ResetBlockTimer() {
	// Next time the context lock is released, we can attempt to reset the block
	// timer.
	b.timer.SetTimeoutIn(0)
}

func (b *builder) setNextBuildBlockTime() {
	ctx := b.txExecutorBackend.Ctx

	// Grabbing the lock here enforces that this function is not called mid-way
	// through modifying of the state.
	ctx.Lock.Lock()
	defer ctx.Lock.Unlock()

	if !b.txExecutorBackend.Bootstrapped.Get() {
		ctx.Log.Verbo("skipping block timer reset",
			zap.String("reason", "not bootstrapped"),
		)
		return
	}

<<<<<<< HEAD
	now := b.txExecutorBackend.Clk.Time()
	if !b.nextStakerChangeTime.After(now) {
		// Block needs to be issued to advance time.
		b.Mempool.RequestBuildBlock(true)
=======
	if _, err := b.buildBlock(); err == nil {
		// We can build a block now
		b.Mempool.RequestBuildBlock(true /*=emptyBlockPermitted*/)
		return
>>>>>>> 776db3ec
	}

	// Wake up when it's time to add/remove the next validator/delegator
	preferredID := b.blkManager.Preferred()
	preferredState, ok := b.blkManager.GetState(preferredID)
	if !ok {
		// The preferred block should always be a decision block
		ctx.Log.Error("couldn't get preferred block state",
			zap.Stringer("preferredID", preferredID),
			zap.Stringer("lastAcceptedID", b.blkManager.LastAccepted()),
		)
		return
	}

	nextStakerChangeTime, err := txexecutor.GetNextStakerChangeTime(preferredState)
	if err != nil {
		ctx.Log.Error("couldn't get next staker change time",
			zap.Stringer("preferredID", preferredID),
			zap.Stringer("lastAcceptedID", b.blkManager.LastAccepted()),
			zap.Error(err),
		)
		return
	}

	waitTime := nextStakerChangeTime.Sub(now)
	ctx.Log.Debug("setting next scheduled event",
		zap.Time("nextEventTime", nextStakerChangeTime),
		zap.Duration("timeUntil", waitTime),
	)

	// Wake up when it's time to add/remove the next validator
	b.nextStakerChangeTime = nextStakerChangeTime
	b.timer.SetTimeoutIn(waitTime)
}

// [timestamp] is min(max(now, parent timestamp), next staker change time)
func buildBlock(
	builder *builder,
	parentID ids.ID,
	height uint64,
	timestamp time.Time,
	forceAdvanceTime bool,
	parentState state.Chain,
) (block.Block, error) {
	// Try rewarding stakers whose staking period ends at the new chain time.
	// This is done first to prioritize advancing the timestamp as quickly as
	// possible.
	stakerTxID, shouldReward, err := getNextStakerToReward(timestamp, parentState)
	if err != nil {
		return nil, fmt.Errorf("could not find next staker to reward: %w", err)
	}
	if shouldReward {
		rewardValidatorTx, err := builder.txBuilder.NewRewardValidatorTx(stakerTxID)
		if err != nil {
			return nil, fmt.Errorf("could not build tx to reward staker: %w", err)
		}

		return block.NewBanffProposalBlock(
			timestamp,
			parentID,
			height,
			rewardValidatorTx,
		)
	}

	// Clean out the mempool's transactions with invalid timestamps.
	droppedStakerTxIDs := builder.Mempool.DropExpiredStakerTxs(timestamp.Add(txexecutor.SyncBound))
	for _, txID := range droppedStakerTxIDs {
		builder.txExecutorBackend.Ctx.Log.Debug("dropping tx",
			zap.Stringer("txID", txID),
			zap.Error(err),
		)
	}

	// If there is no reason to build a block, don't.
	if !builder.Mempool.HasTxs() && !forceAdvanceTime {
		builder.txExecutorBackend.Ctx.Log.Debug("no pending txs to issue into a block")
		return nil, ErrNoPendingBlocks
	}

	// Issue a block with as many transactions as possible.
	return block.NewBanffStandardBlock(
		timestamp,
		parentID,
		height,
		builder.Mempool.PeekTxs(targetBlockSize),
	)
}

// getNextStakerToReward returns the next staker txID to remove from the staking
// set with a RewardValidatorTx rather than an AdvanceTimeTx. [chainTimestamp]
// is the timestamp of the chain at the time this validator would be getting
// removed and is used to calculate [shouldReward].
// Returns:
// - [txID] of the next staker to reward
// - [shouldReward] if the txID exists and is ready to be rewarded
// - [err] if something bad happened
func getNextStakerToReward(
	chainTimestamp time.Time,
	preferredState state.Chain,
) (ids.ID, bool, error) {
	if !chainTimestamp.Before(mockable.MaxTime) {
		return ids.Empty, false, ErrEndOfTime
	}

	currentStakerIterator, err := preferredState.GetCurrentStakerIterator()
	if err != nil {
		return ids.Empty, false, err
	}
	defer currentStakerIterator.Release()

	for currentStakerIterator.Next() {
		currentStaker := currentStakerIterator.Value()
		priority := currentStaker.Priority
		// If the staker is a permissionless staker (not a permissioned subnet
		// validator), it's the next staker we will want to remove with a
		// RewardValidatorTx rather than an AdvanceTimeTx.
		if priority != txs.SubnetPermissionedValidatorCurrentPriority {
			return currentStaker.TxID, chainTimestamp.Equal(currentStaker.EndTime), nil
		}
	}
	return ids.Empty, false, nil
}<|MERGE_RESOLUTION|>--- conflicted
+++ resolved
@@ -91,7 +91,7 @@
 func (b *builder) BuildBlock(context.Context) (snowman.Block, error) {
 	b.Mempool.DisableAdding()
 	defer func() {
-		b.Mempool.RequestBuildBlock(false)
+		b.Mempool.RequestBuildBlock(false /*=emptyBlockPermitted*/)
 		b.Mempool.EnableAdding()
 		b.ResetBlockTimer()
 	}()
@@ -182,17 +182,10 @@
 		return
 	}
 
-<<<<<<< HEAD
 	now := b.txExecutorBackend.Clk.Time()
 	if !b.nextStakerChangeTime.After(now) {
 		// Block needs to be issued to advance time.
-		b.Mempool.RequestBuildBlock(true)
-=======
-	if _, err := b.buildBlock(); err == nil {
-		// We can build a block now
 		b.Mempool.RequestBuildBlock(true /*=emptyBlockPermitted*/)
-		return
->>>>>>> 776db3ec
 	}
 
 	// Wake up when it's time to add/remove the next validator/delegator
