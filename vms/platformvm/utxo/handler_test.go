// Copyright (C) 2019-2021, Ava Labs, Inc. All rights reserved.
// See the file LICENSE for licensing terms.

package utxo

import (
	"math"
	"testing"
	"time"

	"github.com/ava-labs/avalanchego/database/memdb"
	"github.com/ava-labs/avalanchego/ids"
	"github.com/ava-labs/avalanchego/snow"
	"github.com/ava-labs/avalanchego/utils/crypto"
	"github.com/ava-labs/avalanchego/utils/timer/mockable"
	"github.com/ava-labs/avalanchego/vms/components/avax"
	"github.com/ava-labs/avalanchego/vms/components/verify"
	"github.com/ava-labs/avalanchego/vms/platformvm/stakeable"
	"github.com/ava-labs/avalanchego/vms/platformvm/txs"
	"github.com/ava-labs/avalanchego/vms/secp256k1fx"
)

var _ txs.UnsignedTx = &dummyUnsignedTx{}

type dummyUnsignedTx struct {
	txs.BaseTx
}

func (du *dummyUnsignedTx) Visit(txs.Visitor) error {
	return nil
}

func TestVerifySpendUTXOs(t *testing.T) {
	fx := &secp256k1fx.Fx{}

	if err := fx.InitializeVM(&secp256k1fx.TestVM{}); err != nil {
		t.Fatal(err)
	}
	if err := fx.Bootstrapped(); err != nil {
		t.Fatal(err)
	}

	h := &handler{
		ctx: snow.DefaultContextTest(),
		clk: &mockable.Clock{},
		utxosReader: avax.NewUTXOState(
			memdb.New(),
			txs.Codec,
		),
		fx: fx,
	}

	// The handler time during a test, unless [chainTimestamp] is set
	now := time.Unix(1607133207, 0)

	unsignedTx := dummyUnsignedTx{
		BaseTx: txs.BaseTx{},
	}
	unsignedTx.Initialize([]byte{0})

	customAssetID := ids.GenerateTestID()

	// Note that setting [chainTimestamp] also set's the handler's clock.
	// Adjust input/output locktimes accordingly.
	tests := []struct {
		description     string
		utxos           []*avax.UTXO
		ins             []*avax.TransferableInput
		outs            []*avax.TransferableOutput
		creds           []verify.Verifiable
		producedAmounts map[ids.ID]uint64
		shouldErr       bool
	}{
		{
			description:     "no inputs, no outputs, no fee",
			utxos:           []*avax.UTXO{},
			ins:             []*avax.TransferableInput{},
			outs:            []*avax.TransferableOutput{},
			creds:           []verify.Verifiable{},
			producedAmounts: map[ids.ID]uint64{},
			shouldErr:       false,
<<<<<<< HEAD
		},
		{
			description: "no inputs, no outputs, positive fee",
			utxos:       []*avax.UTXO{},
			ins:         []*avax.TransferableInput{},
			outs:        []*avax.TransferableOutput{},
			creds:       []verify.Verifiable{},
			producedAmounts: map[ids.ID]uint64{
				h.ctx.AVAXAssetID: 1,
			},
			shouldErr: true,
=======
>>>>>>> b70a29dd
		},
		{
			description: "no inputs, no outputs, positive fee",
			utxos:       []*avax.UTXO{},
			ins:         []*avax.TransferableInput{},
			outs:        []*avax.TransferableOutput{},
			creds:       []verify.Verifiable{},
			producedAmounts: map[ids.ID]uint64{
				h.ctx.AVAXAssetID: 1,
			},
			shouldErr: true,
		},
		{
			description: "wrong utxo assetID, one input, no outputs, no fee",
			utxos: []*avax.UTXO{{
				Asset: avax.Asset{ID: customAssetID},
				Out: &secp256k1fx.TransferOutput{
					Amt: 1,
				},
			}},
			ins: []*avax.TransferableInput{{
				Asset: avax.Asset{ID: h.ctx.AVAXAssetID},
				In: &secp256k1fx.TransferInput{
					Amt: 1,
				},
			}},
			outs: []*avax.TransferableOutput{},
			creds: []verify.Verifiable{
				&secp256k1fx.Credential{},
			},
			producedAmounts: map[ids.ID]uint64{},
			shouldErr:       true,
		},
		{
			description: "one wrong assetID input, no outputs, no fee",
			utxos: []*avax.UTXO{{
				Asset: avax.Asset{ID: h.ctx.AVAXAssetID},
				Out: &secp256k1fx.TransferOutput{
					Amt: 1,
				},
			}},
			ins: []*avax.TransferableInput{{
				Asset: avax.Asset{ID: customAssetID},
				In: &secp256k1fx.TransferInput{
					Amt: 1,
				},
			}},
			outs: []*avax.TransferableOutput{},
			creds: []verify.Verifiable{
				&secp256k1fx.Credential{},
			},
			producedAmounts: map[ids.ID]uint64{},
			shouldErr:       true,
		},
		{
			description: "one input, one wrong assetID output, no fee",
			utxos: []*avax.UTXO{{
				Asset: avax.Asset{ID: h.ctx.AVAXAssetID},
				Out: &secp256k1fx.TransferOutput{
					Amt: 1,
				},
			}},
			ins: []*avax.TransferableInput{{
				Asset: avax.Asset{ID: h.ctx.AVAXAssetID},
				In: &secp256k1fx.TransferInput{
					Amt: 1,
				},
			}},
			outs: []*avax.TransferableOutput{
				{
					Asset: avax.Asset{ID: customAssetID},
					Out: &secp256k1fx.TransferOutput{
						Amt: 1,
					},
				},
			},
			creds: []verify.Verifiable{
				&secp256k1fx.Credential{},
			},
			producedAmounts: map[ids.ID]uint64{},
			shouldErr:       true,
		},
		{
			description: "attempt to consume locked output as unlocked",
			utxos: []*avax.UTXO{{
				Asset: avax.Asset{ID: h.ctx.AVAXAssetID},
				Out: &stakeable.LockOut{
					Locktime: uint64(now.Add(time.Second).Unix()),
					TransferableOut: &secp256k1fx.TransferOutput{
						Amt: 1,
					},
				},
			}},
			ins: []*avax.TransferableInput{{
				Asset: avax.Asset{ID: h.ctx.AVAXAssetID},
				In: &secp256k1fx.TransferInput{
					Amt: 1,
				},
			}},
			outs: []*avax.TransferableOutput{},
			creds: []verify.Verifiable{
				&secp256k1fx.Credential{},
			},
			producedAmounts: map[ids.ID]uint64{},
			shouldErr:       true,
		},
		{
			description: "attempt to modify locktime",
			utxos: []*avax.UTXO{{
				Asset: avax.Asset{ID: h.ctx.AVAXAssetID},
				Out: &stakeable.LockOut{
					Locktime: uint64(now.Add(time.Second).Unix()),
					TransferableOut: &secp256k1fx.TransferOutput{
						Amt: 1,
					},
				},
			}},
			ins: []*avax.TransferableInput{{
				Asset: avax.Asset{ID: h.ctx.AVAXAssetID},
				In: &stakeable.LockIn{
					Locktime: uint64(now.Unix()),
					TransferableIn: &secp256k1fx.TransferInput{
						Amt: 1,
					},
				},
			}},
			outs: []*avax.TransferableOutput{},
			creds: []verify.Verifiable{
				&secp256k1fx.Credential{},
			},
			producedAmounts: map[ids.ID]uint64{},
			shouldErr:       true,
		},
		{
			description: "one input, no outputs, positive fee",
			utxos: []*avax.UTXO{{
				Asset: avax.Asset{ID: h.ctx.AVAXAssetID},
				Out: &secp256k1fx.TransferOutput{
					Amt: 1,
				},
			}},
			ins: []*avax.TransferableInput{{
				Asset: avax.Asset{ID: h.ctx.AVAXAssetID},
				In: &secp256k1fx.TransferInput{
					Amt: 1,
				},
			}},
			outs: []*avax.TransferableOutput{},
			creds: []verify.Verifiable{
				&secp256k1fx.Credential{},
			},
			producedAmounts: map[ids.ID]uint64{
				h.ctx.AVAXAssetID: 1,
			},
			shouldErr: false,
		},
		{
			description: "wrong number of credentials",
			utxos: []*avax.UTXO{{
				Asset: avax.Asset{ID: h.ctx.AVAXAssetID},
				Out: &secp256k1fx.TransferOutput{
					Amt: 1,
				},
			}},
			ins: []*avax.TransferableInput{{
				Asset: avax.Asset{ID: h.ctx.AVAXAssetID},
				In: &secp256k1fx.TransferInput{
					Amt: 1,
				},
			}},
			outs:  []*avax.TransferableOutput{},
			creds: []verify.Verifiable{},
			producedAmounts: map[ids.ID]uint64{
				h.ctx.AVAXAssetID: 1,
			},
			shouldErr: true,
		},
		{
			description: "wrong number of UTXOs",
			utxos:       []*avax.UTXO{},
			ins: []*avax.TransferableInput{{
				Asset: avax.Asset{ID: h.ctx.AVAXAssetID},
				In: &secp256k1fx.TransferInput{
					Amt: 1,
				},
			}},
			outs: []*avax.TransferableOutput{},
			creds: []verify.Verifiable{
				&secp256k1fx.Credential{},
			},
			producedAmounts: map[ids.ID]uint64{
				h.ctx.AVAXAssetID: 1,
			},
			shouldErr: true,
		},
		{
			description: "invalid credential",
			utxos: []*avax.UTXO{{
				Asset: avax.Asset{ID: h.ctx.AVAXAssetID},
				Out: &secp256k1fx.TransferOutput{
					Amt: 1,
				},
			}},
			ins: []*avax.TransferableInput{{
				Asset: avax.Asset{ID: h.ctx.AVAXAssetID},
				In: &secp256k1fx.TransferInput{
					Amt: 1,
				},
			}},
			outs: []*avax.TransferableOutput{},
			creds: []verify.Verifiable{
				(*secp256k1fx.Credential)(nil),
			},
			producedAmounts: map[ids.ID]uint64{
				h.ctx.AVAXAssetID: 1,
			},
			shouldErr: true,
		},
		{
			description: "invalid signature",
			utxos: []*avax.UTXO{{
				Asset: avax.Asset{ID: h.ctx.AVAXAssetID},
				Out: &secp256k1fx.TransferOutput{
					Amt: 1,
					OutputOwners: secp256k1fx.OutputOwners{
						Threshold: 1,
						Addrs: []ids.ShortID{
							ids.GenerateTestShortID(),
						},
					},
				},
			}},
			ins: []*avax.TransferableInput{{
				Asset: avax.Asset{ID: h.ctx.AVAXAssetID},
				In: &secp256k1fx.TransferInput{
					Amt: 1,
					Input: secp256k1fx.Input{
						SigIndices: []uint32{0},
					},
				},
			}},
			outs: []*avax.TransferableOutput{},
			creds: []verify.Verifiable{
				&secp256k1fx.Credential{
					Sigs: [][crypto.SECP256K1RSigLen]byte{
						{},
					},
				},
			},
			producedAmounts: map[ids.ID]uint64{
				h.ctx.AVAXAssetID: 1,
			},
			shouldErr: true,
		},
		{
			description: "one input, no outputs, positive fee",
			utxos: []*avax.UTXO{{
				Asset: avax.Asset{ID: h.ctx.AVAXAssetID},
				Out: &secp256k1fx.TransferOutput{
					Amt: 1,
				},
			}},
			ins: []*avax.TransferableInput{{
				Asset: avax.Asset{ID: h.ctx.AVAXAssetID},
				In: &secp256k1fx.TransferInput{
					Amt: 1,
				},
			}},
			outs: []*avax.TransferableOutput{},
			creds: []verify.Verifiable{
				&secp256k1fx.Credential{},
			},
			producedAmounts: map[ids.ID]uint64{
				h.ctx.AVAXAssetID: 1,
			},
			shouldErr: false,
		},
		{
			description: "locked one input, no outputs, no fee",
			utxos: []*avax.UTXO{{
				Asset: avax.Asset{ID: h.ctx.AVAXAssetID},
				Out: &stakeable.LockOut{
					Locktime: uint64(now.Unix()) + 1,
					TransferableOut: &secp256k1fx.TransferOutput{
						Amt: 1,
					},
				},
			}},
			ins: []*avax.TransferableInput{{
				Asset: avax.Asset{ID: h.ctx.AVAXAssetID},
				In: &stakeable.LockIn{
					Locktime: uint64(now.Unix()) + 1,
					TransferableIn: &secp256k1fx.TransferInput{
						Amt: 1,
					},
				},
			}},
			outs: []*avax.TransferableOutput{},
			creds: []verify.Verifiable{
				&secp256k1fx.Credential{},
			},
			producedAmounts: map[ids.ID]uint64{},
			shouldErr:       false,
		},
		{
			description: "locked one input, no outputs, positive fee",
			utxos: []*avax.UTXO{{
				Asset: avax.Asset{ID: h.ctx.AVAXAssetID},
				Out: &stakeable.LockOut{
					Locktime: uint64(now.Unix()) + 1,
					TransferableOut: &secp256k1fx.TransferOutput{
						Amt: 1,
					},
				},
			}},
			ins: []*avax.TransferableInput{{
				Asset: avax.Asset{ID: h.ctx.AVAXAssetID},
				In: &stakeable.LockIn{
					Locktime: uint64(now.Unix()) + 1,
					TransferableIn: &secp256k1fx.TransferInput{
						Amt: 1,
					},
				},
			}},
			outs: []*avax.TransferableOutput{},
			creds: []verify.Verifiable{
				&secp256k1fx.Credential{},
			},
			producedAmounts: map[ids.ID]uint64{
				h.ctx.AVAXAssetID: 1,
			},
			shouldErr: true,
		},
		{
			description: "one locked and one unlocked input, one locked output, positive fee",
			utxos: []*avax.UTXO{
				{
					Asset: avax.Asset{ID: h.ctx.AVAXAssetID},
					Out: &stakeable.LockOut{
						Locktime: uint64(now.Unix()) + 1,
						TransferableOut: &secp256k1fx.TransferOutput{
							Amt: 1,
						},
					},
				},
				{
					Asset: avax.Asset{ID: h.ctx.AVAXAssetID},
					Out: &secp256k1fx.TransferOutput{
						Amt: 1,
					},
				},
			},
			ins: []*avax.TransferableInput{
				{
					Asset: avax.Asset{ID: h.ctx.AVAXAssetID},
					In: &stakeable.LockIn{
						Locktime: uint64(now.Unix()) + 1,
						TransferableIn: &secp256k1fx.TransferInput{
							Amt: 1,
						},
					},
				},
				{
					Asset: avax.Asset{ID: h.ctx.AVAXAssetID},
					In: &secp256k1fx.TransferInput{
						Amt: 1,
					},
				},
			},
			outs: []*avax.TransferableOutput{
				{
					Asset: avax.Asset{ID: h.ctx.AVAXAssetID},
					Out: &stakeable.LockOut{
						Locktime: uint64(now.Unix()) + 1,
						TransferableOut: &secp256k1fx.TransferOutput{
							Amt: 1,
						},
					},
				},
			},
			creds: []verify.Verifiable{
				&secp256k1fx.Credential{},
				&secp256k1fx.Credential{},
			},
			producedAmounts: map[ids.ID]uint64{
				h.ctx.AVAXAssetID: 1,
			},
			shouldErr: false,
		},
		{
			description: "one locked and one unlocked input, one locked output, positive fee, partially locked",
			utxos: []*avax.UTXO{
				{
					Asset: avax.Asset{ID: h.ctx.AVAXAssetID},
					Out: &stakeable.LockOut{
						Locktime: uint64(now.Unix()) + 1,
						TransferableOut: &secp256k1fx.TransferOutput{
							Amt: 1,
						},
					},
				},
				{
					Asset: avax.Asset{ID: h.ctx.AVAXAssetID},
					Out: &secp256k1fx.TransferOutput{
						Amt: 2,
					},
				},
			},
			ins: []*avax.TransferableInput{
				{
					Asset: avax.Asset{ID: h.ctx.AVAXAssetID},
					In: &stakeable.LockIn{
						Locktime: uint64(now.Unix()) + 1,
						TransferableIn: &secp256k1fx.TransferInput{
							Amt: 1,
						},
					},
				},
				{
					Asset: avax.Asset{ID: h.ctx.AVAXAssetID},
					In: &secp256k1fx.TransferInput{
						Amt: 2,
					},
				},
			},
			outs: []*avax.TransferableOutput{
				{
					Asset: avax.Asset{ID: h.ctx.AVAXAssetID},
					Out: &stakeable.LockOut{
						Locktime: uint64(now.Unix()) + 1,
						TransferableOut: &secp256k1fx.TransferOutput{
							Amt: 2,
						},
					},
				},
			},
			creds: []verify.Verifiable{
				&secp256k1fx.Credential{},
				&secp256k1fx.Credential{},
			},
			producedAmounts: map[ids.ID]uint64{
				h.ctx.AVAXAssetID: 1,
			},
			shouldErr: false,
		},
		{
			description: "one unlocked input, one locked output, zero fee",
			utxos: []*avax.UTXO{
				{
					Asset: avax.Asset{ID: h.ctx.AVAXAssetID},
					Out: &stakeable.LockOut{
						Locktime: uint64(now.Unix()) - 1,
						TransferableOut: &secp256k1fx.TransferOutput{
							Amt: 1,
						},
					},
				},
			},
			ins: []*avax.TransferableInput{
				{
					Asset: avax.Asset{ID: h.ctx.AVAXAssetID},
					In: &secp256k1fx.TransferInput{
						Amt: 1,
					},
				},
			},
			outs: []*avax.TransferableOutput{
				{
					Asset: avax.Asset{ID: h.ctx.AVAXAssetID},
					Out: &secp256k1fx.TransferOutput{
						Amt: 1,
					},
				},
			},
			creds: []verify.Verifiable{
				&secp256k1fx.Credential{},
			},
			producedAmounts: map[ids.ID]uint64{},
			shouldErr:       false,
		},
		{
			description: "attempted overflow",
			utxos: []*avax.UTXO{
				{
					Asset: avax.Asset{ID: h.ctx.AVAXAssetID},
					Out: &secp256k1fx.TransferOutput{
						Amt: 1,
					},
				},
			},
			ins: []*avax.TransferableInput{
				{
					Asset: avax.Asset{ID: h.ctx.AVAXAssetID},
					In: &secp256k1fx.TransferInput{
						Amt: 1,
					},
				},
			},
			outs: []*avax.TransferableOutput{
				{
					Asset: avax.Asset{ID: h.ctx.AVAXAssetID},
					Out: &secp256k1fx.TransferOutput{
						Amt: 2,
					},
				},
				{
					Asset: avax.Asset{ID: h.ctx.AVAXAssetID},
					Out: &secp256k1fx.TransferOutput{
						Amt: math.MaxUint64,
					},
				},
			},
			creds: []verify.Verifiable{
				&secp256k1fx.Credential{},
			},
			producedAmounts: map[ids.ID]uint64{},
			shouldErr:       true,
		},
		{
			description: "attempted mint",
			utxos: []*avax.UTXO{
				{
					Asset: avax.Asset{ID: h.ctx.AVAXAssetID},
					Out: &secp256k1fx.TransferOutput{
						Amt: 1,
					},
				},
			},
			ins: []*avax.TransferableInput{
				{
					Asset: avax.Asset{ID: h.ctx.AVAXAssetID},
					In: &secp256k1fx.TransferInput{
						Amt: 1,
					},
				},
			},
			outs: []*avax.TransferableOutput{
				{
					Asset: avax.Asset{ID: h.ctx.AVAXAssetID},
					Out: &stakeable.LockOut{
						Locktime: 1,
						TransferableOut: &secp256k1fx.TransferOutput{
							Amt: 2,
						},
					},
				},
			},
			creds: []verify.Verifiable{
				&secp256k1fx.Credential{},
			},
			producedAmounts: map[ids.ID]uint64{},
			shouldErr:       true,
		},
		{
			description: "attempted mint through locking",
			utxos: []*avax.UTXO{
				{
					Asset: avax.Asset{ID: h.ctx.AVAXAssetID},
					Out: &secp256k1fx.TransferOutput{
						Amt: 1,
					},
				},
			},
			ins: []*avax.TransferableInput{
				{
					Asset: avax.Asset{ID: h.ctx.AVAXAssetID},
					In: &secp256k1fx.TransferInput{
						Amt: 1,
					},
				},
			},
			outs: []*avax.TransferableOutput{
				{
					Asset: avax.Asset{ID: h.ctx.AVAXAssetID},
					Out: &stakeable.LockOut{
						Locktime: 1,
						TransferableOut: &secp256k1fx.TransferOutput{
							Amt: 2,
						},
					},
				},
				{
					Asset: avax.Asset{ID: h.ctx.AVAXAssetID},
					Out: &stakeable.LockOut{
						Locktime: 1,
						TransferableOut: &secp256k1fx.TransferOutput{
							Amt: math.MaxUint64,
						},
					},
				},
			},
			creds: []verify.Verifiable{
				&secp256k1fx.Credential{},
			},
			producedAmounts: map[ids.ID]uint64{},
			shouldErr:       true,
		},
		{
			description: "attempted mint through mixed locking (low then high)",
			utxos: []*avax.UTXO{
				{
					Asset: avax.Asset{ID: h.ctx.AVAXAssetID},
					Out: &secp256k1fx.TransferOutput{
						Amt: 1,
					},
				},
			},
			ins: []*avax.TransferableInput{
				{
					Asset: avax.Asset{ID: h.ctx.AVAXAssetID},
					In: &secp256k1fx.TransferInput{
						Amt: 1,
					},
				},
			},
			outs: []*avax.TransferableOutput{
				{
					Asset: avax.Asset{ID: h.ctx.AVAXAssetID},
					Out: &secp256k1fx.TransferOutput{
						Amt: 2,
					},
				},
				{
					Asset: avax.Asset{ID: h.ctx.AVAXAssetID},
					Out: &stakeable.LockOut{
						Locktime: 1,
						TransferableOut: &secp256k1fx.TransferOutput{
							Amt: math.MaxUint64,
						},
					},
				},
			},
			creds: []verify.Verifiable{
				&secp256k1fx.Credential{},
			},
			producedAmounts: map[ids.ID]uint64{},
			shouldErr:       true,
		},
		{
			description: "attempted mint through mixed locking (high then low)",
			utxos: []*avax.UTXO{
				{
					Asset: avax.Asset{ID: h.ctx.AVAXAssetID},
					Out: &secp256k1fx.TransferOutput{
						Amt: 1,
					},
				},
			},
			ins: []*avax.TransferableInput{
				{
					Asset: avax.Asset{ID: h.ctx.AVAXAssetID},
					In: &secp256k1fx.TransferInput{
						Amt: 1,
					},
				},
			},
			outs: []*avax.TransferableOutput{
				{
					Asset: avax.Asset{ID: h.ctx.AVAXAssetID},
					Out: &secp256k1fx.TransferOutput{
						Amt: math.MaxUint64,
					},
				},
				{
					Asset: avax.Asset{ID: h.ctx.AVAXAssetID},
					Out: &stakeable.LockOut{
						Locktime: 1,
						TransferableOut: &secp256k1fx.TransferOutput{
							Amt: 2,
						},
					},
				},
			},
			creds: []verify.Verifiable{
				&secp256k1fx.Credential{},
			},
			producedAmounts: map[ids.ID]uint64{},
			shouldErr:       true,
		},
		{
			description: "transfer non-avax asset",
			utxos: []*avax.UTXO{
				{
					Asset: avax.Asset{ID: customAssetID},
					Out: &secp256k1fx.TransferOutput{
						Amt: 1,
					},
				},
			},
			ins: []*avax.TransferableInput{
				{
					Asset: avax.Asset{ID: customAssetID},
					In: &secp256k1fx.TransferInput{
						Amt: 1,
					},
				},
			},
			outs: []*avax.TransferableOutput{
				{
					Asset: avax.Asset{ID: customAssetID},
					Out: &secp256k1fx.TransferOutput{
						Amt: 1,
					},
				},
			},
			creds: []verify.Verifiable{
				&secp256k1fx.Credential{},
			},
			producedAmounts: map[ids.ID]uint64{},
			shouldErr:       false,
		},
		{
			description: "lock non-avax asset",
			utxos: []*avax.UTXO{
				{
					Asset: avax.Asset{ID: customAssetID},
					Out: &secp256k1fx.TransferOutput{
						Amt: 1,
					},
				},
			},
			ins: []*avax.TransferableInput{
				{
					Asset: avax.Asset{ID: customAssetID},
					In: &secp256k1fx.TransferInput{
						Amt: 1,
					},
				},
			},
			outs: []*avax.TransferableOutput{
				{
					Asset: avax.Asset{ID: customAssetID},
					Out: &stakeable.LockOut{
						Locktime: uint64(now.Add(time.Second).Unix()),
						TransferableOut: &secp256k1fx.TransferOutput{
							Amt: 1,
						},
					},
				},
			},
			creds: []verify.Verifiable{
				&secp256k1fx.Credential{},
			},
			producedAmounts: map[ids.ID]uint64{},
			shouldErr:       false,
		},
		{
			description: "attempted asset conversion",
			utxos: []*avax.UTXO{
				{
					Asset: avax.Asset{ID: h.ctx.AVAXAssetID},
					Out: &secp256k1fx.TransferOutput{
						Amt: 1,
					},
				},
			},
			ins: []*avax.TransferableInput{
				{
					Asset: avax.Asset{ID: h.ctx.AVAXAssetID},
					In: &secp256k1fx.TransferInput{
						Amt: 1,
					},
				},
			},
			outs: []*avax.TransferableOutput{
				{
					Asset: avax.Asset{ID: customAssetID},
					Out: &secp256k1fx.TransferOutput{
						Amt: 1,
					},
				},
			},
			creds: []verify.Verifiable{
				&secp256k1fx.Credential{},
			},
			producedAmounts: map[ids.ID]uint64{},
			shouldErr:       true,
		},
		{
			description: "attempted asset conversion with burn",
			utxos: []*avax.UTXO{
				{
					Asset: avax.Asset{ID: customAssetID},
					Out: &secp256k1fx.TransferOutput{
						Amt: 1,
					},
				},
			},
			ins: []*avax.TransferableInput{
				{
					Asset: avax.Asset{ID: customAssetID},
					In: &secp256k1fx.TransferInput{
						Amt: 1,
					},
				},
			},
			outs: []*avax.TransferableOutput{},
			creds: []verify.Verifiable{
				&secp256k1fx.Credential{},
			},
			producedAmounts: map[ids.ID]uint64{
				h.ctx.AVAXAssetID: 1,
			},
<<<<<<< HEAD
			shouldErr: true,
		},
		{
			description: "two input, one unlocked output, fee, custom asset",
			utxos: []*avax.UTXO{
				{
					Asset: avax.Asset{ID: h.ctx.AVAXAssetID},
					Out: &secp256k1fx.TransferOutput{
						Amt: 1,
					},
				},
				{
					Asset: avax.Asset{ID: customAssetID},
					Out: &secp256k1fx.TransferOutput{
						Amt: 1,
					},
				},
			},
			ins: []*avax.TransferableInput{
				{
					Asset: avax.Asset{ID: h.ctx.AVAXAssetID},
					In: &secp256k1fx.TransferInput{
						Amt: 1,
					},
				},
				{
					Asset: avax.Asset{ID: customAssetID},
					In: &secp256k1fx.TransferInput{
						Amt: 1,
					},
				},
			},
			outs: []*avax.TransferableOutput{
				{
					Asset: avax.Asset{ID: customAssetID},
					Out: &secp256k1fx.TransferOutput{
						Amt: 1,
					},
				},
			},
			creds: []verify.Verifiable{
				&secp256k1fx.Credential{},
				&secp256k1fx.Credential{},
			},
			producedAmounts: map[ids.ID]uint64{
				h.ctx.AVAXAssetID: 1,
			},
			shouldErr: false,
		},
		{
			description: "one input, fee, custom asset",
			utxos: []*avax.UTXO{
				{
					Asset: avax.Asset{ID: customAssetID},
					Out: &secp256k1fx.TransferOutput{
						Amt: 1,
					},
				},
			},
			ins: []*avax.TransferableInput{
				{
					Asset: avax.Asset{ID: customAssetID},
					In: &secp256k1fx.TransferInput{
						Amt: 1,
					},
				},
			},
			outs: []*avax.TransferableOutput{},
			creds: []verify.Verifiable{
				&secp256k1fx.Credential{},
			},
			producedAmounts: map[ids.ID]uint64{
				h.ctx.AVAXAssetID: 1,
			},
			shouldErr: true,
		},
		{
			description: "one input, custom fee",
			utxos: []*avax.UTXO{
				{
					Asset: avax.Asset{ID: customAssetID},
					Out: &secp256k1fx.TransferOutput{
						Amt: 1,
					},
				},
			},
			ins: []*avax.TransferableInput{
				{
					Asset: avax.Asset{ID: customAssetID},
					In: &secp256k1fx.TransferInput{
						Amt: 1,
					},
				},
			},
			outs: []*avax.TransferableOutput{},
			creds: []verify.Verifiable{
				&secp256k1fx.Credential{},
			},
			producedAmounts: map[ids.ID]uint64{
				customAssetID: 1,
			},
			shouldErr: false,
		},
		{
			description: "one input, custom fee, wrong burn",
			utxos: []*avax.UTXO{
				{
					Asset: avax.Asset{ID: h.ctx.AVAXAssetID},
					Out: &secp256k1fx.TransferOutput{
						Amt: 1,
					},
				},
			},
			ins: []*avax.TransferableInput{
				{
					Asset: avax.Asset{ID: h.ctx.AVAXAssetID},
					In: &secp256k1fx.TransferInput{
						Amt: 1,
					},
				},
			},
			outs: []*avax.TransferableOutput{},
			creds: []verify.Verifiable{
				&secp256k1fx.Credential{},
			},
			producedAmounts: map[ids.ID]uint64{
				customAssetID: 1,
			},
			shouldErr: true,
		},
		{
			description: "two input, multiple fee",
=======
			shouldErr: true,
		},
		{
			description: "two inputs, one output with custom asset, with fee",
			utxos: []*avax.UTXO{
				{
					Asset: avax.Asset{ID: h.ctx.AVAXAssetID},
					Out: &secp256k1fx.TransferOutput{
						Amt: 1,
					},
				},
				{
					Asset: avax.Asset{ID: customAssetID},
					Out: &secp256k1fx.TransferOutput{
						Amt: 1,
					},
				},
			},
			ins: []*avax.TransferableInput{
				{
					Asset: avax.Asset{ID: h.ctx.AVAXAssetID},
					In: &secp256k1fx.TransferInput{
						Amt: 1,
					},
				},
				{
					Asset: avax.Asset{ID: customAssetID},
					In: &secp256k1fx.TransferInput{
						Amt: 1,
					},
				},
			},
			outs: []*avax.TransferableOutput{
				{
					Asset: avax.Asset{ID: customAssetID},
					Out: &secp256k1fx.TransferOutput{
						Amt: 1,
					},
				},
			},
			creds: []verify.Verifiable{
				&secp256k1fx.Credential{},
				&secp256k1fx.Credential{},
			},
			producedAmounts: map[ids.ID]uint64{
				h.ctx.AVAXAssetID: 1,
			},
			shouldErr: false,
		},
		{
			description: "one input, fee, custom asset",
			utxos: []*avax.UTXO{
				{
					Asset: avax.Asset{ID: customAssetID},
					Out: &secp256k1fx.TransferOutput{
						Amt: 1,
					},
				},
			},
			ins: []*avax.TransferableInput{
				{
					Asset: avax.Asset{ID: customAssetID},
					In: &secp256k1fx.TransferInput{
						Amt: 1,
					},
				},
			},
			outs: []*avax.TransferableOutput{},
			creds: []verify.Verifiable{
				&secp256k1fx.Credential{},
			},
			producedAmounts: map[ids.ID]uint64{
				h.ctx.AVAXAssetID: 1,
			},
			shouldErr: true,
		},
		{
			description: "one input, custom fee",
			utxos: []*avax.UTXO{
				{
					Asset: avax.Asset{ID: customAssetID},
					Out: &secp256k1fx.TransferOutput{
						Amt: 1,
					},
				},
			},
			ins: []*avax.TransferableInput{
				{
					Asset: avax.Asset{ID: customAssetID},
					In: &secp256k1fx.TransferInput{
						Amt: 1,
					},
				},
			},
			outs: []*avax.TransferableOutput{},
			creds: []verify.Verifiable{
				&secp256k1fx.Credential{},
			},
			producedAmounts: map[ids.ID]uint64{
				customAssetID: 1,
			},
			shouldErr: false,
		},
		{
			description: "one input, custom fee, wrong burn",
			utxos: []*avax.UTXO{
				{
					Asset: avax.Asset{ID: h.ctx.AVAXAssetID},
					Out: &secp256k1fx.TransferOutput{
						Amt: 1,
					},
				},
			},
			ins: []*avax.TransferableInput{
				{
					Asset: avax.Asset{ID: h.ctx.AVAXAssetID},
					In: &secp256k1fx.TransferInput{
						Amt: 1,
					},
				},
			},
			outs: []*avax.TransferableOutput{},
			creds: []verify.Verifiable{
				&secp256k1fx.Credential{},
			},
			producedAmounts: map[ids.ID]uint64{
				customAssetID: 1,
			},
			shouldErr: true,
		},
		{
			description: "two inputs, multiple fee",
>>>>>>> b70a29dd
			utxos: []*avax.UTXO{
				{
					Asset: avax.Asset{ID: h.ctx.AVAXAssetID},
					Out: &secp256k1fx.TransferOutput{
						Amt: 1,
					},
				},
				{
					Asset: avax.Asset{ID: customAssetID},
					Out: &secp256k1fx.TransferOutput{
						Amt: 1,
					},
				},
			},
			ins: []*avax.TransferableInput{
				{
					Asset: avax.Asset{ID: h.ctx.AVAXAssetID},
					In: &secp256k1fx.TransferInput{
						Amt: 1,
					},
				},
				{
					Asset: avax.Asset{ID: customAssetID},
					In: &secp256k1fx.TransferInput{
						Amt: 1,
					},
				},
			},
			outs: []*avax.TransferableOutput{},
			creds: []verify.Verifiable{
				&secp256k1fx.Credential{},
				&secp256k1fx.Credential{},
			},
			producedAmounts: map[ids.ID]uint64{
				h.ctx.AVAXAssetID: 1,
				customAssetID:     1,
			},
			shouldErr: false,
		},
		{
			description: "one unlock input, one locked output, zero fee, unlocked, custom asset",
			utxos: []*avax.UTXO{
				{
					Asset: avax.Asset{ID: customAssetID},
					Out: &stakeable.LockOut{
						Locktime: uint64(now.Unix()) - 1,
						TransferableOut: &secp256k1fx.TransferOutput{
							Amt: 1,
						},
					},
				},
			},
			ins: []*avax.TransferableInput{
				{
					Asset: avax.Asset{ID: customAssetID},
					In: &secp256k1fx.TransferInput{
						Amt: 1,
					},
				},
			},
			outs: []*avax.TransferableOutput{
				{
					Asset: avax.Asset{ID: customAssetID},
					Out: &secp256k1fx.TransferOutput{
						Amt: 1,
					},
				},
			},
			creds: []verify.Verifiable{
				&secp256k1fx.Credential{},
			},
			producedAmounts: make(map[ids.ID]uint64),
			shouldErr:       false,
		},
<<<<<<< HEAD
		{
			description: "one input, fee, custom asset",
			utxos: []*avax.UTXO{
				{
					Asset: avax.Asset{ID: ids.Empty.Prefix(12345)},
					Out: &secp256k1fx.TransferOutput{
						Amt: 1,
					},
				},
			},
			ins: []*avax.TransferableInput{
				{
					Asset: avax.Asset{ID: ids.Empty.Prefix(12345)},
					In: &secp256k1fx.TransferInput{
						Amt: 1,
					},
				},
			},
			outs: []*avax.TransferableOutput{},
			creds: []verify.Verifiable{
				&secp256k1fx.Credential{},
			},
			producedAmounts: map[ids.ID]uint64{
				h.ctx.AVAXAssetID: 1,
			},
			shouldErr: true,
		},
		{
			description: "one input, custom fee",
			utxos: []*avax.UTXO{
				{
					Asset: avax.Asset{ID: ids.Empty.Prefix(12345)},
					Out: &secp256k1fx.TransferOutput{
						Amt: 1,
					},
				},
			},
			ins: []*avax.TransferableInput{
				{
					Asset: avax.Asset{ID: ids.Empty.Prefix(12345)},
					In: &secp256k1fx.TransferInput{
						Amt: 1,
					},
				},
			},
			outs: []*avax.TransferableOutput{},
			creds: []verify.Verifiable{
				&secp256k1fx.Credential{},
			},
			producedAmounts: map[ids.ID]uint64{
				ids.Empty.Prefix(12345): 1,
			},
			shouldErr: false,
		},
		{
			description: "one input, custom fee, wrong burn",
			utxos: []*avax.UTXO{
				{
					Asset: avax.Asset{ID: h.ctx.AVAXAssetID},
					Out: &secp256k1fx.TransferOutput{
						Amt: 1,
					},
				},
			},
			ins: []*avax.TransferableInput{
				{
					Asset: avax.Asset{ID: h.ctx.AVAXAssetID},
					In: &secp256k1fx.TransferInput{
						Amt: 1,
					},
				},
			},
			outs: []*avax.TransferableOutput{},
			creds: []verify.Verifiable{
				&secp256k1fx.Credential{},
			},
			producedAmounts: map[ids.ID]uint64{
				ids.Empty.Prefix(12345): 1,
			},
			shouldErr: true,
		},
		{
			description: "two input, multiple fee",
			utxos: []*avax.UTXO{
				{
					Asset: avax.Asset{ID: h.ctx.AVAXAssetID},
					Out: &secp256k1fx.TransferOutput{
						Amt: 1,
					},
				},
				{
					Asset: avax.Asset{ID: ids.Empty.Prefix(12345)},
					Out: &secp256k1fx.TransferOutput{
						Amt: 1,
					},
				},
			},
			ins: []*avax.TransferableInput{
				{
					Asset: avax.Asset{ID: h.ctx.AVAXAssetID},
					In: &secp256k1fx.TransferInput{
						Amt: 1,
					},
				},
				{
					Asset: avax.Asset{ID: ids.Empty.Prefix(12345)},
					In: &secp256k1fx.TransferInput{
						Amt: 1,
					},
				},
			},
			outs: []*avax.TransferableOutput{},
			creds: []verify.Verifiable{
				&secp256k1fx.Credential{},
				&secp256k1fx.Credential{},
			},
			producedAmounts: map[ids.ID]uint64{
				h.ctx.AVAXAssetID:       1,
				ids.Empty.Prefix(12345): 1,
			},
			shouldErr: false,
		},
		{
			description: "one unlock input, one locked output, zero fee, unlocked, custom asset",
			utxos: []*avax.UTXO{
				{
					Asset: avax.Asset{ID: ids.Empty.Prefix(12345)},
					Out: &stakeable.LockOut{
						Locktime: uint64(now.Unix()) - 1,
						TransferableOut: &secp256k1fx.TransferOutput{
							Amt: 1,
						},
					},
				},
			},
			ins: []*avax.TransferableInput{
				{
					Asset: avax.Asset{ID: ids.Empty.Prefix(12345)},
					In: &secp256k1fx.TransferInput{
						Amt: 1,
					},
				},
			},
			outs: []*avax.TransferableOutput{
				{
					Asset: avax.Asset{ID: ids.Empty.Prefix(12345)},
					Out: &secp256k1fx.TransferOutput{
						Amt: 1,
					},
				},
			},
			creds: []verify.Verifiable{
				&secp256k1fx.Credential{},
			},
			producedAmounts: make(map[ids.ID]uint64),
			shouldErr:       false,
		},
=======
>>>>>>> b70a29dd
	}

	for _, test := range tests {
		h.clk.Set(now)

		t.Run(test.description, func(t *testing.T) {
			err := h.VerifySpendUTXOs(
				&unsignedTx,
				test.utxos,
				test.ins,
				test.outs,
				test.creds,
				test.producedAmounts,
			)

			if err == nil && test.shouldErr {
				t.Fatalf("expected error but got none")
			} else if err != nil && !test.shouldErr {
				t.Fatalf("unexpected error: %s", err)
			}
		})
	}
}<|MERGE_RESOLUTION|>--- conflicted
+++ resolved
@@ -79,7 +79,6 @@
 			creds:           []verify.Verifiable{},
 			producedAmounts: map[ids.ID]uint64{},
 			shouldErr:       false,
-<<<<<<< HEAD
 		},
 		{
 			description: "no inputs, no outputs, positive fee",
@@ -91,19 +90,6 @@
 				h.ctx.AVAXAssetID: 1,
 			},
 			shouldErr: true,
-=======
->>>>>>> b70a29dd
-		},
-		{
-			description: "no inputs, no outputs, positive fee",
-			utxos:       []*avax.UTXO{},
-			ins:         []*avax.TransferableInput{},
-			outs:        []*avax.TransferableOutput{},
-			creds:       []verify.Verifiable{},
-			producedAmounts: map[ids.ID]uint64{
-				h.ctx.AVAXAssetID: 1,
-			},
-			shouldErr: true,
 		},
 		{
 			description: "wrong utxo assetID, one input, no outputs, no fee",
@@ -896,11 +882,10 @@
 			producedAmounts: map[ids.ID]uint64{
 				h.ctx.AVAXAssetID: 1,
 			},
-<<<<<<< HEAD
 			shouldErr: true,
 		},
 		{
-			description: "two input, one unlocked output, fee, custom asset",
+			description: "two inputs, one output with custom asset, with fee",
 			utxos: []*avax.UTXO{
 				{
 					Asset: avax.Asset{ID: h.ctx.AVAXAssetID},
@@ -1028,141 +1013,7 @@
 			shouldErr: true,
 		},
 		{
-			description: "two input, multiple fee",
-=======
-			shouldErr: true,
-		},
-		{
-			description: "two inputs, one output with custom asset, with fee",
-			utxos: []*avax.UTXO{
-				{
-					Asset: avax.Asset{ID: h.ctx.AVAXAssetID},
-					Out: &secp256k1fx.TransferOutput{
-						Amt: 1,
-					},
-				},
-				{
-					Asset: avax.Asset{ID: customAssetID},
-					Out: &secp256k1fx.TransferOutput{
-						Amt: 1,
-					},
-				},
-			},
-			ins: []*avax.TransferableInput{
-				{
-					Asset: avax.Asset{ID: h.ctx.AVAXAssetID},
-					In: &secp256k1fx.TransferInput{
-						Amt: 1,
-					},
-				},
-				{
-					Asset: avax.Asset{ID: customAssetID},
-					In: &secp256k1fx.TransferInput{
-						Amt: 1,
-					},
-				},
-			},
-			outs: []*avax.TransferableOutput{
-				{
-					Asset: avax.Asset{ID: customAssetID},
-					Out: &secp256k1fx.TransferOutput{
-						Amt: 1,
-					},
-				},
-			},
-			creds: []verify.Verifiable{
-				&secp256k1fx.Credential{},
-				&secp256k1fx.Credential{},
-			},
-			producedAmounts: map[ids.ID]uint64{
-				h.ctx.AVAXAssetID: 1,
-			},
-			shouldErr: false,
-		},
-		{
-			description: "one input, fee, custom asset",
-			utxos: []*avax.UTXO{
-				{
-					Asset: avax.Asset{ID: customAssetID},
-					Out: &secp256k1fx.TransferOutput{
-						Amt: 1,
-					},
-				},
-			},
-			ins: []*avax.TransferableInput{
-				{
-					Asset: avax.Asset{ID: customAssetID},
-					In: &secp256k1fx.TransferInput{
-						Amt: 1,
-					},
-				},
-			},
-			outs: []*avax.TransferableOutput{},
-			creds: []verify.Verifiable{
-				&secp256k1fx.Credential{},
-			},
-			producedAmounts: map[ids.ID]uint64{
-				h.ctx.AVAXAssetID: 1,
-			},
-			shouldErr: true,
-		},
-		{
-			description: "one input, custom fee",
-			utxos: []*avax.UTXO{
-				{
-					Asset: avax.Asset{ID: customAssetID},
-					Out: &secp256k1fx.TransferOutput{
-						Amt: 1,
-					},
-				},
-			},
-			ins: []*avax.TransferableInput{
-				{
-					Asset: avax.Asset{ID: customAssetID},
-					In: &secp256k1fx.TransferInput{
-						Amt: 1,
-					},
-				},
-			},
-			outs: []*avax.TransferableOutput{},
-			creds: []verify.Verifiable{
-				&secp256k1fx.Credential{},
-			},
-			producedAmounts: map[ids.ID]uint64{
-				customAssetID: 1,
-			},
-			shouldErr: false,
-		},
-		{
-			description: "one input, custom fee, wrong burn",
-			utxos: []*avax.UTXO{
-				{
-					Asset: avax.Asset{ID: h.ctx.AVAXAssetID},
-					Out: &secp256k1fx.TransferOutput{
-						Amt: 1,
-					},
-				},
-			},
-			ins: []*avax.TransferableInput{
-				{
-					Asset: avax.Asset{ID: h.ctx.AVAXAssetID},
-					In: &secp256k1fx.TransferInput{
-						Amt: 1,
-					},
-				},
-			},
-			outs: []*avax.TransferableOutput{},
-			creds: []verify.Verifiable{
-				&secp256k1fx.Credential{},
-			},
-			producedAmounts: map[ids.ID]uint64{
-				customAssetID: 1,
-			},
-			shouldErr: true,
-		},
-		{
 			description: "two inputs, multiple fee",
->>>>>>> b70a29dd
 			utxos: []*avax.UTXO{
 				{
 					Asset: avax.Asset{ID: h.ctx.AVAXAssetID},
@@ -1237,166 +1088,6 @@
 			producedAmounts: make(map[ids.ID]uint64),
 			shouldErr:       false,
 		},
-<<<<<<< HEAD
-		{
-			description: "one input, fee, custom asset",
-			utxos: []*avax.UTXO{
-				{
-					Asset: avax.Asset{ID: ids.Empty.Prefix(12345)},
-					Out: &secp256k1fx.TransferOutput{
-						Amt: 1,
-					},
-				},
-			},
-			ins: []*avax.TransferableInput{
-				{
-					Asset: avax.Asset{ID: ids.Empty.Prefix(12345)},
-					In: &secp256k1fx.TransferInput{
-						Amt: 1,
-					},
-				},
-			},
-			outs: []*avax.TransferableOutput{},
-			creds: []verify.Verifiable{
-				&secp256k1fx.Credential{},
-			},
-			producedAmounts: map[ids.ID]uint64{
-				h.ctx.AVAXAssetID: 1,
-			},
-			shouldErr: true,
-		},
-		{
-			description: "one input, custom fee",
-			utxos: []*avax.UTXO{
-				{
-					Asset: avax.Asset{ID: ids.Empty.Prefix(12345)},
-					Out: &secp256k1fx.TransferOutput{
-						Amt: 1,
-					},
-				},
-			},
-			ins: []*avax.TransferableInput{
-				{
-					Asset: avax.Asset{ID: ids.Empty.Prefix(12345)},
-					In: &secp256k1fx.TransferInput{
-						Amt: 1,
-					},
-				},
-			},
-			outs: []*avax.TransferableOutput{},
-			creds: []verify.Verifiable{
-				&secp256k1fx.Credential{},
-			},
-			producedAmounts: map[ids.ID]uint64{
-				ids.Empty.Prefix(12345): 1,
-			},
-			shouldErr: false,
-		},
-		{
-			description: "one input, custom fee, wrong burn",
-			utxos: []*avax.UTXO{
-				{
-					Asset: avax.Asset{ID: h.ctx.AVAXAssetID},
-					Out: &secp256k1fx.TransferOutput{
-						Amt: 1,
-					},
-				},
-			},
-			ins: []*avax.TransferableInput{
-				{
-					Asset: avax.Asset{ID: h.ctx.AVAXAssetID},
-					In: &secp256k1fx.TransferInput{
-						Amt: 1,
-					},
-				},
-			},
-			outs: []*avax.TransferableOutput{},
-			creds: []verify.Verifiable{
-				&secp256k1fx.Credential{},
-			},
-			producedAmounts: map[ids.ID]uint64{
-				ids.Empty.Prefix(12345): 1,
-			},
-			shouldErr: true,
-		},
-		{
-			description: "two input, multiple fee",
-			utxos: []*avax.UTXO{
-				{
-					Asset: avax.Asset{ID: h.ctx.AVAXAssetID},
-					Out: &secp256k1fx.TransferOutput{
-						Amt: 1,
-					},
-				},
-				{
-					Asset: avax.Asset{ID: ids.Empty.Prefix(12345)},
-					Out: &secp256k1fx.TransferOutput{
-						Amt: 1,
-					},
-				},
-			},
-			ins: []*avax.TransferableInput{
-				{
-					Asset: avax.Asset{ID: h.ctx.AVAXAssetID},
-					In: &secp256k1fx.TransferInput{
-						Amt: 1,
-					},
-				},
-				{
-					Asset: avax.Asset{ID: ids.Empty.Prefix(12345)},
-					In: &secp256k1fx.TransferInput{
-						Amt: 1,
-					},
-				},
-			},
-			outs: []*avax.TransferableOutput{},
-			creds: []verify.Verifiable{
-				&secp256k1fx.Credential{},
-				&secp256k1fx.Credential{},
-			},
-			producedAmounts: map[ids.ID]uint64{
-				h.ctx.AVAXAssetID:       1,
-				ids.Empty.Prefix(12345): 1,
-			},
-			shouldErr: false,
-		},
-		{
-			description: "one unlock input, one locked output, zero fee, unlocked, custom asset",
-			utxos: []*avax.UTXO{
-				{
-					Asset: avax.Asset{ID: ids.Empty.Prefix(12345)},
-					Out: &stakeable.LockOut{
-						Locktime: uint64(now.Unix()) - 1,
-						TransferableOut: &secp256k1fx.TransferOutput{
-							Amt: 1,
-						},
-					},
-				},
-			},
-			ins: []*avax.TransferableInput{
-				{
-					Asset: avax.Asset{ID: ids.Empty.Prefix(12345)},
-					In: &secp256k1fx.TransferInput{
-						Amt: 1,
-					},
-				},
-			},
-			outs: []*avax.TransferableOutput{
-				{
-					Asset: avax.Asset{ID: ids.Empty.Prefix(12345)},
-					Out: &secp256k1fx.TransferOutput{
-						Amt: 1,
-					},
-				},
-			},
-			creds: []verify.Verifiable{
-				&secp256k1fx.Credential{},
-			},
-			producedAmounts: make(map[ids.ID]uint64),
-			shouldErr:       false,
-		},
-=======
->>>>>>> b70a29dd
 	}
 
 	for _, test := range tests {
