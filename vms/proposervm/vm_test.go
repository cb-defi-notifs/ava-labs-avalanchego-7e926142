--- conflicted
+++ resolved
@@ -8,6 +8,7 @@
 	"crypto"
 	"crypto/tls"
 	"errors"
+	"math"
 	"testing"
 	"time"
 
@@ -78,7 +79,6 @@
 	}
 
 	initialState := []byte("genesis state")
-<<<<<<< HEAD
 	coreVM := expandedCoreVM{
 		TestVM: &block.TestVM{
 			TestVM: common.TestVM{
@@ -86,10 +86,6 @@
 			},
 		},
 		TestHeightIndexedVM: &block.TestHeightIndexedVM{
-=======
-	coreVM := &block.TestVM{
-		TestVM: common.TestVM{
->>>>>>> 0dd85ecb
 			T: t,
 		},
 	}
@@ -154,6 +150,18 @@
 
 	if err := proVM.SetPreference(coreGenBlk.IDV); err != nil {
 		t.Fatal(err)
+	}
+
+	// Store ForkHeight
+	if proBlkStartTime.Before(genesisTimestamp) {
+		if err := proVM.State.SetForkHeight(0); err != nil {
+			t.Fatal(err)
+		}
+	}
+	if proBlkStartTime.Equal(mockable.MaxTime) {
+		if err := proVM.State.SetForkHeight(math.MaxUint64); err != nil {
+			t.Fatal(err)
+		}
 	}
 
 	return coreVM, valState, proVM, coreGenBlk, dummyDBManager
