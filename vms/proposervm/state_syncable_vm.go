--- conflicted
+++ resolved
@@ -161,30 +161,24 @@
 	}, nil
 }
 
-<<<<<<< HEAD
-func (vm *VM) BackfillBlocksEnabled(ctx context.Context) (ids.ID, error) {
+func (vm *VM) BackfillBlocksEnabled(ctx context.Context) (ids.ID, uint64, error) {
 	if vm.ssVM == nil || !vm.stateSyncDone.Get() {
-		return ids.Empty, block.ErrBlockBackfillingNotEnabled
-	}
-
-	innerBlkID, err := vm.ssVM.BackfillBlocksEnabled(ctx)
-	if err != nil {
-		return ids.Empty, fmt.Errorf("failed checking that block backfilling is enabled in innerVM: %w", err)
-	}
-
-	innerBlk, err := vm.ChainVM.GetBlock(ctx, innerBlkID)
-	if err != nil {
-		return ids.Empty, fmt.Errorf("failed retrieving block ID %s from innerVM: %w", innerBlkID, err)
-	}
-
-	return vm.GetBlockIDAtHeight(ctx, innerBlk.Height())
-}
-
-func (vm *VM) BackfillBlocks(ctx context.Context, blksBytes [][]byte) (ids.ID, error) {
+		return ids.Empty, 0, block.ErrBlockBackfillingNotEnabled
+	}
+
+	_, innerBlkHeight, err := vm.ssVM.BackfillBlocksEnabled(ctx)
+	if err != nil {
+		return ids.Empty, 0, fmt.Errorf("failed checking that block backfilling is enabled in innerVM: %w", err)
+	}
+
+	return vm.nextBlockBackfillData(ctx, innerBlkHeight)
+}
+
+func (vm *VM) BackfillBlocks(ctx context.Context, blksBytes [][]byte) (ids.ID, uint64, error) {
 	// if vm implements Snowman++, a block height index must be available
 	// to support state sync
 	if err := vm.VerifyHeightIndex(ctx); err != nil {
-		return ids.Empty, fmt.Errorf("could not verify height index: %w", err)
+		return ids.Empty, 0, fmt.Errorf("could not verify height index: %w", err)
 	}
 
 	var (
@@ -195,7 +189,7 @@
 	for i, blkBytes := range blksBytes {
 		blk, err := vm.parseBlock(ctx, blkBytes)
 		if err != nil {
-			return ids.Empty, fmt.Errorf("failed parsing backfilled block, index %d, %w", i, err)
+			return ids.Empty, 0, fmt.Errorf("failed parsing backfilled block, index %d, %w", i, err)
 		}
 
 		// TODO: introduce validation
@@ -204,7 +198,7 @@
 		innerBlksBytes = append(innerBlksBytes, blk.getInnerBlk().Bytes())
 	}
 
-	nextInnerBlkID, err := vm.ssVM.BackfillBlocks(ctx, innerBlksBytes)
+	_, nextInnerBlkHeight, err := vm.ssVM.BackfillBlocks(ctx, innerBlksBytes)
 	if err == nil {
 		// no error signals at least a single block has been accepted by the innerVM. (not necessarily all of them)
 		// Find out which blocks have been accepted and store them.
@@ -216,29 +210,25 @@
 				continue
 			}
 			if err := blk.acceptOuterBlk(); err != nil {
-				return ids.Empty, fmt.Errorf("failed indexing backfilled block, blkID %s, %w", blk.ID(), err)
+				return ids.Empty, 0, fmt.Errorf("failed indexing backfilled block, blkID %s, %w", blk.ID(), err)
 			}
 		}
 	}
 
-	// Finally map innerVM next block ID to proposerVM one
-	innerBlk, err := vm.ChainVM.GetBlock(ctx, nextInnerBlkID)
-	if err != nil {
-		return ids.Empty, fmt.Errorf("failed retrieving inner vm next block: %w", err)
-	}
-
-	// vvv is this correct? When have I height indexed this block??? vvv If it errs it may be one of the blocks in the list
-	nextBlkID, err := vm.GetBlockIDAtHeight(ctx, innerBlk.Height())
-	if err != nil {
-		return ids.Empty, fmt.Errorf("failed mapping innerVM next block ID to proposerVM one: %w", err)
-	}
-	return nextBlkID, err
-=======
-func (*VM) BackfillBlocksEnabled(context.Context) (ids.ID, uint64, error) {
-	return ids.Empty, 0, block.ErrBlockBackfillingNotEnabled
-}
-
-func (*VM) BackfillBlocks(context.Context, [][]byte) (ids.ID, uint64, error) {
-	return ids.Empty, 0, block.ErrStopBlockBackfilling
->>>>>>> 171a7044
+	return vm.nextBlockBackfillData(ctx, nextInnerBlkHeight)
+}
+
+func (vm *VM) nextBlockBackfillData(ctx context.Context, innerBlkHeight uint64) (ids.ID, uint64, error) {
+	childBlkHeight := innerBlkHeight + 1
+	childBlkID, err := vm.GetBlockIDAtHeight(ctx, childBlkHeight)
+	if err != nil {
+		return ids.Empty, 0, fmt.Errorf("failed retrieving proposer block ID at height %d: %w", childBlkHeight, err)
+	}
+
+	childBlk, err := vm.getBlock(ctx, childBlkID)
+	if err != nil {
+		return ids.Empty, 0, fmt.Errorf("failed retrieving proposer block %s: %w", childBlkID, err)
+	}
+
+	return childBlk.Parent(), innerBlkHeight, nil
 }