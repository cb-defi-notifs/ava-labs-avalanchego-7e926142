--- conflicted
+++ resolved
@@ -39,13 +39,7 @@
 	_ block.BatchedChainVM  = &VM{}
 	_ indexer.HeightIndexer = &VM{}
 
-<<<<<<< HEAD
-	_ block.ChainVM         = &VM{}
-	_ block.BatchedChainVM  = &VM{}
-	_ indexer.HeightIndexer = &VM{}
-=======
 	dbPrefix = []byte("proposervm")
->>>>>>> 0dd85ecb
 )
 
 type VM struct {
@@ -155,14 +149,6 @@
 		return err
 	}
 	return vm.ChainVM.Shutdown()
-<<<<<<< HEAD
-=======
-}
-
-func (vm *VM) Bootstrapping() error {
-	vm.bootstrapped = false
-	return vm.ChainVM.Bootstrapping()
->>>>>>> 0dd85ecb
 }
 
 func (vm *VM) OnStart(state snow.State) error {
