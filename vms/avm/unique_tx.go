// (c) 2019-2020, Ava Labs, Inc. All rights reserved.
// See the file LICENSE for licensing terms.

package avm

import (
	"errors"
	"fmt"

	"github.com/ava-labs/avalanchego/ids"
	"github.com/ava-labs/avalanchego/snow/choices"
<<<<<<< HEAD
	"github.com/ava-labs/avalanchego/snow/consensus/snowstorm/conflicts"
=======
>>>>>>> 416ee0b1
	"github.com/ava-labs/avalanchego/vms/components/avax"
	"github.com/ava-labs/avalanchego/vms/secp256k1fx"
)

var (
	errAssetIDMismatch = errors.New("asset IDs in the input don't match the utxo")
	errWrongAssetID    = errors.New("asset ID must be AVAX in the atomic tx")
	errMissingUTXO     = errors.New("missing utxo")
	errUnknownTx       = errors.New("transaction is unknown")
	errRejectedTx      = errors.New("transaction is rejected")
)

// UniqueTx provides a de-duplication service for txs. This only provides a
// performance boost
type UniqueTx struct {
	*TxState

	vm   *VM
	txID ids.ID
}

// TxState ...
type TxState struct {
	*Tx

	unique, verifiedTx, verifiedState bool
	validity                          error

	inputs     []ids.ID
	inputUTXOs []*avax.UTXOID
	utxos      []*avax.UTXO
<<<<<<< HEAD
	deps       []conflicts.Tx
=======
	deps       []ids.ID
>>>>>>> 416ee0b1

	status choices.Status
}

func (tx *UniqueTx) refresh() {
	tx.vm.numTxRefreshes.Inc()

	if tx.TxState == nil {
		tx.TxState = &TxState{}
	}
	if tx.unique {
		return
	}
	unique := tx.vm.state.UniqueTx(tx)
	prevTx := tx.Tx
	if unique == tx {
		tx.vm.numTxRefreshMisses.Inc()

		// If no one was in the cache, make sure that there wasn't an
		// intermediate object whose state I must reflect
		if status, err := tx.vm.state.Status(tx.ID()); err == nil {
			tx.status = status
		}
		tx.unique = true
	} else {
		tx.vm.numTxRefreshHits.Inc()

		// If someone is in the cache, they must be up to date

		// This ensures that every unique tx object points to the same tx state
		tx.TxState = unique.TxState
	}

	if tx.Tx != nil {
		return
	}

	if prevTx == nil {
		// TODO: register hits/misses for this
		if innerTx, err := tx.vm.state.Tx(tx.ID()); err == nil {
			tx.Tx = innerTx
		}
	} else {
		tx.Tx = prevTx
	}
}

// Evict is called when this UniqueTx will no longer be returned from a cache
// lookup
func (tx *UniqueTx) Evict() {
	// Lock is already held here
	tx.unique = false
	tx.deps = nil
}

func (tx *UniqueTx) setStatus(status choices.Status) error {
	tx.refresh()
	if tx.status == status {
		return nil
	}
	tx.status = status
	return tx.vm.state.SetStatus(tx.ID(), status)
}

// ID returns the wrapped txID
func (tx *UniqueTx) ID() ids.ID { return tx.txID }

// Accept is called when the transaction was finalized as accepted by consensus
func (tx *UniqueTx) Accept(epoch uint32) error {
	if s := tx.Status(); s != choices.Processing {
		tx.vm.ctx.Log.Error("Failed to accept tx %s because the tx is in state %s", tx.txID, s)
		return fmt.Errorf("transaction has invalid status: %s", s)
	}

	defer tx.vm.db.Abort()

	// Remove spent utxos
	for _, utxo := range tx.InputUTXOs() {
		if utxo.Symbolic() {
			// If the UTXO is symbolic, it can't be spent
			continue
		}
		utxoID := utxo.InputID()
		if err := tx.vm.state.SpendUTXO(utxoID); err != nil {
			tx.vm.ctx.Log.Error("Failed to spend utxo %s due to %s", utxoID, err)
			return err
		}
	}

	// Add new utxos
	for _, utxo := range tx.UTXOs() {
		if err := tx.vm.state.FundUTXO(utxo); err != nil {
			tx.vm.ctx.Log.Error("Failed to fund utxo %s due to %s", utxo.InputID(), err)
			return fmt.Errorf("couldn't fund UTXO: %w", err)
		}
		if out, ok := utxo.Out.(*secp256k1fx.ManagedAssetStatusOutput); ok {
			if err := tx.vm.state.PutManagedAssetStatus(utxo.AssetID(), tx.Epoch(), out.Frozen, &out.Manager); err != nil {
				return fmt.Errorf("couldn't freeze asset: %w", err)
			}
		}
	}

	if err := tx.setStatus(choices.Accepted); err != nil {
		tx.vm.ctx.Log.Error("Failed to accept tx %s due to %s", tx.txID, err)
		return err
	}

	txID := tx.ID()
	commitBatch, err := tx.vm.db.CommitBatch()
	if err != nil {
		tx.vm.ctx.Log.Error("Failed to calculate CommitBatch for %s due to %s", txID, err)
		return err
	}

	if err := tx.ExecuteWithSideEffects(tx.vm, commitBatch); err != nil {
		tx.vm.ctx.Log.Error("Failed to commit accept %s due to %s", txID, err)
		return err
	}

	tx.vm.ctx.Log.Verbo("Accepted Tx: %s", txID)

	tx.vm.pubsub.Publish("accepted", txID)
	tx.vm.walletService.decided(txID)

	tx.deps = nil // Needed to prevent a memory leak

	return nil
}

// Reject is called when the transaction was finalized as rejected by consensus
func (tx *UniqueTx) Reject(epoch uint32) error {
	defer tx.vm.db.Abort()

	if err := tx.setStatus(choices.Rejected); err != nil {
		tx.vm.ctx.Log.Error("Failed to reject tx %s due to %s", tx.txID, err)
		return err
	}

	txID := tx.ID()
	tx.vm.ctx.Log.Debug("Rejecting Tx: %s", txID)

	if err := tx.vm.db.Commit(); err != nil {
		tx.vm.ctx.Log.Error("Failed to commit reject %s due to %s", tx.txID, err)
		return err
	}

	tx.vm.pubsub.Publish("rejected", txID)
	tx.vm.walletService.decided(txID)

	tx.deps = nil // Needed to prevent a memory leak

	return nil
}

// Status returns the current status of this transaction
func (tx *UniqueTx) Status() choices.Status {
	tx.refresh()
	return tx.status
}

func (tx *UniqueTx) Epoch() uint32 {
	tx.refresh()
	return 0
}

// Dependencies returns the set of transactions this transaction builds on
<<<<<<< HEAD
func (tx *UniqueTx) Dependencies() []conflicts.Tx {
=======
func (tx *UniqueTx) Dependencies() []ids.ID {
>>>>>>> 416ee0b1
	tx.refresh()
	if tx.Tx == nil || len(tx.deps) != 0 {
		return tx.deps
	}

	txIDs := ids.Set{}
	for _, in := range tx.InputUTXOs() {
		if in.Symbolic() {
			continue
		}
		txID, _ := in.InputSource()
		if txIDs.Contains(txID) {
			continue
		}
		txIDs.Add(txID)
		tx.deps = append(tx.deps, txID)
	}
	consumedIDs := tx.Tx.ConsumedAssetIDs()
	for assetID := range tx.Tx.AssetIDs() {
		if consumedIDs.Contains(assetID) || txIDs.Contains(assetID) {
			continue
		}
		txIDs.Add(assetID)
		tx.deps = append(tx.deps, assetID)
	}
	return tx.deps
}

// InputIDs returns the set of utxoIDs this transaction consumes
func (tx *UniqueTx) InputIDs() []ids.ID {
	tx.refresh()
	if tx.Tx == nil || len(tx.inputs) != 0 {
		return tx.inputs
	}

	inputUTXOs := tx.InputUTXOs()
	tx.inputs = make([]ids.ID, len(inputUTXOs))
	for i, utxo := range inputUTXOs {
		tx.inputs[i] = utxo.InputID()
	}
	return tx.inputs
}

// InputUTXOs returns the utxos that will be consumed on tx acceptance
func (tx *UniqueTx) InputUTXOs() []*avax.UTXOID {
	tx.refresh()
	if tx.Tx == nil || len(tx.inputUTXOs) != 0 {
		return tx.inputUTXOs
	}
	tx.inputUTXOs = tx.Tx.InputUTXOs()
	return tx.inputUTXOs
}

// UTXOs returns the utxos that will be added to the UTXO set on tx acceptance
func (tx *UniqueTx) UTXOs() []*avax.UTXO {
	tx.refresh()
	if tx.Tx == nil || len(tx.utxos) != 0 {
		return tx.utxos
	}
	tx.utxos = tx.Tx.UTXOs()
	return tx.utxos
}

// Bytes returns the binary representation of this transaction
func (tx *UniqueTx) Bytes() []byte {
	tx.refresh()
	return tx.Tx.Bytes()
}

func (tx *UniqueTx) verifyWithoutCacheWrites() error {
	switch status := tx.Status(); status {
	case choices.Unknown:
		return errUnknownTx
	case choices.Accepted:
		return nil
	case choices.Rejected:
		return errRejectedTx
	default:
		return tx.SemanticVerify()
	}
}

// Verify the validity of this transaction
func (tx *UniqueTx) Verify(epoch uint32) error {
	if err := tx.verifyWithoutCacheWrites(); err != nil {
		return err
	}

	tx.verifiedState = true
	tx.vm.pubsub.Publish("verified", tx.ID())
	return nil
}

// SyntacticVerify verifies that this transaction is well formed
func (tx *UniqueTx) SyntacticVerify() error {
	tx.refresh()

	if tx.Tx == nil {
		return errUnknownTx
	}

	if tx.verifiedTx {
		return tx.validity
	}

	tx.verifiedTx = true
	tx.validity = tx.Tx.SyntacticVerify(
		tx.vm.ctx,
		tx.vm.codec,
		currentCodecVersion,
		tx.vm.ctx.AVAXAssetID,
		tx.vm.txFee,
		tx.vm.creationTxFee,
		len(tx.vm.fxs),
	)
	return tx.validity
}

// SemanticVerify the validity of this transaction
func (tx *UniqueTx) SemanticVerify() error {
	// SyntacticVerify sets the error on validity and is checked in the next
	// statement
	_ = tx.SyntacticVerify()

	if tx.validity != nil || tx.verifiedState {
		return tx.validity
	}

	return tx.Tx.SemanticVerify(tx.vm, tx.UnsignedTx)
}<|MERGE_RESOLUTION|>--- conflicted
+++ resolved
@@ -9,10 +9,6 @@
 
 	"github.com/ava-labs/avalanchego/ids"
 	"github.com/ava-labs/avalanchego/snow/choices"
-<<<<<<< HEAD
-	"github.com/ava-labs/avalanchego/snow/consensus/snowstorm/conflicts"
-=======
->>>>>>> 416ee0b1
 	"github.com/ava-labs/avalanchego/vms/components/avax"
 	"github.com/ava-labs/avalanchego/vms/secp256k1fx"
 )
@@ -44,11 +40,7 @@
 	inputs     []ids.ID
 	inputUTXOs []*avax.UTXOID
 	utxos      []*avax.UTXO
-<<<<<<< HEAD
-	deps       []conflicts.Tx
-=======
 	deps       []ids.ID
->>>>>>> 416ee0b1
 
 	status choices.Status
 }
@@ -215,11 +207,7 @@
 }
 
 // Dependencies returns the set of transactions this transaction builds on
-<<<<<<< HEAD
-func (tx *UniqueTx) Dependencies() []conflicts.Tx {
-=======
 func (tx *UniqueTx) Dependencies() []ids.ID {
->>>>>>> 416ee0b1
 	tx.refresh()
 	if tx.Tx == nil || len(tx.deps) != 0 {
 		return tx.deps
