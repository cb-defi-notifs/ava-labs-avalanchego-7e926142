// Copyright (C) 2019-2021, Ava Labs, Inc. All rights reserved.
// See the file LICENSE for licensing terms.

package rpcchainvm

import (
	"context"
	"encoding/json"
	"fmt"
	"time"

	"google.golang.org/grpc"
	"google.golang.org/grpc/health/grpc_health_v1"
	"google.golang.org/protobuf/types/known/emptypb"

	"github.com/ava-labs/avalanchego/api/keystore/gkeystore"
	"github.com/ava-labs/avalanchego/api/metrics"
	"github.com/ava-labs/avalanchego/chains/atomic/gsharedmemory"
	"github.com/ava-labs/avalanchego/database/corruptabledb"
	"github.com/ava-labs/avalanchego/database/manager"
	"github.com/ava-labs/avalanchego/database/rpcdb"
	"github.com/ava-labs/avalanchego/ids"
	"github.com/ava-labs/avalanchego/ids/galiasreader"
	"github.com/ava-labs/avalanchego/snow"
	"github.com/ava-labs/avalanchego/snow/choices"
	"github.com/ava-labs/avalanchego/snow/engine/common"
	"github.com/ava-labs/avalanchego/snow/engine/common/appsender"
	"github.com/ava-labs/avalanchego/snow/engine/snowman/block"
	"github.com/ava-labs/avalanchego/utils/logging"
	"github.com/ava-labs/avalanchego/utils/wrappers"
	"github.com/ava-labs/avalanchego/version"
	"github.com/ava-labs/avalanchego/vms/rpcchainvm/ghttp"
	"github.com/ava-labs/avalanchego/vms/rpcchainvm/grpcutils"
	"github.com/ava-labs/avalanchego/vms/rpcchainvm/gsubnetlookup"
	"github.com/ava-labs/avalanchego/vms/rpcchainvm/messenger"

	aliasreaderpb "github.com/ava-labs/avalanchego/proto/pb/aliasreader"
	appsenderpb "github.com/ava-labs/avalanchego/proto/pb/appsender"
	httppb "github.com/ava-labs/avalanchego/proto/pb/http"
	keystorepb "github.com/ava-labs/avalanchego/proto/pb/keystore"
	messengerpb "github.com/ava-labs/avalanchego/proto/pb/messenger"
	rpcdbpb "github.com/ava-labs/avalanchego/proto/pb/rpcdb"
	sharedmemorypb "github.com/ava-labs/avalanchego/proto/pb/sharedmemory"
	subnetlookuppb "github.com/ava-labs/avalanchego/proto/pb/subnetlookup"
	vmpb "github.com/ava-labs/avalanchego/proto/pb/vm"
)

var _ vmpb.VMServer = &VMServer{}

// VMServer is a VM that is managed over RPC.
type VMServer struct {
	vmpb.UnimplementedVMServer
<<<<<<< HEAD
	vm   block.ChainVM
=======

	vm   block.ChainVM
	hVM  block.HeightIndexedChainVM
>>>>>>> 556fdf72
	ssVM block.StateSyncableVM

	serverCloser grpcutils.ServerCloser
	connCloser   wrappers.Closer

	ctx    *snow.Context
	closed chan struct{}
}

// NewServer returns a vm instance connected to a remote vm instance
func NewServer(vm block.ChainVM) *VMServer {
<<<<<<< HEAD
	ssVM, _ := vm.(block.StateSyncableVM)
	return &VMServer{
		vm:   vm,
=======
	hVM, _ := vm.(block.HeightIndexedChainVM)
	ssVM, _ := vm.(block.StateSyncableVM)
	return &VMServer{
		vm:   vm,
		hVM:  hVM,
>>>>>>> 556fdf72
		ssVM: ssVM,
	}
}

func (vm *VMServer) Initialize(_ context.Context, req *vmpb.InitializeRequest) (*vmpb.InitializeResponse, error) {
	subnetID, err := ids.ToID(req.SubnetId)
	if err != nil {
		return nil, err
	}
	chainID, err := ids.ToID(req.ChainId)
	if err != nil {
		return nil, err
	}
	nodeID, err := ids.ToNodeID(req.NodeId)
	if err != nil {
		return nil, err
	}
	xChainID, err := ids.ToID(req.XChainId)
	if err != nil {
		return nil, err
	}
	avaxAssetID, err := ids.ToID(req.AvaxAssetId)
	if err != nil {
		return nil, err
	}

	// Dial each database in the request and construct the database manager
	versionedDBs := make([]*manager.VersionedDatabase, len(req.DbServers))
	for i, vDBReq := range req.DbServers {
		version, err := version.DefaultParser.Parse(vDBReq.Version)
		if err != nil {
			// Ignore closing errors to return the original error
			_ = vm.connCloser.Close()
			return nil, err
		}

		clientConn, err := grpcutils.Dial(vDBReq.ServerAddr)
		if err != nil {
			// Ignore closing errors to return the original error
			_ = vm.connCloser.Close()
			return nil, err
		}
		vm.connCloser.Add(clientConn)
		db := rpcdb.NewClient(rpcdbpb.NewDatabaseClient(clientConn))
		versionedDBs[i] = &manager.VersionedDatabase{
			Database: corruptabledb.New(db),
			Version:  version,
		}
	}
	dbManager, err := manager.NewManagerFromDBs(versionedDBs)
	if err != nil {
		// Ignore closing errors to return the original error
		_ = vm.connCloser.Close()
		return nil, err
	}

	clientConn, err := grpcutils.Dial(req.ServerAddr)
	if err != nil {
		// Ignore closing errors to return the original error
		_ = vm.connCloser.Close()
		return nil, err
	}

	vm.connCloser.Add(clientConn)

	msgClient := messenger.NewClient(messengerpb.NewMessengerClient(clientConn))
	keystoreClient := gkeystore.NewClient(keystorepb.NewKeystoreClient(clientConn))
	sharedMemoryClient := gsharedmemory.NewClient(sharedmemorypb.NewSharedMemoryClient(clientConn))
	bcLookupClient := galiasreader.NewClient(aliasreaderpb.NewAliasReaderClient(clientConn))
	snLookupClient := gsubnetlookup.NewClient(subnetlookuppb.NewSubnetLookupClient(clientConn))
	appSenderClient := appsender.NewClient(appsenderpb.NewAppSenderClient(clientConn))

	toEngine := make(chan common.Message, 1)
	vm.closed = make(chan struct{})
	go func() {
		for {
			select {
			case msg, ok := <-toEngine:
				if !ok {
					return
				}
				// Nothing to do with the error within the goroutine
				_ = msgClient.Notify(msg)
			case <-vm.closed:
				return
			}
		}
	}()

	vm.ctx = &snow.Context{
		NetworkID: req.NetworkId,
		SubnetID:  subnetID,
		ChainID:   chainID,
		NodeID:    nodeID,

		XChainID:    xChainID,
		AVAXAssetID: avaxAssetID,

		Log:          logging.NoLog{},
		Keystore:     keystoreClient,
		SharedMemory: sharedMemoryClient,
		BCLookup:     bcLookupClient,
		SNLookup:     snLookupClient,
		Metrics:      metrics.NewOptionalGatherer(),

		// TODO: support snowman++ fields
	}

	if err := vm.vm.Initialize(vm.ctx, dbManager, req.GenesisBytes, req.UpgradeBytes, req.ConfigBytes, toEngine, nil, appSenderClient); err != nil {
		// Ignore errors closing resources to return the original error
		_ = vm.connCloser.Close()
		close(vm.closed)
		return nil, err
	}

	lastAccepted, err := vm.vm.LastAccepted()
	if err != nil {
		// Ignore errors closing resources to return the original error
		_ = vm.vm.Shutdown()
		_ = vm.connCloser.Close()
		close(vm.closed)
		return nil, err
	}

	blk, err := vm.vm.GetBlock(lastAccepted)
	if err != nil {
		// Ignore errors closing resources to return the original error
		_ = vm.vm.Shutdown()
		_ = vm.connCloser.Close()
		close(vm.closed)
		return nil, err
	}
	parentID := blk.Parent()
	return &vmpb.InitializeResponse{
		LastAcceptedId:       lastAccepted[:],
		LastAcceptedParentId: parentID[:],
		Status:               uint32(choices.Accepted),
		Height:               blk.Height(),
		Bytes:                blk.Bytes(),
		Timestamp:            grpcutils.TimestampFromTime(blk.Timestamp()),
	}, nil
}

func (vm *VMServer) SetState(_ context.Context, stateReq *vmpb.SetStateRequest) (*emptypb.Empty, error) {
	return &emptypb.Empty{}, vm.vm.SetState(snow.State(stateReq.State))
}

func (vm *VMServer) Shutdown(context.Context, *emptypb.Empty) (*emptypb.Empty, error) {
	if vm.closed == nil {
		return &emptypb.Empty{}, nil
	}
	errs := wrappers.Errs{}
	errs.Add(vm.vm.Shutdown())
	close(vm.closed)
	vm.serverCloser.Stop()
	errs.Add(vm.connCloser.Close())
	return &emptypb.Empty{}, errs.Err
}

func (vm *VMServer) CreateHandlers(context.Context, *emptypb.Empty) (*vmpb.CreateHandlersResponse, error) {
	handlers, err := vm.vm.CreateHandlers()
	if err != nil {
		return nil, err
	}
	resp := &vmpb.CreateHandlersResponse{}
	for prefix, h := range handlers {
		handler := h

		serverListener, err := grpcutils.NewListener()
		if err != nil {
			return nil, err
		}
		serverAddr := serverListener.Addr().String()

		// Start the gRPC server which serves the HTTP service
		go grpcutils.Serve(serverListener, func(opts []grpc.ServerOption) *grpc.Server {
			if len(opts) == 0 {
				opts = append(opts, grpcutils.DefaultServerOptions...)
			}
			server := grpc.NewServer(opts...)
			vm.serverCloser.Add(server)
			httppb.RegisterHTTPServer(server, ghttp.NewServer(handler.Handler))
			return server
		})

		resp.Handlers = append(resp.Handlers, &vmpb.Handler{
			Prefix:      prefix,
			LockOptions: uint32(handler.LockOptions),
			ServerAddr:  serverAddr,
		})
	}
	return resp, nil
}

func (vm *VMServer) CreateStaticHandlers(context.Context, *emptypb.Empty) (*vmpb.CreateStaticHandlersResponse, error) {
	handlers, err := vm.vm.CreateStaticHandlers()
	if err != nil {
		return nil, err
	}
	resp := &vmpb.CreateStaticHandlersResponse{}
	for prefix, h := range handlers {
		handler := h

		serverListener, err := grpcutils.NewListener()
		if err != nil {
			return nil, err
		}
		serverAddr := serverListener.Addr().String()

		// Start the gRPC server which serves the HTTP service
		go grpcutils.Serve(serverListener, func(opts []grpc.ServerOption) *grpc.Server {
			if len(opts) == 0 {
				opts = append(opts, grpcutils.DefaultServerOptions...)
			}
			server := grpc.NewServer(opts...)
			vm.serverCloser.Add(server)
			httppb.RegisterHTTPServer(server, ghttp.NewServer(handler.Handler))
			return server
		})

		resp.Handlers = append(resp.Handlers, &vmpb.Handler{
			Prefix:      prefix,
			LockOptions: uint32(handler.LockOptions),
			ServerAddr:  serverAddr,
		})
	}
	return resp, nil
}

func (vm *VMServer) Connected(_ context.Context, req *vmpb.ConnectedRequest) (*emptypb.Empty, error) {
	nodeID, err := ids.ToNodeID(req.NodeId)
	if err != nil {
		return nil, err
	}

	peerVersion, err := version.DefaultApplicationParser.Parse(req.Version)
	if err != nil {
		return nil, err
	}

	return &emptypb.Empty{}, vm.vm.Connected(nodeID, peerVersion)
}

func (vm *VMServer) Disconnected(_ context.Context, req *vmpb.DisconnectedRequest) (*emptypb.Empty, error) {
	nodeID, err := ids.ToNodeID(req.NodeId)
	if err != nil {
		return nil, err
	}
	return &emptypb.Empty{}, vm.vm.Disconnected(nodeID)
}

func (vm *VMServer) BuildBlock(context.Context, *emptypb.Empty) (*vmpb.BuildBlockResponse, error) {
	blk, err := vm.vm.BuildBlock()
	if err != nil {
		return nil, err
	}
	blkID := blk.ID()
	parentID := blk.Parent()
	return &vmpb.BuildBlockResponse{
		Id:        blkID[:],
		ParentId:  parentID[:],
		Bytes:     blk.Bytes(),
		Height:    blk.Height(),
		Timestamp: grpcutils.TimestampFromTime(blk.Timestamp()),
	}, nil
}

func (vm *VMServer) ParseBlock(_ context.Context, req *vmpb.ParseBlockRequest) (*vmpb.ParseBlockResponse, error) {
	blk, err := vm.vm.ParseBlock(req.Bytes)
	if err != nil {
		return nil, err
	}
	blkID := blk.ID()
	parentID := blk.Parent()
	return &vmpb.ParseBlockResponse{
		Id:        blkID[:],
		ParentId:  parentID[:],
		Status:    uint32(blk.Status()),
		Height:    blk.Height(),
		Timestamp: grpcutils.TimestampFromTime(blk.Timestamp()),
	}, nil
}

func (vm *VMServer) GetBlock(_ context.Context, req *vmpb.GetBlockRequest) (*vmpb.GetBlockResponse, error) {
	id, err := ids.ToID(req.Id)
	if err != nil {
		return nil, err
	}
	blk, err := vm.vm.GetBlock(id)
	if err != nil {
		return &vmpb.GetBlockResponse{
			Err: errorToErrCode[err],
		}, errorToRPCError(err)
	}

	parentID := blk.Parent()
	return &vmpb.GetBlockResponse{
		ParentId:  parentID[:],
		Bytes:     blk.Bytes(),
		Status:    uint32(blk.Status()),
		Height:    blk.Height(),
		Timestamp: grpcutils.TimestampFromTime(blk.Timestamp()),
	}, nil
}

func (vm *VMServer) SetPreference(_ context.Context, req *vmpb.SetPreferenceRequest) (*emptypb.Empty, error) {
	id, err := ids.ToID(req.Id)
	if err != nil {
		return nil, err
	}
	return &emptypb.Empty{}, vm.vm.SetPreference(id)
}

func (vm *VMServer) Health(ctx context.Context, req *vmpb.HealthRequest) (*vmpb.HealthResponse, error) {
	// Perform health checks for vm client gRPC servers
	err := vm.grpcHealthChecks(ctx, req.GrpcChecks)
	if err != nil {
		return &vmpb.HealthResponse{}, err
	}

	details, err := vm.vm.HealthCheck()
	if err != nil {
		return &vmpb.HealthResponse{}, err
	}

	// Try to stringify the details
	detailsStr := "couldn't parse health check details to string"
	switch details := details.(type) {
	case nil:
		detailsStr = ""
	case string:
		detailsStr = details
	case map[string]string:
		asJSON, err := json.Marshal(details)
		if err != nil {
			detailsStr = string(asJSON)
		}
	case []byte:
		detailsStr = string(details)
	}

	return &vmpb.HealthResponse{
		Details: detailsStr,
	}, nil
}

func (vm *VMServer) grpcHealthChecks(ctx context.Context, checks map[string]string) error {
	var errs []error
	for name, address := range checks {
		clientConn, err := grpcutils.Dial(address)
		if err != nil {
			errs = append(errs, fmt.Errorf("grpc health check failed to dial: %q address: %s: %w", name, address, err))
			continue
		}
		client := grpc_health_v1.NewHealthClient(clientConn)
		_, err = client.Check(ctx, &grpc_health_v1.HealthCheckRequest{})
		if err != nil {
			errs = append(errs, fmt.Errorf("grpc health check failed for %q address: %s: %w", name, address, err))
		}
		err = clientConn.Close()
		if err != nil {
			errs = append(errs, err)
		}
	}
	return wrappers.NewAggregate(errs)
}

func (vm *VMServer) Version(context.Context, *emptypb.Empty) (*vmpb.VersionResponse, error) {
	version, err := vm.vm.Version()
	return &vmpb.VersionResponse{
		Version: version,
	}, err
}

func (vm *VMServer) AppRequest(_ context.Context, req *vmpb.AppRequestMsg) (*emptypb.Empty, error) {
	nodeID, err := ids.ToNodeID(req.NodeId)
	if err != nil {
		return nil, err
	}
	deadline, err := grpcutils.TimestampAsTime(req.Deadline)
	if err != nil {
		return nil, err
	}
	return &emptypb.Empty{}, vm.vm.AppRequest(nodeID, req.RequestId, deadline, req.Request)
}

func (vm *VMServer) AppRequestFailed(_ context.Context, req *vmpb.AppRequestFailedMsg) (*emptypb.Empty, error) {
	nodeID, err := ids.ToNodeID(req.NodeId)
	if err != nil {
		return nil, err
	}
	return &emptypb.Empty{}, vm.vm.AppRequestFailed(nodeID, req.RequestId)
}

func (vm *VMServer) AppResponse(_ context.Context, req *vmpb.AppResponseMsg) (*emptypb.Empty, error) {
	nodeID, err := ids.ToNodeID(req.NodeId)
	if err != nil {
		return nil, err
	}
	return &emptypb.Empty{}, vm.vm.AppResponse(nodeID, req.RequestId, req.Response)
}

func (vm *VMServer) AppGossip(_ context.Context, req *vmpb.AppGossipMsg) (*emptypb.Empty, error) {
	nodeID, err := ids.ToNodeID(req.NodeId)
	if err != nil {
		return nil, err
	}
	return &emptypb.Empty{}, vm.vm.AppGossip(nodeID, req.Msg)
}

func (vm *VMServer) Gather(context.Context, *emptypb.Empty) (*vmpb.GatherResponse, error) {
	mfs, err := vm.ctx.Metrics.Gather()
	return &vmpb.GatherResponse{MetricFamilies: mfs}, err
}

func (vm *VMServer) GetAncestors(_ context.Context, req *vmpb.GetAncestorsRequest) (*vmpb.GetAncestorsResponse, error) {
	blkID, err := ids.ToID(req.BlkId)
	if err != nil {
		return nil, err
	}
	maxBlksNum := int(req.MaxBlocksNum)
	maxBlksSize := int(req.MaxBlocksSize)
	maxBlocksRetrivalTime := time.Duration(req.MaxBlocksRetrivalTime)

	blocks, err := block.GetAncestors(
		vm.vm,
		blkID,
		maxBlksNum,
		maxBlksSize,
		maxBlocksRetrivalTime,
	)
	return &vmpb.GetAncestorsResponse{
		BlksBytes: blocks,
	}, err
}

func (vm *VMServer) BatchedParseBlock(
	ctx context.Context,
	req *vmpb.BatchedParseBlockRequest,
) (*vmpb.BatchedParseBlockResponse, error) {
	blocks := make([]*vmpb.ParseBlockResponse, len(req.Request))
	for i, blockBytes := range req.Request {
		block, err := vm.ParseBlock(ctx, &vmpb.ParseBlockRequest{
			Bytes: blockBytes,
		})
		if err != nil {
			return nil, err
		}
		blocks[i] = block
	}
	return &vmpb.BatchedParseBlockResponse{
		Response: blocks,
	}, nil
}

func (vm *VMServer) VerifyHeightIndex(context.Context, *emptypb.Empty) (*vmpb.VerifyHeightIndexResponse, error) {
	var err error
	if vm.hVM != nil {
		err = vm.hVM.VerifyHeightIndex()
	} else {
		err = block.ErrHeightIndexedVMNotImplemented
	}

	return &vmpb.VerifyHeightIndexResponse{
		Err: errorToErrCode[err],
	}, errorToRPCError(err)
}

func (vm *VMServer) GetBlockIDAtHeight(ctx context.Context, req *vmpb.GetBlockIDAtHeightRequest) (*vmpb.GetBlockIDAtHeightResponse, error) {
	var (
		blkID ids.ID
		err   error
	)
	if vm.hVM != nil {
		blkID, err = vm.hVM.GetBlockIDAtHeight(req.Height)
	} else {
		err = block.ErrHeightIndexedVMNotImplemented
	}

	return &vmpb.GetBlockIDAtHeightResponse{
		BlkId: blkID[:],
		Err:   errorToErrCode[err],
	}, errorToRPCError(err)
}

func (vm *VMServer) StateSyncEnabled(context.Context, *emptypb.Empty) (*vmpb.StateSyncEnabledResponse, error) {
	var (
		enabled bool
		err     error
	)
	if vm.ssVM != nil {
		enabled, err = vm.ssVM.StateSyncEnabled()
	}

	return &vmpb.StateSyncEnabledResponse{
		Enabled: enabled,
		Err:     errorToErrCode[err],
	}, errorToRPCError(err)
}

func (vm *VMServer) GetOngoingSyncStateSummary(
	context.Context,
	*emptypb.Empty,
) (*vmpb.GetOngoingSyncStateSummaryResponse, error) {
	var (
		summary block.StateSummary
		err     error
	)
	if vm.ssVM != nil {
		summary, err = vm.ssVM.GetOngoingSyncStateSummary()
	} else {
		err = block.ErrStateSyncableVMNotImplemented
	}

	if err != nil {
		return &vmpb.GetOngoingSyncStateSummaryResponse{
			Err: errorToErrCode[err],
		}, errorToRPCError(err)
	}

	summaryID := summary.ID()
	return &vmpb.GetOngoingSyncStateSummaryResponse{
		Id:     summaryID[:],
		Height: summary.Height(),
		Bytes:  summary.Bytes(),
	}, nil
}

func (vm *VMServer) GetLastStateSummary(
	ctx context.Context,
	empty *emptypb.Empty,
) (*vmpb.GetLastStateSummaryResponse, error) {
	var (
		summary block.StateSummary
		err     error
	)
	if vm.ssVM != nil {
		summary, err = vm.ssVM.GetLastStateSummary()
	} else {
		err = block.ErrStateSyncableVMNotImplemented
	}

	if err != nil {
		return &vmpb.GetLastStateSummaryResponse{
			Err: errorToErrCode[err],
		}, errorToRPCError(err)
	}

	summaryID := summary.ID()
	return &vmpb.GetLastStateSummaryResponse{
		Id:     summaryID[:],
		Height: summary.Height(),
		Bytes:  summary.Bytes(),
	}, nil
}

func (vm *VMServer) ParseStateSummary(
	ctx context.Context,
	req *vmpb.ParseStateSummaryRequest,
) (*vmpb.ParseStateSummaryResponse, error) {
	var (
		summary block.StateSummary
		err     error
	)
	if vm.ssVM != nil {
		summary, err = vm.ssVM.ParseStateSummary(req.Bytes)
	} else {
		err = block.ErrStateSyncableVMNotImplemented
	}

	if err != nil {
		return &vmpb.ParseStateSummaryResponse{
			Err: errorToErrCode[err],
		}, errorToRPCError(err)
	}

	summaryID := summary.ID()
	return &vmpb.ParseStateSummaryResponse{
		Id:     summaryID[:],
		Height: summary.Height(),
	}, nil
}

func (vm *VMServer) GetStateSummary(
	ctx context.Context,
	req *vmpb.GetStateSummaryRequest,
) (*vmpb.GetStateSummaryResponse, error) {
	var (
		summary block.StateSummary
		err     error
	)
	if vm.ssVM != nil {
		summary, err = vm.ssVM.GetStateSummary(req.Height)
	} else {
		err = block.ErrStateSyncableVMNotImplemented
	}

	if err != nil {
		return &vmpb.GetStateSummaryResponse{
			Err: errorToErrCode[err],
		}, errorToRPCError(err)
	}

	summaryID := summary.ID()
	return &vmpb.GetStateSummaryResponse{
		Id:    summaryID[:],
		Bytes: summary.Bytes(),
	}, nil
}

func (vm *VMServer) BlockVerify(_ context.Context, req *vmpb.BlockVerifyRequest) (*vmpb.BlockVerifyResponse, error) {
	blk, err := vm.vm.ParseBlock(req.Bytes)
	if err != nil {
		return nil, err
	}
	if err := blk.Verify(); err != nil {
		return nil, err
	}
	return &vmpb.BlockVerifyResponse{
		Timestamp: grpcutils.TimestampFromTime(blk.Timestamp()),
	}, nil
}

func (vm *VMServer) BlockAccept(_ context.Context, req *vmpb.BlockAcceptRequest) (*emptypb.Empty, error) {
	id, err := ids.ToID(req.Id)
	if err != nil {
		return nil, err
	}
	blk, err := vm.vm.GetBlock(id)
	if err != nil {
		return nil, err
	}
	if err := blk.Accept(); err != nil {
		return nil, err
	}
	return &emptypb.Empty{}, nil
}

func (vm *VMServer) BlockReject(_ context.Context, req *vmpb.BlockRejectRequest) (*emptypb.Empty, error) {
	id, err := ids.ToID(req.Id)
	if err != nil {
		return nil, err
	}
	blk, err := vm.vm.GetBlock(id)
	if err != nil {
		return nil, err
	}
	if err := blk.Reject(); err != nil {
		return nil, err
	}
	return &emptypb.Empty{}, nil
}

func (vm *VMServer) SummaryAccept(
	_ context.Context,
	req *vmpb.StateSummaryAcceptRequest,
) (*vmpb.StateSummaryAcceptResponse, error) {
	var (
		accepted bool
		err      error
	)
	if vm.ssVM != nil {
		var summary block.StateSummary
		summary, err = vm.ssVM.ParseStateSummary(req.Bytes)
		if err == nil {
			accepted, err = summary.Accept()
		}
	} else {
		err = block.ErrStateSyncableVMNotImplemented
	}

	return &vmpb.StateSummaryAcceptResponse{
		Accepted: accepted,
		Err:      errorToErrCode[err],
	}, errorToRPCError(err)
}<|MERGE_RESOLUTION|>--- conflicted
+++ resolved
@@ -50,13 +50,9 @@
 // VMServer is a VM that is managed over RPC.
 type VMServer struct {
 	vmpb.UnimplementedVMServer
-<<<<<<< HEAD
-	vm   block.ChainVM
-=======
 
 	vm   block.ChainVM
 	hVM  block.HeightIndexedChainVM
->>>>>>> 556fdf72
 	ssVM block.StateSyncableVM
 
 	serverCloser grpcutils.ServerCloser
@@ -68,17 +64,11 @@
 
 // NewServer returns a vm instance connected to a remote vm instance
 func NewServer(vm block.ChainVM) *VMServer {
-<<<<<<< HEAD
-	ssVM, _ := vm.(block.StateSyncableVM)
-	return &VMServer{
-		vm:   vm,
-=======
 	hVM, _ := vm.(block.HeightIndexedChainVM)
 	ssVM, _ := vm.(block.StateSyncableVM)
 	return &VMServer{
 		vm:   vm,
 		hVM:  hVM,
->>>>>>> 556fdf72
 		ssVM: ssVM,
 	}
 }
