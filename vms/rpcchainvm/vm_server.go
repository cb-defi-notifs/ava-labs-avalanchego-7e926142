// (c) 2019-2020, Ava Labs, Inc. All rights reserved.
// See the file LICENSE for licensing terms.

package rpcchainvm

import (
	"context"
	"encoding/json"
	"time"

	"google.golang.org/grpc"

	"github.com/hashicorp/go-plugin"

	"github.com/ava-labs/avalanchego/api/keystore/gkeystore"
	"github.com/ava-labs/avalanchego/api/keystore/gkeystore/gkeystoreproto"
	"github.com/ava-labs/avalanchego/chains/atomic/gsharedmemory"
	"github.com/ava-labs/avalanchego/chains/atomic/gsharedmemory/gsharedmemoryproto"
	"github.com/ava-labs/avalanchego/database/manager"
	"github.com/ava-labs/avalanchego/database/rpcdb"
	"github.com/ava-labs/avalanchego/database/rpcdb/rpcdbproto"
	"github.com/ava-labs/avalanchego/ids"
	"github.com/ava-labs/avalanchego/snow"
	"github.com/ava-labs/avalanchego/snow/choices"
	"github.com/ava-labs/avalanchego/snow/engine/common"
	"github.com/ava-labs/avalanchego/snow/engine/snowman/block"
	"github.com/ava-labs/avalanchego/utils/logging"
	"github.com/ava-labs/avalanchego/utils/wrappers"
	"github.com/ava-labs/avalanchego/version"
	"github.com/ava-labs/avalanchego/vms/rpcchainvm/galiaslookup"
	"github.com/ava-labs/avalanchego/vms/rpcchainvm/galiaslookup/galiaslookupproto"
	"github.com/ava-labs/avalanchego/vms/rpcchainvm/ghttp"
	"github.com/ava-labs/avalanchego/vms/rpcchainvm/ghttp/ghttpproto"
	"github.com/ava-labs/avalanchego/vms/rpcchainvm/grpcutils"
	"github.com/ava-labs/avalanchego/vms/rpcchainvm/gsubnetlookup"
	"github.com/ava-labs/avalanchego/vms/rpcchainvm/gsubnetlookup/gsubnetlookupproto"
	"github.com/ava-labs/avalanchego/vms/rpcchainvm/messenger"
	"github.com/ava-labs/avalanchego/vms/rpcchainvm/messenger/messengerproto"
	"github.com/ava-labs/avalanchego/vms/rpcchainvm/vmproto"
)

var _ vmproto.VMServer = &VMServer{}

// VMServer is a VM that is managed over RPC.
type VMServer struct {
	vmproto.UnimplementedVMServer
	vm     block.ChainVM
	broker *plugin.GRPCBroker

	serverCloser grpcutils.ServerCloser
	connCloser   wrappers.Closer

	ctx      *snow.Context
	toEngine chan common.Message
}

// NewServer returns a vm instance connected to a remote vm instance
func NewServer(vm block.ChainVM, broker *plugin.GRPCBroker) *VMServer {
	return &VMServer{
		vm:     vm,
		broker: broker,
	}
}

func (vm *VMServer) Initialize(_ context.Context, req *vmproto.InitializeRequest) (*vmproto.InitializeResponse, error) {
	subnetID, err := ids.ToID(req.SubnetID)
	if err != nil {
		return nil, err
	}
	chainID, err := ids.ToID(req.ChainID)
	if err != nil {
		return nil, err
	}
	nodeID, err := ids.ToShortID(req.NodeID)
	if err != nil {
		return nil, err
	}
	xChainID, err := ids.ToID(req.XChainID)
	if err != nil {
		return nil, err
	}
	avaxAssetID, err := ids.ToID(req.AvaxAssetID)
	if err != nil {
		return nil, err
	}

	epochFirstTransition := time.Time{}
	if err := epochFirstTransition.UnmarshalBinary(req.EpochFirstTransition); err != nil {
		return nil, err
	}

	// Dial each database in the request and construct the database manager
	versionedDBs := make([]*manager.VersionedDatabase, len(req.DbServers))
	versionParser := version.NewDefaultParser()
	for i, vDBReq := range req.DbServers {
		version, err := versionParser.Parse(vDBReq.Version)
		if err != nil {
			// Ignore closing errors to return the original error
			_ = vm.connCloser.Close()
			return nil, err
		}

		dbConn, err := vm.broker.Dial(vDBReq.DbServer)
		if err != nil {
			// Ignore closing errors to return the original error
			_ = vm.connCloser.Close()
			return nil, err
		}
		vm.connCloser.Add(dbConn)

		versionedDBs[i] = &manager.VersionedDatabase{
			Database: rpcdb.NewClient(rpcdbproto.NewDatabaseClient(dbConn)),
			Version:  version,
		}
	}
	dbManager, err := manager.NewManagerFromDBs(versionedDBs)
	if err != nil {
		// Ignore closing errors to return the original error
		_ = vm.connCloser.Close()
		return nil, err
	}

	msgConn, err := vm.broker.Dial(req.EngineServer)
	if err != nil {
		// Ignore closing errors to return the original error
		_ = vm.connCloser.Close()
		return nil, err
	}
	vm.connCloser.Add(msgConn)

	keystoreConn, err := vm.broker.Dial(req.KeystoreServer)
	if err != nil {
		// Ignore closing error to return the original error
		_ = vm.connCloser.Close()
		return nil, err
	}
	vm.connCloser.Add(keystoreConn)

	sharedMemoryConn, err := vm.broker.Dial(req.SharedMemoryServer)
	if err != nil {
		// Ignore closing error to return the original error
		_ = vm.connCloser.Close()
		return nil, err
	}
	vm.connCloser.Add(sharedMemoryConn)

	bcLookupConn, err := vm.broker.Dial(req.BcLookupServer)
	if err != nil {
		// Ignore closing error to return the original error
		_ = vm.connCloser.Close()
		return nil, err
	}
	vm.connCloser.Add(bcLookupConn)

	snLookupConn, err := vm.broker.Dial(req.SnLookupServer)
	if err != nil {
		// Ignore closing error to return the original error
		_ = vm.connCloser.Close()
		return nil, err
	}

	msgClient := messenger.NewClient(messengerproto.NewMessengerClient(msgConn))
	keystoreClient := gkeystore.NewClient(gkeystoreproto.NewKeystoreClient(keystoreConn), vm.broker)
	sharedMemoryClient := gsharedmemory.NewClient(gsharedmemoryproto.NewSharedMemoryClient(sharedMemoryConn))
	bcLookupClient := galiaslookup.NewClient(galiaslookupproto.NewAliasLookupClient(bcLookupConn))
	snLookupClient := gsubnetlookup.NewClient(gsubnetlookupproto.NewSubnetLookupClient(snLookupConn))

	toEngine := make(chan common.Message, 1)
	go func() {
		for msg := range toEngine {
			// Nothing to do with the error within the goroutine
			_ = msgClient.Notify(msg)
		}
	}()

	vm.ctx = &snow.Context{
		NetworkID:            req.NetworkID,
		SubnetID:             subnetID,
		ChainID:              chainID,
		NodeID:               nodeID,
		XChainID:             xChainID,
		AVAXAssetID:          avaxAssetID,
		Log:                  logging.NoLog{},
		DecisionDispatcher:   nil,
		ConsensusDispatcher:  nil,
		Keystore:             keystoreClient,
		SharedMemory:         sharedMemoryClient,
		BCLookup:             bcLookupClient,
		SNLookup:             snLookupClient,
		EpochFirstTransition: epochFirstTransition,
		EpochDuration:        time.Duration(req.EpochDuration),
	}

	if err := vm.vm.Initialize(vm.ctx, dbManager, req.GenesisBytes, req.UpgradeBytes, req.ConfigBytes, toEngine, nil); err != nil {
		// Ignore errors closing resources to return the original error
		_ = vm.connCloser.Close()
		close(toEngine)
		return nil, err
	}

	vm.toEngine = toEngine
	lastAccepted, err := vm.vm.LastAccepted()
	if err != nil {
		return nil, err
	}
	blk, err := vm.vm.GetBlock(lastAccepted)
	if err != nil {
		return nil, err
	}
<<<<<<< HEAD
	parentID := blk.Parent().ID()
	timeBytes, err := blk.Timestamp().MarshalBinary()
=======
	parentID := blk.Parent()
>>>>>>> 29f8168f
	return &vmproto.InitializeResponse{
		LastAcceptedID:       lastAccepted[:],
		LastAcceptedParentID: parentID[:],
		Status:               uint32(choices.Accepted),
		Height:               blk.Height(),
		Bytes:                blk.Bytes(),
		Timestamp:            timeBytes,
	}, err
}

func (vm *VMServer) Bootstrapping(context.Context, *vmproto.BootstrappingRequest) (*vmproto.BootstrappingResponse, error) {
	return &vmproto.BootstrappingResponse{}, vm.vm.Bootstrapping()
}

func (vm *VMServer) Bootstrapped(context.Context, *vmproto.BootstrappedRequest) (*vmproto.BootstrappedResponse, error) {
	vm.ctx.Bootstrapped()
	return &vmproto.BootstrappedResponse{}, vm.vm.Bootstrapped()
}

func (vm *VMServer) Shutdown(context.Context, *vmproto.ShutdownRequest) (*vmproto.ShutdownResponse, error) {
	if vm.toEngine == nil {
		return &vmproto.ShutdownResponse{}, nil
	}

	errs := wrappers.Errs{}
	errs.Add(vm.vm.Shutdown())
	close(vm.toEngine)

	vm.serverCloser.Stop()
	errs.Add(vm.connCloser.Close())

	return &vmproto.ShutdownResponse{}, errs.Err
}

func (vm *VMServer) CreateStaticHandlers(context.Context, *vmproto.CreateStaticHandlersRequest) (*vmproto.CreateStaticHandlersResponse, error) {
	handlers, err := vm.vm.CreateStaticHandlers()
	if err != nil {
		return nil, err
	}
	resp := &vmproto.CreateStaticHandlersResponse{}
	for prefix, h := range handlers {
		handler := h

		// start the messenger server
		serverID := vm.broker.NextId()
		go vm.broker.AcceptAndServe(serverID, func(opts []grpc.ServerOption) *grpc.Server {
			server := grpc.NewServer(opts...)
			vm.serverCloser.Add(server)
			ghttpproto.RegisterHTTPServer(server, ghttp.NewServer(handler.Handler, vm.broker))
			return server
		})

		resp.Handlers = append(resp.Handlers, &vmproto.Handler{
			Prefix:      prefix,
			LockOptions: uint32(handler.LockOptions),
			Server:      serverID,
		})
	}
	return resp, nil
}

func (vm *VMServer) CreateHandlers(_ context.Context, req *vmproto.CreateHandlersRequest) (*vmproto.CreateHandlersResponse, error) {
	handlers, err := vm.vm.CreateHandlers()
	if err != nil {
		return nil, err
	}
	resp := &vmproto.CreateHandlersResponse{}
	for prefix, h := range handlers {
		handler := h

		// start the messenger server
		serverID := vm.broker.NextId()
		go vm.broker.AcceptAndServe(serverID, func(opts []grpc.ServerOption) *grpc.Server {
			server := grpc.NewServer(opts...)
			vm.serverCloser.Add(server)
			ghttpproto.RegisterHTTPServer(server, ghttp.NewServer(handler.Handler, vm.broker))
			return server
		})

		resp.Handlers = append(resp.Handlers, &vmproto.Handler{
			Prefix:      prefix,
			LockOptions: uint32(handler.LockOptions),
			Server:      serverID,
		})
	}
	return resp, nil
}

func (vm *VMServer) BuildBlock(_ context.Context, _ *vmproto.BuildBlockRequest) (*vmproto.BuildBlockResponse, error) {
	blk, err := vm.vm.BuildBlock()
	if err != nil {
		return nil, err
	}
	blkID := blk.ID()
<<<<<<< HEAD
	parentID := blk.Parent().ID()
	timeBytes, err := blk.Timestamp().MarshalBinary()
=======
	parentID := blk.Parent()
>>>>>>> 29f8168f
	return &vmproto.BuildBlockResponse{
		Id:        blkID[:],
		ParentID:  parentID[:],
		Bytes:     blk.Bytes(),
		Height:    blk.Height(),
		Timestamp: timeBytes,
	}, err
}

func (vm *VMServer) ParseBlock(_ context.Context, req *vmproto.ParseBlockRequest) (*vmproto.ParseBlockResponse, error) {
	blk, err := vm.vm.ParseBlock(req.Bytes)
	if err != nil {
		return nil, err
	}
	blkID := blk.ID()
<<<<<<< HEAD
	parentID := blk.Parent().ID()
	timeBytes, err := blk.Timestamp().MarshalBinary()
=======
	parentID := blk.Parent()
>>>>>>> 29f8168f
	return &vmproto.ParseBlockResponse{
		Id:        blkID[:],
		ParentID:  parentID[:],
		Status:    uint32(blk.Status()),
		Height:    blk.Height(),
		Timestamp: timeBytes,
	}, err
}

func (vm *VMServer) GetBlock(_ context.Context, req *vmproto.GetBlockRequest) (*vmproto.GetBlockResponse, error) {
	id, err := ids.ToID(req.Id)
	if err != nil {
		return nil, err
	}
	blk, err := vm.vm.GetBlock(id)
	if err != nil {
		return nil, err
	}
<<<<<<< HEAD
	parentID := blk.Parent().ID()
	timeBytes, err := blk.Timestamp().MarshalBinary()
=======
	parentID := blk.Parent()
>>>>>>> 29f8168f
	return &vmproto.GetBlockResponse{
		ParentID:  parentID[:],
		Bytes:     blk.Bytes(),
		Status:    uint32(blk.Status()),
		Height:    blk.Height(),
		Timestamp: timeBytes,
	}, err
}

func (vm *VMServer) SetPreference(_ context.Context, req *vmproto.SetPreferenceRequest) (*vmproto.SetPreferenceResponse, error) {
	id, err := ids.ToID(req.Id)
	if err != nil {
		return nil, err
	}
	return &vmproto.SetPreferenceResponse{}, vm.vm.SetPreference(id)
}

func (vm *VMServer) Health(_ context.Context, req *vmproto.HealthRequest) (*vmproto.HealthResponse, error) {
	details, err := vm.vm.HealthCheck()
	if err != nil {
		return &vmproto.HealthResponse{}, err
	}

	// Try to stringify the details
	detailsStr := "couldn't parse health check details to string"
	switch details := details.(type) {
	case nil:
		detailsStr = ""
	case string:
		detailsStr = details
	case map[string]string:
		asJSON, err := json.Marshal(details)
		if err != nil {
			detailsStr = string(asJSON)
		}
	case []byte:
		detailsStr = string(details)
	}

	return &vmproto.HealthResponse{
		Details: detailsStr,
	}, nil
}

func (vm *VMServer) Version(_ context.Context, req *vmproto.VersionRequest) (*vmproto.VersionResponse, error) {
	version, err := vm.vm.Version()
	return &vmproto.VersionResponse{
		Version: version,
	}, err
}

func (vm *VMServer) BlockVerify(_ context.Context, req *vmproto.BlockVerifyRequest) (*vmproto.BlockVerifyResponse, error) {
	blk, err := vm.vm.ParseBlock(req.Bytes)
	if err != nil {
		return nil, err
	}
	if err := blk.Verify(); err != nil {
		return nil, err
	}
	timeBytes, err := blk.Timestamp().MarshalBinary()
	return &vmproto.BlockVerifyResponse{
		Timestamp: timeBytes,
	}, err
}

func (vm *VMServer) BlockAccept(_ context.Context, req *vmproto.BlockAcceptRequest) (*vmproto.BlockAcceptResponse, error) {
	id, err := ids.ToID(req.Id)
	if err != nil {
		return nil, err
	}
	blk, err := vm.vm.GetBlock(id)
	if err != nil {
		return nil, err
	}
	if err := blk.Accept(); err != nil {
		return nil, err
	}
	return &vmproto.BlockAcceptResponse{}, nil
}

func (vm *VMServer) BlockReject(_ context.Context, req *vmproto.BlockRejectRequest) (*vmproto.BlockRejectResponse, error) {
	id, err := ids.ToID(req.Id)
	if err != nil {
		return nil, err
	}
	blk, err := vm.vm.GetBlock(id)
	if err != nil {
		return nil, err
	}
	if err := blk.Reject(); err != nil {
		return nil, err
	}
	return &vmproto.BlockRejectResponse{}, nil
}<|MERGE_RESOLUTION|>--- conflicted
+++ resolved
@@ -207,12 +207,8 @@
 	if err != nil {
 		return nil, err
 	}
-<<<<<<< HEAD
-	parentID := blk.Parent().ID()
+	parentID := blk.Parent()
 	timeBytes, err := blk.Timestamp().MarshalBinary()
-=======
-	parentID := blk.Parent()
->>>>>>> 29f8168f
 	return &vmproto.InitializeResponse{
 		LastAcceptedID:       lastAccepted[:],
 		LastAcceptedParentID: parentID[:],
@@ -307,12 +303,8 @@
 		return nil, err
 	}
 	blkID := blk.ID()
-<<<<<<< HEAD
-	parentID := blk.Parent().ID()
+	parentID := blk.Parent()
 	timeBytes, err := blk.Timestamp().MarshalBinary()
-=======
-	parentID := blk.Parent()
->>>>>>> 29f8168f
 	return &vmproto.BuildBlockResponse{
 		Id:        blkID[:],
 		ParentID:  parentID[:],
@@ -328,12 +320,8 @@
 		return nil, err
 	}
 	blkID := blk.ID()
-<<<<<<< HEAD
-	parentID := blk.Parent().ID()
+	parentID := blk.Parent()
 	timeBytes, err := blk.Timestamp().MarshalBinary()
-=======
-	parentID := blk.Parent()
->>>>>>> 29f8168f
 	return &vmproto.ParseBlockResponse{
 		Id:        blkID[:],
 		ParentID:  parentID[:],
@@ -352,12 +340,8 @@
 	if err != nil {
 		return nil, err
 	}
-<<<<<<< HEAD
-	parentID := blk.Parent().ID()
+	parentID := blk.Parent()
 	timeBytes, err := blk.Timestamp().MarshalBinary()
-=======
-	parentID := blk.Parent()
->>>>>>> 29f8168f
 	return &vmproto.GetBlockResponse{
 		ParentID:  parentID[:],
 		Bytes:     blk.Bytes(),
