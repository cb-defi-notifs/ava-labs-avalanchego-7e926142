--- conflicted
+++ resolved
@@ -647,13 +647,10 @@
 		BootstrapAncestorsMaxContainersReceived: n.Config.BootstrapAncestorsMaxContainersReceived,
 		ApricotPhase4Time:                       version.GetApricotPhase4Time(n.Config.NetworkID),
 		ApricotPhase4MinPChainHeight:            version.GetApricotPhase4MinPChainHeight(n.Config.NetworkID),
-<<<<<<< HEAD
 
 		// State sync
-		StateSyncTestingBeacons: n.Config.StateSyncTestOnlyIDs,
-=======
-		ResetProposerVMHeightIndex:              n.Config.ResetProposerVMHeightIndex,
->>>>>>> 639a3452
+		StateSyncTestingBeacons:    n.Config.StateSyncTestOnlyIDs,
+		ResetProposerVMHeightIndex: n.Config.ResetProposerVMHeightIndex,
 	})
 
 	vdrs := n.vdrs
