--- conflicted
+++ resolved
@@ -627,15 +627,10 @@
 	if err := n.initAliases(); err != nil { // Set up aliases
 		return fmt.Errorf("couldn't initialize aliases: %w", err)
 	}
-	if err := n.initChains(); err != nil { // Start the Platform chain
+	if err := n.initChains(genesisBytes, avaxAssetID); err != nil { // Start the Platform chain
 		return fmt.Errorf("couldn't initialize chains: %w", err)
 	}
-<<<<<<< HEAD
-
-	return n.initChains(genesisBytes, avaxAssetID) // Start the blockchains
-=======
 	return nil
->>>>>>> 634a4d0e
 }
 
 // Shutdown this node
