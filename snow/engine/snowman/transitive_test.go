--- conflicted
+++ resolved
@@ -15,10 +15,7 @@
 	"github.com/ava-labs/avalanchego/snow/engine/common"
 	"github.com/ava-labs/avalanchego/snow/engine/snowman/block"
 	"github.com/ava-labs/avalanchego/snow/engine/snowman/bootstrap"
-<<<<<<< HEAD
-=======
 	snowgetter "github.com/ava-labs/avalanchego/snow/engine/snowman/getter"
->>>>>>> 3aed231b
 	"github.com/ava-labs/avalanchego/snow/validators"
 	"github.com/ava-labs/avalanchego/utils/constants"
 	"github.com/ava-labs/avalanchego/utils/wrappers"
@@ -48,10 +45,6 @@
 	bootCfg.Validators = vals
 	bootCfg.WeightTracker = wt
 	engCfg.Validators = vals
-<<<<<<< HEAD
-	engCfg.WeightTracker = wt
-=======
->>>>>>> 3aed231b
 
 	vdr := ids.GenerateTestShortID()
 	if err := vals.AddWeight(vdr, 1); err != nil {
@@ -69,15 +62,12 @@
 	vm.T = t
 	bootCfg.VM = vm
 	engCfg.VM = vm
-<<<<<<< HEAD
-=======
 
 	snowGetHandler, err := snowgetter.New(vm, bootCfg.Config)
 	if err != nil {
 		t.Fatal(err)
 	}
 	engCfg.AllGetsServer = snowGetHandler
->>>>>>> 3aed231b
 
 	vm.Default(true)
 	vm.CantSetPreference = false
@@ -446,10 +436,6 @@
 	bootCfg.Validators = vals
 	bootCfg.WeightTracker = wt
 	engCfg.Validators = vals
-<<<<<<< HEAD
-	engCfg.WeightTracker = wt
-=======
->>>>>>> 3aed231b
 
 	vdr0 := ids.GenerateTestShortID()
 	vdr1 := ids.GenerateTestShortID()
@@ -957,10 +943,6 @@
 	bootCfg.Validators = vals
 	bootCfg.WeightTracker = wt
 	engCfg.Validators = vals
-<<<<<<< HEAD
-	engCfg.WeightTracker = wt
-=======
->>>>>>> 3aed231b
 
 	vdr0 := ids.GenerateTestShortID()
 	vdr1 := ids.GenerateTestShortID()
@@ -1100,10 +1082,6 @@
 	vals := validators.NewSet()
 	wt := common.NewWeightTracker(vals, bootCfg.StartupAlpha)
 	bootCfg.WeightTracker = wt
-<<<<<<< HEAD
-	engCfg.WeightTracker = wt
-=======
->>>>>>> 3aed231b
 
 	sender := &common.SenderTest{}
 	sender.T = t
@@ -1173,10 +1151,6 @@
 	vals := validators.NewSet()
 	wt := common.NewWeightTracker(vals, bootCfg.StartupAlpha)
 	bootCfg.WeightTracker = wt
-<<<<<<< HEAD
-	engCfg.WeightTracker = wt
-=======
->>>>>>> 3aed231b
 
 	sender := &common.SenderTest{}
 	sender.T = t
@@ -1864,10 +1838,6 @@
 	bootCfg.Validators = vals
 	bootCfg.WeightTracker = wt
 	engCfg.Validators = vals
-<<<<<<< HEAD
-	engCfg.WeightTracker = wt
-=======
->>>>>>> 3aed231b
 
 	vdr := ids.GenerateTestShortID()
 	if err := vals.AddWeight(vdr, 1); err != nil {
@@ -2007,10 +1977,6 @@
 	bootCfg.Validators = vals
 	bootCfg.WeightTracker = wt
 	engCfg.Validators = vals
-<<<<<<< HEAD
-	engCfg.WeightTracker = wt
-=======
->>>>>>> 3aed231b
 
 	vdr0 := ids.GenerateTestShortID()
 	vdr1 := ids.GenerateTestShortID()
@@ -2168,10 +2134,6 @@
 	bootCfg.Validators = vals
 	bootCfg.WeightTracker = wt
 	engCfg.Validators = vals
-<<<<<<< HEAD
-	engCfg.WeightTracker = wt
-=======
->>>>>>> 3aed231b
 
 	vdr := ids.GenerateTestShortID()
 	if err := vals.AddWeight(vdr, 1); err != nil {
