// (c) 2019-2020, Ava Labs, Inc. All rights reserved.
// See the file LICENSE for licensing terms.

package snowman

import (
	"time"

	"github.com/ava-labs/gecko/ids"
	"github.com/ava-labs/gecko/network"
	"github.com/ava-labs/gecko/snow"
	"github.com/ava-labs/gecko/snow/choices"
	"github.com/ava-labs/gecko/snow/consensus/snowman"
	"github.com/ava-labs/gecko/snow/engine/common"
	"github.com/ava-labs/gecko/snow/events"
	"github.com/ava-labs/gecko/utils/formatting"
	"github.com/ava-labs/gecko/utils/wrappers"
)

const (
	// TODO define this constant in one place rather than here and in snowman
	// Max containers size in a MultiPut message
	maxContainersLen = int(4 * network.DefaultMaxMessageSize / 5)
)

// Transitive implements the Engine interface by attempting to fetch all
// transitive dependencies.
type Transitive struct {
	Config
	bootstrapper

	// track outstanding preference requests
	polls polls

	// blocks that have outstanding get requests
	blkReqs common.Requests

	// blocks that are fetched but haven't been issued due to missing
	// dependencies
	pending ids.Set

	// operations that are blocked on a block being issued. This could be
	// issuing another block, responding to a query, or applying votes to
	// consensus
	blocked events.Blocker

	// mark for if the engine has been bootstrapped or not
	bootstrapped bool

	// errs tracks if an error has occurred in a callback
	errs wrappers.Errs
}

// Initialize implements the Engine interface
func (t *Transitive) Initialize(config Config) error {
	config.Context.Log.Info("initializing consensus engine")

	t.Config = config
	t.metrics.Initialize(
		config.Context.Log,
		config.Params.Namespace,
		config.Params.Metrics,
	)

	t.onFinished = t.finishBootstrapping

	t.polls.log = config.Context.Log
	t.polls.numPolls = t.numPolls
	t.polls.alpha = t.Params.Alpha
	t.polls.m = make(map[uint32]poll)

	return t.bootstrapper.Initialize(config.BootstrapConfig)
}

// when bootstrapping is finished, this will be called. This initializes the
// consensus engine with the last accepted block.
func (t *Transitive) finishBootstrapping() error {
	// set the bootstrapped mark to switch consensus modes
	t.bootstrapped = true

	// initialize consensus to the last accepted blockID
	tailID := t.Config.VM.LastAccepted()
	t.Consensus.Initialize(t.Config.Context, t.Params, tailID)

	// to maintain the invariant that oracle blocks are issued in the correct
	// preferences, we need to handle the case that we are bootstrapping into an
	// oracle block
	tail, err := t.Config.VM.GetBlock(tailID)
	if err != nil {
		t.Config.Context.Log.Error("failed to get last accepted block due to: %s", err)
		return err
	}

	switch blk := tail.(type) {
	case OracleBlock:
		for _, blk := range blk.Options() {
			// note that deliver will set the VM's preference
			if err := t.deliver(blk); err != nil {
				return err
			}
		}
	default:
		// if there aren't blocks we need to deliver on startup, we need to set
		// the preference to the last accepted block
		t.Config.VM.SetPreference(tailID)
	}

	t.Config.Context.Log.Info("bootstrapping finished with %s as the last accepted block", tailID)
	return nil
}

// Gossip implements the Engine interface
func (t *Transitive) Gossip() error {
	blkID := t.Config.VM.LastAccepted()
	blk, err := t.Config.VM.GetBlock(blkID)
	if err != nil {
		t.Config.Context.Log.Warn("dropping gossip request as %s couldn't be loaded due to %s", blkID, err)
		return nil
	}

	t.Config.Context.Log.Verbo("gossiping %s as accepted to the network", blkID)
	t.Config.Sender.Gossip(blkID, blk.Bytes())
	return nil
}

// Shutdown implements the Engine interface
func (t *Transitive) Shutdown() error {
	t.Config.Context.Log.Info("shutting down consensus engine")
	return t.Config.VM.Shutdown()
}

// Context implements the Engine interface
func (t *Transitive) Context() *snow.Context { return t.Config.Context }

// Get implements the Engine interface
func (t *Transitive) Get(vdr ids.ShortID, requestID uint32, blkID ids.ID) error {
	blk, err := t.Config.VM.GetBlock(blkID)
	if err != nil {
		// If we failed to get the block, that means either an unexpected error
		// has occurred, the validator is not following the protocol, or the
		// block has been pruned.
		t.Config.Context.Log.Debug("Get(%s, %d, %s) failed with: %s", vdr, requestID, blkID, err)
		return nil
	}

	// Respond to the validator with the fetched block and the same requestID.
	t.Config.Sender.Put(vdr, requestID, blkID, blk.Bytes())
	return nil
}

// GetAncestors implements the Engine interface
func (t *Transitive) GetAncestors(vdr ids.ShortID, requestID uint32, blkID ids.ID) error {
	startTime := time.Now()
	blk, err := t.Config.VM.GetBlock(blkID)
	if err != nil { // Don't have the block. Drop this request.
		t.Config.Context.Log.Verbo("couldn't get block %s. dropping GetAncestors(%s, %d, %s)", blkID, vdr, requestID, blkID)
		return nil
	}

	ancestorsBytes := make([][]byte, 1, common.MaxContainersPerMultiPut) // First elt is byte repr. of blk, then its parents, then grandparent, etc.
	ancestorsBytes[0] = blk.Bytes()
	ancestorsBytesLen := len(blk.Bytes()) + wrappers.IntLen // length, in bytes, of all elements of ancestors

	for numFetched := 1; numFetched < common.MaxContainersPerMultiPut && time.Since(startTime) < common.MaxTimeFetchingAncestors; numFetched++ {
		blk = blk.Parent()
		if blk.Status() == choices.Unknown {
			break
		}
		blkBytes := blk.Bytes()
		// Ensure response size isn't too large. Include wrappers.IntLen because the size of the message
		// is included with each container, and the size is repr. by an int.
		if newLen := wrappers.IntLen + ancestorsBytesLen + len(blkBytes); newLen < maxContainersLen {
			ancestorsBytes = append(ancestorsBytes, blkBytes)
			ancestorsBytesLen = newLen
		} else { // reached maximum response size
			break
		}
	}

	t.Config.Sender.MultiPut(vdr, requestID, ancestorsBytes)
	return nil
}

// Put implements the Engine interface
func (t *Transitive) Put(vdr ids.ShortID, requestID uint32, blkID ids.ID, blkBytes []byte) error {
	// bootstrapping isn't done --> we didn't send any gets --> this put is invalid
	if !t.bootstrapped {
		t.Config.Context.Log.Debug("dropping Put(%s, %d, %s) due to bootstrapping", vdr, requestID, blkID)
		return nil
	}

	blk, err := t.Config.VM.ParseBlock(blkBytes)
	if err != nil {
		t.Config.Context.Log.Debug("failed to parse block %s: %s", blkID, err)
		t.Config.Context.Log.Verbo("block:\n%s", formatting.DumpBytes{Bytes: blkBytes})
		// because GetFailed doesn't utilize the assumption that we actually
		// sent a Get message, we can safely call GetFailed here to potentially
		// abandon the request.
		return t.GetFailed(vdr, requestID)
	}

	// insert the block into consensus. If the block has already been issued,
	// this will be a noop. If this block has missing dependencies, vdr will
	// receive requests to fill the ancestry. dependencies that have already
	// been fetched, but with missing dependencies themselves won't be requested
	// from the vdr.
	_, err = t.insertFrom(vdr, blk)
	return err
}

// GetFailed implements the Engine interface
func (t *Transitive) GetFailed(vdr ids.ShortID, requestID uint32) error {
	// not done bootstrapping --> didn't send a get --> this message is invalid
	if !t.bootstrapped {
		t.Config.Context.Log.Debug("dropping GetFailed(%s, %d) due to bootstrapping")
		return nil
	}

	// we don't use the assumption that this function is called after a failed
	// Get message. So we first check to see if we have an outsanding request
	// and also get what the request was for if it exists
	blkID, ok := t.blkReqs.Remove(vdr, requestID)
	if !ok {
		t.Config.Context.Log.Debug("getFailed(%s, %d) called without having sent corresponding Get", vdr, requestID)
		return nil
	}

	// because the get request was dropped, we no longer are expected blkID to
	// be issued.
	t.blocked.Abandon(blkID)
	return t.errs.Err
}

// PullQuery implements the Engine interface
func (t *Transitive) PullQuery(vdr ids.ShortID, requestID uint32, blkID ids.ID) error {
	// if the engine hasn't been bootstrapped, we aren't ready to respond to
	// queries
	if !t.bootstrapped {
		t.Config.Context.Log.Debug("dropping PullQuery(%s, %d, %s) due to bootstrapping", vdr, requestID, blkID)
		return nil
	}

	c := &convincer{
		consensus: t.Consensus,
		sender:    t.Config.Sender,
		vdr:       vdr,
		requestID: requestID,
		errs:      &t.errs,
	}

	added, err := t.reinsertFrom(vdr, blkID)
	if err != nil {
		return err
	}

	// if we aren't able to have issued this block, then it is a dependency for
	// this reply
	if !added {
		c.deps.Add(blkID)
	}

	t.blocked.Register(c)
	return t.errs.Err
}

// PushQuery implements the Engine interface
func (t *Transitive) PushQuery(vdr ids.ShortID, requestID uint32, blkID ids.ID, blkBytes []byte) error {
	// if the engine hasn't been bootstrapped, we aren't ready to respond to
	// queries
	if !t.bootstrapped {
		t.Config.Context.Log.Debug("dropping PushQuery(%s, %d, %s) due to bootstrapping", vdr, requestID, blkID)
		return nil
	}

	blk, err := t.Config.VM.ParseBlock(blkBytes)
	// If the parsing fails, we just drop the request, as we didn't ask for it
	if err != nil {
		t.Config.Context.Log.Debug("failed to parse block %s: %s", blkID, err)
		t.Config.Context.Log.Verbo("block:\n%s", formatting.DumpBytes{Bytes: blkBytes})
		return nil
	}

	// insert the block into consensus. If the block has already been issued,
	// this will be a noop. If this block has missing dependencies, vdr will
	// receive requests to fill the ancestry. dependencies that have already
	// been fetched, but with missing dependencies themselves won't be requested
	// from the vdr.
	if _, err := t.insertFrom(vdr, blk); err != nil {
		return err
	}

	// register the chit request
	return t.PullQuery(vdr, requestID, blk.ID())
}

// Chits implements the Engine interface
func (t *Transitive) Chits(vdr ids.ShortID, requestID uint32, votes ids.Set) error {
	// if the engine hasn't been bootstrapped, we shouldn't be receiving chits
	if !t.bootstrapped {
		t.Config.Context.Log.Debug("dropping Chits(%s, %d) due to bootstrapping", vdr, requestID)
		return nil
	}

	// Since this is snowman, there should only be one ID in the vote set
	if votes.Len() != 1 {
		t.Config.Context.Log.Debug("Chits(%s, %d) was called with %d votes (expected 1)", vdr, requestID, votes.Len())
		// because QueryFailed doesn't utilize the assumption that we actually
		// sent a Query message, we can safely call QueryFailed here to
		// potentially abandon the request.
		return t.QueryFailed(vdr, requestID)
	}
	vote := votes.List()[0]

	t.Config.Context.Log.Verbo("Chits(%s, %d) contains vote for %s", vdr, requestID, vote)

	v := &voter{
		t:         t,
		vdr:       vdr,
		requestID: requestID,
		response:  vote,
	}

	added, err := t.reinsertFrom(vdr, vote)
	if err != nil {
		return err
	}

	// if we aren't able to have issued the vote's block, then it is a
	// dependency for applying the vote
	if !added {
		v.deps.Add(vote)
	}

	t.blocked.Register(v)
	return t.errs.Err
}

// QueryFailed implements the Engine interface
func (t *Transitive) QueryFailed(vdr ids.ShortID, requestID uint32) error {
	// if the engine hasn't been bootstrapped, we won't have sent a query
	if !t.bootstrapped {
		t.Config.Context.Log.Warn("dropping QueryFailed(%s, %d) due to bootstrapping", vdr, requestID)
		return nil
	}

	t.blocked.Register(&voter{
		t:         t,
		vdr:       vdr,
		requestID: requestID,
	})
	return t.errs.Err
}

// Notify implements the Engine interface
func (t *Transitive) Notify(msg common.Message) error {
	// if the engine hasn't been bootstrapped, we shouldn't issuing blocks
	if !t.bootstrapped {
		t.Config.Context.Log.Debug("dropping Notify due to bootstrapping")
		return nil
	}

	t.Config.Context.Log.Verbo("snowman engine notified of %s from the vm", msg)
	switch msg {
	case common.PendingTxs:
		// the pending txs message means we should attempt to build a block.
		blk, err := t.Config.VM.BuildBlock()
		if err != nil {
			t.Config.Context.Log.Debug("VM.BuildBlock errored with: %s", err)
			return nil
		}

		// a newly created block is expected to be processing. If this check
		// fails, there is potentially an error in the VM this engine is running
		if status := blk.Status(); status != choices.Processing {
			t.Config.Context.Log.Warn("attempting to issue a block with status: %s, expected Processing", status)
		}

		// the newly created block should be built on top of the preferred
		// block. Otherwise, the new block doesn't have the best chance of being
		// confirmed.
		parentID := blk.Parent().ID()
		if pref := t.Consensus.Preference(); !parentID.Equals(pref) {
			t.Config.Context.Log.Warn("built block with parent: %s, expected %s", parentID, pref)
		}

		added, err := t.insertAll(blk)
		if err != nil {
			return err
		}

		// inserting the block shouldn't have any missing dependencies
		if added {
			t.Config.Context.Log.Verbo("successfully issued new block from the VM")
		} else {
			t.Config.Context.Log.Warn("VM.BuildBlock returned a block that is pending for ancestors")
		}
	default:
		t.Config.Context.Log.Warn("unexpected message from the VM: %s", msg)
	}
	return nil
}

func (t *Transitive) repoll() {
	// if we are issuing a repoll, we should gossip our current preferences to
	// propagate the most likely branch as quickly as possible
	prefID := t.Consensus.Preference()

	for i := len(t.polls.m); i < t.Params.ConcurrentRepolls; i++ {
		t.pullSample(prefID)
	}
}

// reinsertFrom attempts to issue the branch ending with a block, from only its
// ID, to consensus. Returns true if the block was added, or was previously
// added, to consensus. This is useful to check the local DB before requesting a
// block in case we have the block for some reason. If the block or a dependency
// is missing, the validator will be sent a Get message.
func (t *Transitive) reinsertFrom(vdr ids.ShortID, blkID ids.ID) (bool, error) {
	blk, err := t.Config.VM.GetBlock(blkID)
	if err != nil {
		t.sendRequest(vdr, blkID)
		return false, nil
	}
	return t.insertFrom(vdr, blk)
}

// insertFrom attempts to issue the branch ending with a block to consensus.
// Returns true if the block was added, or was previously added, to consensus.
// This is useful to check the local DB before requesting a block in case we
// have the block for some reason. If a dependency is missing, the validator
// will be sent a Get message.
func (t *Transitive) insertFrom(vdr ids.ShortID, blk snowman.Block) (bool, error) {
	blkID := blk.ID()
	// if the block has been issued, we don't need to insert it. if the block is
	// already pending, we shouldn't attempt to insert it again yet
	for !t.Consensus.Issued(blk) && !t.pending.Contains(blkID) {
		if err := t.insert(blk); err != nil {
			return false, err
		}

		blk = blk.Parent()
		blkID = blk.ID()

		// if the parent hasn't been fetched, we need to request it to issue the
		// newly inserted block
		if !blk.Status().Fetched() {
			t.sendRequest(vdr, blkID)
			return false, nil
		}
	}
	return t.Consensus.Issued(blk), nil
}

// insertAll attempts to issue the branch ending with a block to consensus.
// Returns true if the block was added, or was previously added, to consensus.
// This is useful to check the local DB before requesting a block in case we
// have the block for some reason. If a dependency is missing and the dependency
// hasn't been requested, the issuance will be abandoned.
func (t *Transitive) insertAll(blk snowman.Block) (bool, error) {
	blkID := blk.ID()
	for blk.Status().Fetched() && !t.Consensus.Issued(blk) && !t.pending.Contains(blkID) {
		if err := t.insert(blk); err != nil {
			return false, err
		}

		blk = blk.Parent()
		blkID = blk.ID()
	}

	// if issuance the block was successful, this is the happy path
	if t.Consensus.Issued(blk) {
		return true, nil
	}

	// if this branch is waiting on a block that we supposedly have a source of,
	// we can just wait for that request to succeed or fail
	if t.blkReqs.Contains(blkID) {
		return false, nil
	}

	// if we have no reason to expect that this block will be inserted, we
	// should abandon the block to avoid a memory leak
	t.blocked.Abandon(blkID)
	return false, t.errs.Err
}

// attempt to insert the block to consensus. If the block's parent hasn't been
// issued, the insertion will block until the parent's issuance is abandoned or
// fulfilled
func (t *Transitive) insert(blk snowman.Block) error {
	blkID := blk.ID()

	// mark that the block has been fetched but is pending
	t.pending.Add(blkID)

	// if we have any outstanding requests for this block, remove the pending
	// requests
	t.blkReqs.RemoveAny(blkID)

	i := &issuer{
		t:   t,
		blk: blk,
	}

	// block on the parent if needed
	if parent := blk.Parent(); !t.Consensus.Issued(parent) {
		parentID := parent.ID()
		t.Config.Context.Log.Verbo("block %s waiting for parent %s", blkID, parentID)
		i.deps.Add(parentID)
	}

	t.blocked.Register(i)

	// Tracks performance statistics
	t.numBlkRequests.Set(float64(t.blkReqs.Len()))
	t.numBlockedBlk.Set(float64(t.pending.Len()))
	return t.errs.Err
}

func (t *Transitive) sendRequest(vdr ids.ShortID, blkID ids.ID) {
	// only send one request at a time for a block
	if t.blkReqs.Contains(blkID) {
		return
	}

	t.RequestID++
	t.blkReqs.Add(vdr, t.RequestID, blkID)
	t.Config.Context.Log.Verbo("sending Get(%s, %d, %s)", vdr, t.RequestID, blkID)
	t.Config.Sender.Get(vdr, t.RequestID, blkID)

	// Tracks performance statistics
	t.numBlkRequests.Set(float64(t.blkReqs.Len()))
}

// send a pull request for this block ID
func (t *Transitive) pullSample(blkID ids.ID) {
	t.Config.Context.Log.Verbo("about to sample from: %s", t.Config.Validators)
	p := t.Consensus.Parameters()
	vdrs := t.Config.Validators.Sample(p.K)
	vdrSet := ids.ShortSet{}
	for _, vdr := range vdrs {
		vdrSet.Add(vdr.ID())
	}

<<<<<<< HEAD
	toSample := ids.ShortSet{}
	toSample.Union(vdrSet)

	t.RequestID++
	if numVdrs := len(vdrs); numVdrs == p.K && t.polls.Add(t.RequestID, vdrSet) {
		t.Config.Sender.PullQuery(toSample, t.RequestID, blkID)
	} else if numVdrs < p.K {
		t.Config.Context.Log.Error("Query for %s was dropped due to an insufficient number of validators", blkID)
=======
	if numVdrs := len(vdrs); numVdrs != p.K {
		t.Config.Context.Log.Error("query for %s was dropped due to an insufficient number of validators", blkID)
		return
	}

	t.RequestID++
	if !t.polls.Add(t.RequestID, vdrSet.Len()) {
		t.Config.Context.Log.Error("query for %s was dropped due to use of a duplicated requestID", blkID)
		return
>>>>>>> 58c90932
	}

	t.Config.Sender.PullQuery(vdrSet, t.RequestID, blkID)
}

// send a push request for this block
func (t *Transitive) pushSample(blk snowman.Block) {
	t.Config.Context.Log.Verbo("about to sample from: %s", t.Config.Validators)
	p := t.Consensus.Parameters()
	vdrs := t.Config.Validators.Sample(p.K)
	vdrSet := ids.ShortSet{}
	for _, vdr := range vdrs {
		vdrSet.Add(vdr.ID())
	}

<<<<<<< HEAD
	toSample := ids.ShortSet{}
	toSample.Union(vdrSet)

	t.RequestID++
	if numVdrs := len(vdrs); numVdrs == p.K && t.polls.Add(t.RequestID, vdrSet) {
		t.Config.Sender.PushQuery(toSample, t.RequestID, blk.ID(), blk.Bytes())
	} else if numVdrs < p.K {
		t.Config.Context.Log.Error("Query for %s was dropped due to an insufficient number of validators", blk.ID())
=======
	blkID := blk.ID()
	if numVdrs := len(vdrs); numVdrs != p.K {
		t.Config.Context.Log.Error("query for %s was dropped due to an insufficient number of validators", blkID)
		return
	}

	t.RequestID++
	if !t.polls.Add(t.RequestID, vdrSet.Len()) {
		t.Config.Context.Log.Error("query for %s was dropped due to use of a duplicated requestID", blkID)
		return
>>>>>>> 58c90932
	}

	t.Config.Sender.PushQuery(vdrSet, t.RequestID, blkID, blk.Bytes())
	return
}

func (t *Transitive) deliver(blk snowman.Block) error {
	if t.Consensus.Issued(blk) {
		return nil
	}

	// we are adding the block to consensus, so it is no longer pending
	blkID := blk.ID()
	t.pending.Remove(blkID)

	if err := blk.Verify(); err != nil {
		t.Config.Context.Log.Debug("block failed verification due to %s, dropping block", err)

		// if verify fails, then all decedents are also invalid
		t.blocked.Abandon(blkID)
		t.numBlockedBlk.Set(float64(t.pending.Len())) // Tracks performance statistics
		return t.errs.Err
	}

	t.Config.Context.Log.Verbo("adding block to consensus: %s", blkID)
	t.Consensus.Add(blk)

	// Add all the oracle blocks if they exist. We call verify on all the blocks
	// and add them to consensus before marking anything as fulfilled to avoid
	// any potential reentrant bugs.
	added := []snowman.Block{}
	dropped := []snowman.Block{}
	switch blk := blk.(type) {
	case OracleBlock:
		for _, blk := range blk.Options() {
			if err := blk.Verify(); err != nil {
				t.Config.Context.Log.Debug("block failed verification due to %s, dropping block", err)
				dropped = append(dropped, blk)
			} else {
				t.Consensus.Add(blk)
				added = append(added, blk)
			}
		}
	}

	t.Config.VM.SetPreference(t.Consensus.Preference())

	// launch a query for the newly added block
	t.pushSample(blk)

	t.blocked.Fulfill(blkID)
	for _, blk := range added {
		t.pushSample(blk)

		blkID := blk.ID()
		t.pending.Remove(blkID)
		t.blocked.Fulfill(blkID)
	}
	for _, blk := range dropped {
		blkID := blk.ID()
		t.pending.Remove(blkID)
		t.blocked.Abandon(blkID)
	}

	// If we should issue multiple queries at the same time, we need to repoll
	t.repoll()

	// Tracks performance statistics
	t.numBlkRequests.Set(float64(t.blkReqs.Len()))
	t.numBlockedBlk.Set(float64(t.pending.Len()))
	return t.errs.Err
}<|MERGE_RESOLUTION|>--- conflicted
+++ resolved
@@ -542,7 +542,6 @@
 		vdrSet.Add(vdr.ID())
 	}
 
-<<<<<<< HEAD
 	toSample := ids.ShortSet{}
 	toSample.Union(vdrSet)
 
@@ -550,21 +549,8 @@
 	if numVdrs := len(vdrs); numVdrs == p.K && t.polls.Add(t.RequestID, vdrSet) {
 		t.Config.Sender.PullQuery(toSample, t.RequestID, blkID)
 	} else if numVdrs < p.K {
-		t.Config.Context.Log.Error("Query for %s was dropped due to an insufficient number of validators", blkID)
-=======
-	if numVdrs := len(vdrs); numVdrs != p.K {
 		t.Config.Context.Log.Error("query for %s was dropped due to an insufficient number of validators", blkID)
-		return
-	}
-
-	t.RequestID++
-	if !t.polls.Add(t.RequestID, vdrSet.Len()) {
-		t.Config.Context.Log.Error("query for %s was dropped due to use of a duplicated requestID", blkID)
-		return
->>>>>>> 58c90932
-	}
-
-	t.Config.Sender.PullQuery(vdrSet, t.RequestID, blkID)
+	}
 }
 
 // send a push request for this block
@@ -577,7 +563,6 @@
 		vdrSet.Add(vdr.ID())
 	}
 
-<<<<<<< HEAD
 	toSample := ids.ShortSet{}
 	toSample.Union(vdrSet)
 
@@ -585,23 +570,8 @@
 	if numVdrs := len(vdrs); numVdrs == p.K && t.polls.Add(t.RequestID, vdrSet) {
 		t.Config.Sender.PushQuery(toSample, t.RequestID, blk.ID(), blk.Bytes())
 	} else if numVdrs < p.K {
-		t.Config.Context.Log.Error("Query for %s was dropped due to an insufficient number of validators", blk.ID())
-=======
-	blkID := blk.ID()
-	if numVdrs := len(vdrs); numVdrs != p.K {
-		t.Config.Context.Log.Error("query for %s was dropped due to an insufficient number of validators", blkID)
-		return
-	}
-
-	t.RequestID++
-	if !t.polls.Add(t.RequestID, vdrSet.Len()) {
-		t.Config.Context.Log.Error("query for %s was dropped due to use of a duplicated requestID", blkID)
-		return
->>>>>>> 58c90932
-	}
-
-	t.Config.Sender.PushQuery(vdrSet, t.RequestID, blkID, blk.Bytes())
-	return
+		t.Config.Context.Log.Error("query for %s was dropped due to an insufficient number of validators", blk.ID())
+	}
 }
 
 func (t *Transitive) deliver(blk snowman.Block) error {
