// (c) 2019-2020, Ava Labs, Inc. All rights reserved.
// See the file LICENSE for licensing terms.

package common

import (
	"time"

	"github.com/ava-labs/avalanchego/health"
	"github.com/ava-labs/avalanchego/ids"
	"github.com/ava-labs/avalanchego/snow"
)

// Engine describes the standard interface of a consensus engine
type Engine interface {
	Handler

	// Return the context of the chain this engine is working on
	Context() *snow.Context

	// Returns true iff the chain is done bootstrapping
	IsBootstrapped() bool

	// Returns nil if the engine is healthy.
	// Periodically called and reported through the health API
	health.Checkable

	// GetVM returns this engine's VM
	GetVM() VM
}

// Handler defines the functions that are acted on the node
type Handler interface {
	ExternalHandler
	InternalHandler
}

// ExternalHandler defines how a consensus engine reacts to messages and
// requests from other validators
type ExternalHandler interface {
	FrontierHandler
	AcceptedHandler
	FetchHandler
	QueryHandler
}

// FrontierHandler defines how a consensus engine reacts to frontier messages
// from other validators. Returned errors should be treated as fatal and require
// the chain to shutdown.
type FrontierHandler interface {
	// Notify this engine of a request for the accepted frontier of vertices.
	//
	// The accepted frontier is the set of accepted vertices that do not have
	// any accepted descendants.
	//
	// This function can be called by any validator. It is not safe to assume
	// this message is utilizing a unique requestID. However, the validatorID is
	// assumed to be authenticated.
	//
	// This engine should respond with an AcceptedFrontier message with the same
	// requestID, and the engine's current accepted frontier.
	GetAcceptedFrontier(validatorID ids.ShortID, requestID uint32) error

	// Notify this engine of an accepted frontier.
	//
	// This function can be called by any validator. It is not safe to assume
	// this message is in response to a GetAcceptedFrontier message, is
	// utilizing a unique requestID, or that the containerIDs from a valid
	// frontier. However, the validatorID is  assumed to be authenticated.
	AcceptedFrontier(
		validatorID ids.ShortID,
		requestID uint32,
		containerIDs []ids.ID,
	) error

	// Notify this engine that a get accepted frontier request it issued has
	// failed.
	//
	// This function will be called if the engine sent a GetAcceptedFrontier
	// message that is not anticipated to be responded to. This could be because
	// the recipient of the message is unknown or if the message request has
	// timed out.
	//
	// The validatorID, and requestID, are assumed to be the same as those sent
	// in the GetAcceptedFrontier message.
	GetAcceptedFrontierFailed(validatorID ids.ShortID, requestID uint32) error
}

// AcceptedHandler defines how a consensus engine reacts to messages pertaining
// to accepted containers from other validators. Functions only return fatal
// errors if they occur.
type AcceptedHandler interface {
	// Notify this engine of a request to filter non-accepted vertices.
	//
	// This function can be called by any validator. It is not safe to assume
	// this message is utilizing a unique requestID. However, the validatorID is
	// assumed to be authenticated.
	//
	// This engine should respond with an Accepted message with the same
	// requestID, and the subset of the containerIDs that this node has decided
	// are accepted.
	GetAccepted(
		validatorID ids.ShortID,
		requestID uint32,
		containerIDs []ids.ID,
	) error

	// Notify this engine of a set of accepted vertices.
	//
	// This function can be called by any validator. It is not safe to assume
	// this message is in response to a GetAccepted message, is utilizing a
	// unique requestID, or that the containerIDs are a subset of the
	// containerIDs from a GetAccepted message. However, the validatorID is
	// assumed to be authenticated.
	Accepted(
		validatorID ids.ShortID,
		requestID uint32,
		containerIDs []ids.ID,
	) error

	// Notify this engine that a get accepted request it issued has failed.
	//
	// This function will be called if the engine sent a GetAccepted message
	// that is not anticipated to be responded to. This could be because the
	// recipient of the message is unknown or if the message request has timed
	// out.
	//
	// The validatorID, and requestID, are assumed to be the same as those sent
	// in the GetAccepted message.
	GetAcceptedFailed(validatorID ids.ShortID, requestID uint32) error
}

type AppHandler interface {
	// Notify this engine of a request for data from [nodeID].
	// This node should send an AppResponse to [nodeID] in response to
	// this message using the same request ID and before the deadline.
	// The VM may choose to not send a response to this request.
	// The meaning of [request], and what should be sent in response to it,
	// is application (VM) defined.
<<<<<<< HEAD
	AppRequest(nodeID ids.ShortID, requestID uint32, deadline time.Time, request []byte) error
=======
	// It is not guaranteed that [request] is well-formed/valid.
	// The VM must do this validation.
	// A non-nil return value causes this engine to shutdown.
	AppRequest(nodeID ids.ShortID, requestID uint32, request []byte) error
>>>>>>> 00d92ab5

	// Notify this engine that an AppRequest message it sent to
	// [nodeID] with request ID [requestID] failed.
	// This may be because the request timed out or because the message
	// couldn't be sent to [nodeID].
	// It is guaranteed that:
	// * This engine sent a request to [nodeID] with ID [requestID].
	// * AppRequestFailed([nodeID], [requestID]) has not already been called.
	// * AppResponse([nodeID], [requestID]) has not already been called.
	// A non-nil return value causes this engine to shutdown.
	AppRequestFailed(nodeID ids.ShortID, requestID uint32) error

	// Notify this engine of a response to the AppRequest message it sent
	// to [nodeID] with request ID [requestID].
	// The meaning of [response] is application (VM) defined.
	// It is guaranteed that:
	// * This engine sent a request to [nodeID] with ID [requestID].
	// * AppRequestFailed([nodeID], [requestID]) has not already been called.
	// * AppResponse([nodeID], [requestID]) has not already been called.
	// It is not guaranteed that [response] contains the expected response,
	// or that [response] is well-formed/valid.
	// The VM must perform the validation of [response].
	// If [response] is invalid or not the expected response, the VM chooses how to react.
	// For example, the VM may send another AppRequest, or it may give up
	// trying to get the requested information.
	// A non-nil return value causes this engine to shutdown.
	// Therefore, receipt of an unexpected or invalid [response]
	// should not cause this method to return a non-nil error!
	AppResponse(nodeID ids.ShortID, requestID uint32, response []byte) error

	// Notify this engine of a gossip message from [nodeID].
	// This message is not expected in response to any event, and it does
	// not need to be responded to.
	// The meaning of [msg] is application (VM) defined, and the VM defines
	// how to react to this message.
	// A node may gossip the same message multiple times. That is,
	// AppGossip([nodeID], [msg]) may be called multiple times.
	// A non-nil return value causes this engine to shutdown.
	AppGossip(nodeID ids.ShortID, msg []byte) error
}

// FetchHandler defines how a consensus engine reacts to retrieval messages from
// other validators. Functions only return fatal errors if they occur.
type FetchHandler interface {
	AppHandler

	// Notify this engine of a request for a container.
	//
	// This function can be called by any validator. It is not safe to assume
	// this message is utilizing a unique requestID. It is also not safe to
	// assume the requested containerID exists. However, the validatorID is
	// assumed to be authenticated.
	//
	// There should never be a situation where a virtuous node sends a Get
	// request to another virtuous node that does not have the requested
	// container. Unless that container was pruned from the active set.
	//
	// This engine should respond with a Put message with the same requestID if
	// the container was locally available. Otherwise, the message can be safely
	// dropped.
	Get(validatorID ids.ShortID, requestID uint32, containerID ids.ID) error

	// Notify this engine of a request for a container and its ancestors.
	// The request is from validator [validatorID]. The requested container is [containerID].
	//
	// This function can be called by any validator. It is not safe to assume
	// this message is utilizing a unique requestID. It is also not safe to
	// assume the requested containerID exists. However, the validatorID is
	// assumed to be authenticated.
	//
	// This engine should respond with a MultiPut message with the same requestID,
	// which contains [containerID] as well as its ancestors. See MultiPut's documentation.
	//
	// If this engine doesn't have some ancestors, it should reply with its best effort attempt at getting them.
	// If this engine doesn't have [containerID] it can ignore this message.
	GetAncestors(validatorID ids.ShortID, requestID uint32, containerID ids.ID) error

	// Notify this engine of a container.
	//
	// This function can be called by any validator. It is not safe to assume
	// this message is utilizing a unique requestID or even that the containerID
	// matches the ID of the container bytes. However, the validatorID is
	// assumed to be authenticated.
	//
	// This engine needs to request and receive missing ancestors of the
	// container before adding the container to consensus. Once all ancestor
	// containers are added, pushes the container into the consensus.
	Put(
		validatorID ids.ShortID,
		requestID uint32,
		containerID ids.ID,
		container []byte,
	) error

	// Notify this engine of multiple containers.
	// Each element of [containers] is the byte representation of a container.
	//
	// This should only be called during bootstrapping, and in response to a GetAncestors message to
	// [validatorID] with request ID [requestID]. This call should contain the container requested in
	// that message, along with ancestors.
	// The containers should be in BFS order (ie the first container must be the container
	// requested in the GetAncestors message and further back ancestors are later in [containers]
	//
	// It is not safe to assume this message is in response to a GetAncestor message, that this
	// message has a unique requestID or that any of the containers in [containers] are valid.
	// However, the validatorID is assumed to be authenticated.
	MultiPut(
		validatorID ids.ShortID,
		requestID uint32,
		containers [][]byte,
	) error

	// Notify this engine that a get request it issued has failed.
	//
	// This function will be called if the engine sent a Get message that is not
	// anticipated to be responded to. This could be because the recipient of
	// the message is unknown or if the message request has timed out.
	//
	// The validatorID and requestID are assumed to be the same as those sent in
	// the Get message.
	GetFailed(validatorID ids.ShortID, requestID uint32) error

	// Notify this engine that a GetAncestors request it issued has failed.
	//
	// This function will be called if the engine sent a GetAncestors message that is not
	// anticipated to be responded to. This could be because the recipient of
	// the message is unknown or if the message request has timed out.
	//
	// The validatorID and requestID are assumed to be the same as those sent in
	// the GetAncestors message.
	GetAncestorsFailed(validatorID ids.ShortID, requestID uint32) error
}

// QueryHandler defines how a consensus engine reacts to query messages from
// other validators. Functions only return fatal errors if they occur.
type QueryHandler interface {
	// Notify this engine of a request for our preferences.
	//
	// This function can be called by any validator. It is not safe to assume
	// this message is utilizing a unique requestID. However, the validatorID is
	// assumed to be authenticated.
	//
	// If the container or its ancestry is incomplete, this engine is expected
	// to request the missing containers from the validator. Once the ancestry
	// is complete, this engine should send this validator the current
	// preferences in a Chits message. The Chits message should have the same
	// requestID that was passed in here.
	PullQuery(
		validatorID ids.ShortID,
		requestID uint32,
		containerID ids.ID,
	) error

	// Notify this engine of a request for our preferences.
	//
	// This function can be called by any validator. It is not safe to assume
	// this message is utilizing a unique requestID or even that the containerID
	// matches the ID of the container bytes. However, the validatorID is
	// assumed to be authenticated.
	//
	// This function is meant to behave the same way as PullQuery, except the
	// container is optimistically provided to potentially remove the need for
	// a series of Get/Put messages.
	//
	// If the ancestry of the container is incomplete, this engine is expected
	// to request the ancestry from the validator. Once the ancestry is
	// complete, this engine should send this validator the current preferences
	// in a Chits message. The Chits message should have the same requestID that
	// was passed in here.
	PushQuery(
		validatorID ids.ShortID,
		requestID uint32,
		containerID ids.ID,
		container []byte,
	) error

	// Notify this engine of the specified validators preferences.
	//
	// This function can be called by any validator. It is not safe to assume
	// this message is in response to a PullQuery or a PushQuery message.
	// However, the validatorID is assumed to be authenticated.
	Chits(validatorID ids.ShortID, requestID uint32, containerIDs []ids.ID) error

	// Notify this engine that a query it issued has failed.
	//
	// This function will be called if the engine sent a PullQuery or PushQuery
	// message that is not anticipated to be responded to. This could be because
	// the recipient of the message is unknown or if the message request has
	// timed out.
	//
	// The validatorID and the requestID are assumed to be the same as those
	// sent in the Query message.
	QueryFailed(validatorID ids.ShortID, requestID uint32) error
}

// InternalHandler defines how this consensus engine reacts to messages from
// other components of this validator. Functions only return fatal errors if
// they occur.
type InternalHandler interface {
	// Notify this engine that a registered timeout has fired.
	Timeout() error

	// Gossip to the network a container on the accepted frontier
	Gossip() error

	// Halt this engine.
	//
	// This function will be called before the environment starts exiting. This
	// function is slightly special, in that it does not expect the chain's
	// context lock to be held before calling this function.
	Halt()

	// Shutdown this engine.
	//
	// This function will be called when the environment is exiting.
	Shutdown() error

	// Notify this engine of a message from the virtual machine.
	Notify(Message) error

	// Notify this engine of a new peer.
	Connected(validatorID ids.ShortID) error

	// Notify this engine of a removed peer.
	Disconnected(validatorID ids.ShortID) error
}<|MERGE_RESOLUTION|>--- conflicted
+++ resolved
@@ -137,14 +137,10 @@
 	// The VM may choose to not send a response to this request.
 	// The meaning of [request], and what should be sent in response to it,
 	// is application (VM) defined.
-<<<<<<< HEAD
-	AppRequest(nodeID ids.ShortID, requestID uint32, deadline time.Time, request []byte) error
-=======
 	// It is not guaranteed that [request] is well-formed/valid.
 	// The VM must do this validation.
 	// A non-nil return value causes this engine to shutdown.
-	AppRequest(nodeID ids.ShortID, requestID uint32, request []byte) error
->>>>>>> 00d92ab5
+	AppRequest(nodeID ids.ShortID, requestID uint32, deadline time.Time, request []byte) error
 
 	// Notify this engine that an AppRequest message it sent to
 	// [nodeID] with request ID [requestID] failed.
