--- conflicted
+++ resolved
@@ -107,18 +107,10 @@
 	HaltF                                              func()
 	TimeoutF, GossipF, ShutdownF                       func() error
 	NotifyF                                            func(Message) error
-<<<<<<< HEAD
 	GetF, GetAncestorsF, PullQueryF                    func(ctx context.Context, nodeID ids.NodeID, requestID uint32, containerID ids.ID) error
 	PutF, PushQueryF                                   func(ctx context.Context, nodeID ids.NodeID, requestID uint32, container []byte) error
 	AncestorsF                                         func(ctx context.Context, nodeID ids.NodeID, requestID uint32, containers [][]byte) error
 	AcceptedFrontierF, GetAcceptedF, AcceptedF, ChitsF func(ctx context.Context, nodeID ids.NodeID, requestID uint32, containerIDs []ids.ID) error
-	ChitsV2F                                           func(ctx context.Context, nodeID ids.NodeID, requestID uint32, containerIDs []ids.ID, containerID ids.ID) error
-=======
-	GetF, GetAncestorsF, PullQueryF                    func(nodeID ids.NodeID, requestID uint32, containerID ids.ID) error
-	PutF, PushQueryF                                   func(nodeID ids.NodeID, requestID uint32, container []byte) error
-	AncestorsF                                         func(nodeID ids.NodeID, requestID uint32, containers [][]byte) error
-	AcceptedFrontierF, GetAcceptedF, AcceptedF, ChitsF func(nodeID ids.NodeID, requestID uint32, containerIDs []ids.ID) error
->>>>>>> 75ca54f9
 	GetStateSummaryFrontierF, GetStateSummaryFrontierFailedF, GetAcceptedStateSummaryFailedF,
 	GetAcceptedFrontierF, GetFailedF, GetAncestorsFailedF,
 	QueryFailedF, GetAcceptedFrontierFailedF, GetAcceptedFailedF, AppRequestFailedF func(ctx context.Context, nodeID ids.NodeID, requestID uint32) error
@@ -574,22 +566,6 @@
 	return errChits
 }
 
-<<<<<<< HEAD
-func (e *EngineTest) ChitsV2(ctx context.Context, nodeID ids.NodeID, requestID uint32, containerIDs []ids.ID, containerID ids.ID) error {
-	if e.ChitsV2F != nil {
-		return e.ChitsV2F(ctx, nodeID, requestID, containerIDs, containerID)
-	}
-	if !e.CantChitsV2 {
-		return nil
-	}
-	if e.T != nil {
-		e.T.Fatal(errChitsV2)
-	}
-	return errChitsV2
-}
-
-=======
->>>>>>> 75ca54f9
 func (e *EngineTest) Connected(nodeID ids.NodeID, nodeVersion *version.Application) error {
 	if e.ConnectedF != nil {
 		return e.ConnectedF(nodeID, nodeVersion)
