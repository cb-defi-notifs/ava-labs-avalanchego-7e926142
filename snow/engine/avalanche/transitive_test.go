--- conflicted
+++ resolved
@@ -2702,7 +2702,6 @@
 	if err != nil {
 		t.Fatal(err)
 	}
-<<<<<<< HEAD
 
 	te, err := newTransitive(engCfg)
 	if err != nil {
@@ -2715,10 +2714,7 @@
 		t.Fatal(err)
 	}
 
-	if err := bootstrapper.Connected(vdr); err != nil {
-=======
-	if err := te.Connected(vdr, version.CurrentApp); err != nil {
->>>>>>> 8e55c118
+	if err := bootstrapper.Connected(vdr, version.CurrentApp); err != nil {
 		t.Fatal(err)
 	}
 
@@ -3147,7 +3143,6 @@
 	if err != nil {
 		t.Fatal(err)
 	}
-<<<<<<< HEAD
 
 	te, err := newTransitive(engCfg)
 	if err != nil {
@@ -3160,10 +3155,7 @@
 		t.Fatal(err)
 	}
 
-	if err := bootstrapper.Connected(vdr); err != nil {
-=======
-	if err := te.Connected(vdr, version.CurrentApp); err != nil {
->>>>>>> 8e55c118
+	if err := bootstrapper.Connected(vdr, version.CurrentApp); err != nil {
 		t.Fatal(err)
 	}
 
