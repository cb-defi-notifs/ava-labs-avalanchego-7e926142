// (c) 2019-2020, Ava Labs, Inc. All rights reserved.
// See the file LICENSE for licensing terms.

package vertex

import (
	"github.com/ava-labs/avalanchego/ids"
	"github.com/ava-labs/avalanchego/snow/consensus/snowstorm/conflicts"
	"github.com/ava-labs/avalanchego/snow/engine/common"
)

// DAGVM defines the minimum functionality that an avalanche VM must
// implement
type DAGVM interface {
	common.VM

	// Return any transactions that have not been sent to consensus yet
<<<<<<< HEAD
	Pending() []conflicts.Tx

	// Convert a stream of bytes to a transaction or return an error
	Parse(tx []byte) (conflicts.Tx, error)

	// Retrieve a transaction that was submitted previously
	Get(ids.ID) (conflicts.Tx, error)
=======
	Pending() []conflicts.Transition

	// Convert a stream of bytes to a transaction or return an error
	Parse(tr []byte) (conflicts.Transition, error)

	// Retrieve a transaction that was submitted previously
	Get(ids.ID) (conflicts.Transition, error)
>>>>>>> 416ee0b1
}<|MERGE_RESOLUTION|>--- conflicted
+++ resolved
@@ -15,15 +15,6 @@
 	common.VM
 
 	// Return any transactions that have not been sent to consensus yet
-<<<<<<< HEAD
-	Pending() []conflicts.Tx
-
-	// Convert a stream of bytes to a transaction or return an error
-	Parse(tx []byte) (conflicts.Tx, error)
-
-	// Retrieve a transaction that was submitted previously
-	Get(ids.ID) (conflicts.Tx, error)
-=======
 	Pending() []conflicts.Transition
 
 	// Convert a stream of bytes to a transaction or return an error
@@ -31,5 +22,4 @@
 
 	// Retrieve a transaction that was submitted previously
 	Get(ids.ID) (conflicts.Transition, error)
->>>>>>> 416ee0b1
 }