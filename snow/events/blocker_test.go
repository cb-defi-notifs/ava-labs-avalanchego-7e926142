--- conflicted
+++ resolved
@@ -87,21 +87,8 @@
 
 func newTestBlockable() *testBlockable {
 	return &testBlockable{
-<<<<<<< HEAD
-		dependencies: func() set.Set[ids.ID] { return set.Set[ids.ID]{} },
-		fulfill:      func(context.Context, ids.ID) {},
-		abandon:      func(context.Context, ids.ID) {},
-		update:       func(context.Context) {},
-	}
-}
-
-func (b *testBlockable) Dependencies() set.Set[ids.ID]          { return b.dependencies() }
-func (b *testBlockable) Fulfill(ctx context.Context, id ids.ID) { b.fulfill(ctx, id) }
-func (b *testBlockable) Abandon(ctx context.Context, id ids.ID) { b.abandon(ctx, id) }
-func (b *testBlockable) Update(ctx context.Context)             { b.update(ctx) }
-=======
-		dependencies: func() ids.Set {
-			return ids.Set{}
+		dependencies: func() set.Set[ids.ID] {
+			return set.Set[ids.ID]{}
 		},
 		fulfill: func(context.Context, ids.ID) {},
 		abandon: func(context.Context, ids.ID) {},
@@ -109,7 +96,7 @@
 	}
 }
 
-func (b *testBlockable) Dependencies() ids.Set {
+func (b *testBlockable) Dependencies() set.Set[ids.ID] {
 	return b.dependencies()
 }
 
@@ -123,5 +110,4 @@
 
 func (b *testBlockable) Update(ctx context.Context) {
 	b.update(ctx)
-}
->>>>>>> 3cdcd771
+}