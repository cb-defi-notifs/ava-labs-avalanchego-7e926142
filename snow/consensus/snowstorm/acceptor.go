// Copyright (C) 2019-2022, Ava Labs, Inc. All rights reserved.
// See the file LICENSE for licensing terms.

package snowstorm

import (
	"context"

	"github.com/ava-labs/avalanchego/ids"
	"github.com/ava-labs/avalanchego/snow/events"
	"github.com/ava-labs/avalanchego/utils/set"
	"github.com/ava-labs/avalanchego/utils/wrappers"
)

var _ events.Blockable = (*acceptor)(nil)

type acceptor struct {
	g        *Directed
	errs     *wrappers.Errs
	deps     set.Set[ids.ID]
	rejected bool
	txID     ids.ID
}

<<<<<<< HEAD
func (a *acceptor) Dependencies() set.Set[ids.ID] { return a.deps }
=======
func (a *acceptor) Dependencies() ids.Set {
	return a.deps
}
>>>>>>> 3cdcd771

func (a *acceptor) Fulfill(ctx context.Context, id ids.ID) {
	a.deps.Remove(id)
	a.Update(ctx)
}

func (a *acceptor) Abandon(context.Context, ids.ID) {
	a.rejected = true
}

func (a *acceptor) Update(ctx context.Context) {
	// If I was rejected or I am still waiting on dependencies to finish or an
	// error has occurred, I shouldn't do anything.
	if a.rejected || a.deps.Len() != 0 || a.errs.Errored() {
		return
	}
	a.errs.Add(a.g.accept(ctx, a.txID))
}<|MERGE_RESOLUTION|>--- conflicted
+++ resolved
@@ -22,13 +22,9 @@
 	txID     ids.ID
 }
 
-<<<<<<< HEAD
-func (a *acceptor) Dependencies() set.Set[ids.ID] { return a.deps }
-=======
-func (a *acceptor) Dependencies() ids.Set {
+func (a *acceptor) Dependencies() set.Set[ids.ID] {
 	return a.deps
 }
->>>>>>> 3cdcd771
 
 func (a *acceptor) Fulfill(ctx context.Context, id ids.ID) {
 	a.deps.Remove(id)
