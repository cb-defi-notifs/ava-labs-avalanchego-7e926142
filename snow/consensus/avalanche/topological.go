--- conflicted
+++ resolved
@@ -307,17 +307,11 @@
 				votes.UnionSet(txID, kahn.votes)
 
 				// Map txID to set of Conflicts
-<<<<<<< HEAD
-				txKey := txID.Key()
-				if _, exists := txConflicts[txKey]; !exists {
-					txConflicts[txKey], err = ta.cg.Conflicts(tx)
+				if _, exists := txConflicts[txID]; !exists {
+					txConflicts[txID], err = ta.cg.Conflicts(tx)
 					if err != nil {
 						return ids.Bag{}, err
 					}
-=======
-				if _, exists := txConflicts[txID]; !exists {
-					txConflicts[txID] = ta.cg.Conflicts(tx)
->>>>>>> 4eac78d2
 				}
 			}
 
