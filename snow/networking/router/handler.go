--- conflicted
+++ resolved
@@ -385,24 +385,15 @@
 		return nil
 
 	case message.AppResponse:
-<<<<<<< HEAD
 		appFunc := func() error {
 			reqID := msg.Get(message.RequestID).(uint32)
 			appBytes, ok := msg.Get(message.AppBytes).([]byte)
 			if !ok {
 				h.ctx.Log.Debug("Malformed message %s from (%s, %s, %d) dropped. Error: could not parse AppBytes",
 					msg.Op(), nodeID, h.engine.Context().ChainID, reqID)
-				return nil
+				return h.engine.AppRequestFailed(nodeID, reqID)
 			}
 			return h.engine.AppResponse(nodeID, reqID, appBytes)
-=======
-		reqID := msg.Get(message.RequestID).(uint32)
-		appBytes, ok := msg.Get(message.AppBytes).([]byte)
-		if !ok {
-			h.ctx.Log.Debug("Malformed message %s from (%s, %s, %d) dropped. Error: could not parse AppBytes",
-				msg.Op(), nodeID, h.engine.Context().ChainID, reqID)
-			return h.engine.AppRequestFailed(nodeID, reqID)
->>>>>>> f0a3bbb7
 		}
 		// Send message to thread pool
 		h.appMessagesPool.send(threadPoolRequest{
