--- conflicted
+++ resolved
@@ -54,27 +54,13 @@
 	// [unprocessedMsgsCond.L] must be held while accessing [unprocessedMsgs].
 	unprocessedMsgs unprocessedMsgs
 	closing         utils.AtomicBool
-<<<<<<< HEAD
-
-	// the function to start the bootstrap once fast sync is done
-	StartBootstrapF func(startReqID uint32) error
-	// the function to start the engine once bootstrap is done
-	StartEngineF func(startReqID uint32) error
-=======
->>>>>>> 01c21658
 }
 
 // Initialize this consensus handler
 // [engine] must be initialized before initializing this handler
 func NewHandler(
 	mc message.Creator,
-<<<<<<< HEAD
-	fastSyncer common.Engine,
-	smbootstrap common.Engine,
-	engine common.Engine,
-=======
 	ctx *snow.Context,
->>>>>>> 01c21658
 	validators validators.Set,
 	msgFromVMChan <-chan common.Message,
 	metricsNamespace string,
@@ -93,25 +79,15 @@
 	if err := h.metrics.Initialize(metricsNamespace, metricsRegisterer); err != nil {
 		return nil, fmt.Errorf("initializing handler metrics errored with: %s", err)
 	}
-<<<<<<< HEAD
-	h.mc = mc
-	h.closed = make(chan struct{})
-	h.msgFromVMChan = msgFromVMChan
-	h.fastSyncer = fastSyncer
-	h.bootstrapper = smbootstrap
-	h.engine = engine
-	h.validators = validators
-	var lock sync.Mutex
-	h.unprocessedMsgsCond = sync.NewCond(&lock)
-	h.cpuTracker = tracker.NewCPUTracker(uptime.IntervalFactory{}, defaultCPUInterval)
-=======
-
->>>>>>> 01c21658
 	var err error
 	h.unprocessedMsgs, err = newUnprocessedMsgs(h.ctx.Log, h.validators, h.cpuTracker, metricsNamespace, metricsRegisterer)
 	return h, err
 }
 
+func (h *Handler) RegisterFastSyncer(fastSyncer common.Engine) {
+	h.fastSyncer = fastSyncer
+}
+
 func (h *Handler) RegisterBootstrap(smbootstrap common.Engine) {
 	h.bootstrapper = smbootstrap
 }
@@ -122,7 +98,7 @@
 
 func (h *Handler) OnDoneFastSyncing(lastReqID uint32) error {
 	lastReqID++
-	return h.StartBootstrapF(lastReqID)
+	return h.bootstrapper.Start(lastReqID)
 }
 
 func (h *Handler) OnDoneBootstrapping(lastReqID uint32) error {
