// Copyright (C) 2019-2022, Ava Labs, Inc. All rights reserved.
// See the file LICENSE for licensing terms.

package validators

import (
	"errors"
	"fmt"
	"strings"
	"sync"

	"github.com/ava-labs/avalanchego/ids"
	"github.com/ava-labs/avalanchego/utils/crypto/bls"
	"github.com/ava-labs/avalanchego/utils/formatting"
	"github.com/ava-labs/avalanchego/utils/math"
	"github.com/ava-labs/avalanchego/utils/sampler"
	"github.com/ava-labs/avalanchego/utils/set"
)

<<<<<<< HEAD
var _ Set = (*vdrSet)(nil)
=======
var (
	_ Set = (*set)(nil)

	errZeroWeight         = errors.New("weight must be non-zero")
	errDuplicateValidator = errors.New("duplicate validator")
	errMissingValidator   = errors.New("missing validator")
)
>>>>>>> b33e84d7

// Set of validators that can be sampled
type Set interface {
	formatting.PrefixedStringer

	// Add a new staker to the set.
	// Returns an error if:
	// - [weight] is 0
	// - [nodeID] is already in the validator set
	// - the total weight of the validator set would overflow uint64
	// If an error is returned, the set will be unmodified.
	Add(nodeID ids.NodeID, pk *bls.PublicKey, weight uint64) error

	// AddWeight to an existing staker.
	// Returns an error if:
	// - [weight] is 0
	// - [nodeID] is not already in the validator set
	// - the total weight of the validator set would overflow uint64
	// If an error is returned, the set will be unmodified.
	AddWeight(nodeID ids.NodeID, weight uint64) error

	// GetWeight retrieves the validator weight from the set.
	GetWeight(ids.NodeID) uint64

	// Get returns the validator tied to the specified ID.
	Get(ids.NodeID) (*Validator, bool)

	// SubsetWeight returns the sum of the weights of the validators.
<<<<<<< HEAD
	SubsetWeight(set.Set[ids.NodeID]) (uint64, error)
=======
	SubsetWeight(ids.NodeIDSet) uint64
>>>>>>> b33e84d7

	// RemoveWeight from a staker. If the staker's weight becomes 0, the staker
	// will be removed from the validator set.
	// Returns an error if:
	// - [weight] is 0
	// - [nodeID] is not already in the validator set
	// - the weight of the validator would become negative
	// If an error is returned, the set will be unmodified.
	RemoveWeight(nodeID ids.NodeID, weight uint64) error

	// Contains returns true if there is a validator with the specified ID
	// currently in the set.
	Contains(ids.NodeID) bool

	// Len returns the number of validators currently in the set.
	Len() int

	// List all the validators in this group
	List() []*Validator

	// Weight returns the cumulative weight of all validators in the set.
	Weight() uint64

	// Sample returns a collection of validatorIDs, potentially with duplicates.
	// If sampling the requested size isn't possible, an error will be returned.
	Sample(size int) ([]ids.NodeID, error)

	// When a validator's weight changes, or a validator is added/removed,
	// this listener is called.
	RegisterCallbackListener(SetCallbackListener)
}

type SetCallbackListener interface {
	OnValidatorAdded(validatorID ids.NodeID, pk *bls.PublicKey, weight uint64)
	OnValidatorRemoved(validatorID ids.NodeID, weight uint64)
	OnValidatorWeightChanged(validatorID ids.NodeID, oldWeight, newWeight uint64)
}

// NewSet returns a new, empty set of validators.
func NewSet() Set {
<<<<<<< HEAD
	return &vdrSet{
		vdrs:    make(map[ids.NodeID]*validator),
=======
	return &set{
		vdrs:    make(map[ids.NodeID]*Validator),
>>>>>>> b33e84d7
		sampler: sampler.NewWeightedWithoutReplacement(),
	}
}

// NewBestSet returns a new, empty set of validators.
func NewBestSet(expectedSampleSize int) Set {
<<<<<<< HEAD
	return &vdrSet{
		vdrs:    make(map[ids.NodeID]*validator),
=======
	return &set{
		vdrs:    make(map[ids.NodeID]*Validator),
>>>>>>> b33e84d7
		sampler: sampler.NewBestWeightedWithoutReplacement(expectedSampleSize),
	}
}

<<<<<<< HEAD
// Set of validators. Validator function results are cached. Therefore, to
// update a validators weight, one should ensure to call add with the updated
// validator.
type vdrSet struct {
=======
type set struct {
>>>>>>> b33e84d7
	lock        sync.RWMutex
	vdrs        map[ids.NodeID]*Validator
	vdrSlice    []*Validator
	weights     []uint64
	totalWeight uint64

	samplerInitialized bool
	sampler            sampler.WeightedWithoutReplacement

	callbackListeners []SetCallbackListener
}

<<<<<<< HEAD
func (s *vdrSet) AddWeight(vdrID ids.NodeID, weight uint64) error {
=======
func (s *set) Add(nodeID ids.NodeID, pk *bls.PublicKey, weight uint64) error {
>>>>>>> b33e84d7
	if weight == 0 {
		return errZeroWeight
	}

	s.lock.Lock()
	defer s.lock.Unlock()

	return s.add(nodeID, pk, weight)
}

<<<<<<< HEAD
func (s *vdrSet) addWeight(vdrID ids.NodeID, weight uint64) error {
	vdr, nodeExists := s.vdrs[vdrID]
	if !nodeExists {
		vdr = &validator{
			nodeID: vdrID,
			index:  len(s.vdrSlice),
		}
		s.vdrs[vdrID] = vdr
		s.vdrSlice = append(s.vdrSlice, vdr)
		s.weights = append(s.weights, 0)
=======
func (s *set) add(nodeID ids.NodeID, pk *bls.PublicKey, weight uint64) error {
	_, nodeExists := s.vdrs[nodeID]
	if nodeExists {
		return errDuplicateValidator
	}
>>>>>>> b33e84d7

	// We first calculate the new total weight of the set, as this guarantees
	// that none of the following operations can overflow.
	newTotalWeight, err := math.Add64(s.totalWeight, weight)
	if err != nil {
		return err
	}

	vdr := &Validator{
		NodeID:    nodeID,
		PublicKey: pk,
		Weight:    weight,
		index:     len(s.vdrSlice),
	}
	s.vdrs[nodeID] = vdr
	s.vdrSlice = append(s.vdrSlice, vdr)
	s.weights = append(s.weights, weight)
	s.totalWeight = newTotalWeight
	s.samplerInitialized = false

	s.callValidatorAddedCallbacks(nodeID, pk, weight)
	return nil
}

func (s *set) AddWeight(nodeID ids.NodeID, weight uint64) error {
	if weight == 0 {
		return errZeroWeight
	}

	s.lock.Lock()
	defer s.lock.Unlock()

	return s.addWeight(nodeID, weight)
}

func (s *set) addWeight(nodeID ids.NodeID, weight uint64) error {
	vdr, nodeExists := s.vdrs[nodeID]
	if !nodeExists {
		return errMissingValidator
	}

	// We first calculate the new total weight of the set, as this guarantees
	// that none of the following operations can overflow.
	newTotalWeight, err := math.Add64(s.totalWeight, weight)
	if err != nil {
		return err
	}

	oldWeight := vdr.Weight
	vdr.Weight += weight
	s.weights[vdr.index] += weight
	s.totalWeight = newTotalWeight
	s.samplerInitialized = false

	s.callWeightChangeCallbacks(nodeID, oldWeight, vdr.Weight)
	return nil
}

<<<<<<< HEAD
func (s *vdrSet) GetWeight(vdrID ids.NodeID) (uint64, bool) {
=======
func (s *set) GetWeight(nodeID ids.NodeID) uint64 {
>>>>>>> b33e84d7
	s.lock.RLock()
	defer s.lock.RUnlock()

	return s.getWeight(nodeID)
}

<<<<<<< HEAD
func (s *vdrSet) getWeight(vdrID ids.NodeID) (uint64, bool) {
	if vdr, ok := s.vdrs[vdrID]; ok {
		return vdr.weight, true
=======
func (s *set) getWeight(nodeID ids.NodeID) uint64 {
	if vdr, ok := s.vdrs[nodeID]; ok {
		return vdr.Weight
>>>>>>> b33e84d7
	}
	return 0
}

<<<<<<< HEAD
func (s *vdrSet) SubsetWeight(subset set.Set[ids.NodeID]) (uint64, error) {
=======
func (s *set) SubsetWeight(subset ids.NodeIDSet) uint64 {
>>>>>>> b33e84d7
	s.lock.RLock()
	defer s.lock.RUnlock()

	return s.subsetWeight(subset)
}

func (s *set) subsetWeight(subset ids.NodeIDSet) uint64 {
	var totalWeight uint64
	for nodeID := range subset {
		// Because [totalWeight] will be <= [s.totalWeight], we are guaranteed
		// this will not overflow.
		totalWeight += s.getWeight(nodeID)
	}
	return totalWeight
}

<<<<<<< HEAD
func (s *vdrSet) RemoveWeight(vdrID ids.NodeID, weight uint64) error {
=======
func (s *set) RemoveWeight(nodeID ids.NodeID, weight uint64) error {
>>>>>>> b33e84d7
	if weight == 0 {
		return errZeroWeight
	}

	s.lock.Lock()
	defer s.lock.Unlock()

	return s.removeWeight(nodeID, weight)
}

<<<<<<< HEAD
func (s *vdrSet) removeWeight(vdrID ids.NodeID, weight uint64) error {
	vdr, ok := s.vdrs[vdrID]
=======
func (s *set) removeWeight(nodeID ids.NodeID, weight uint64) error {
	vdr, ok := s.vdrs[nodeID]
>>>>>>> b33e84d7
	if !ok {
		return errMissingValidator
	}

	oldWeight := vdr.Weight
	// We first calculate the new weight of the validator, as this guarantees
	// that none of the following operations can underflow.
	newWeight, err := math.Sub(oldWeight, weight)
	if err != nil {
		return err
	}

	if newWeight == 0 {
		// Get the last element
		lastIndex := len(s.vdrSlice) - 1
		vdrToSwap := s.vdrSlice[lastIndex]

		// Move element at last index --> index of removed validator
		vdrToSwap.index = vdr.index
		s.vdrSlice[vdr.index] = vdrToSwap
		s.weights[vdr.index] = vdrToSwap.Weight

		// Remove validator
		delete(s.vdrs, nodeID)
		s.vdrSlice[lastIndex] = nil
		s.vdrSlice = s.vdrSlice[:lastIndex]
		s.weights = s.weights[:lastIndex]

		s.callValidatorRemovedCallbacks(nodeID, oldWeight)
	} else {
		vdr.Weight = newWeight
		s.weights[vdr.index] = newWeight

		s.callWeightChangeCallbacks(nodeID, oldWeight, newWeight)
	}
	s.totalWeight -= weight
	s.samplerInitialized = false
	return nil
}

<<<<<<< HEAD
func (s *vdrSet) Get(vdrID ids.NodeID) (Validator, bool) {
	s.lock.RLock()
	defer s.lock.RUnlock()

	return s.get(vdrID)
}

func (s *vdrSet) get(vdrID ids.NodeID) (Validator, bool) {
	vdr, ok := s.vdrs[vdrID]
	return vdr, ok
}

func (s *vdrSet) remove(vdrID ids.NodeID) error {
	// Get the element to remove
	vdrToRemove, contains := s.vdrs[vdrID]
	if !contains {
		return nil
	}

	// Get the last element
	lastIndex := len(s.vdrSlice) - 1
	vdrToSwap := s.vdrSlice[lastIndex]

	// Move element at last index --> index of removed validator
	vdrToSwap.index = vdrToRemove.index
	s.vdrSlice[vdrToRemove.index] = vdrToSwap
	s.weights[vdrToRemove.index] = vdrToSwap.weight

	// Remove validator
	delete(s.vdrs, vdrID)
	s.vdrSlice[lastIndex] = nil
	s.vdrSlice = s.vdrSlice[:lastIndex]
	s.weights = s.weights[:lastIndex]

	newTotalWeight, err := math.Sub(s.totalWeight, vdrToRemove.weight)
	if err != nil {
		return err
=======
func (s *set) Get(nodeID ids.NodeID) (*Validator, bool) {
	s.lock.RLock()
	defer s.lock.RUnlock()

	return s.get(nodeID)
}

func (s *set) get(nodeID ids.NodeID) (*Validator, bool) {
	vdr, ok := s.vdrs[nodeID]
	if !ok {
		return nil, false
>>>>>>> b33e84d7
	}
	copiedVdr := *vdr
	return &copiedVdr, true
}

<<<<<<< HEAD
func (s *vdrSet) Contains(vdrID ids.NodeID) bool {
=======
func (s *set) Contains(nodeID ids.NodeID) bool {
>>>>>>> b33e84d7
	s.lock.RLock()
	defer s.lock.RUnlock()

	return s.contains(nodeID)
}

<<<<<<< HEAD
func (s *vdrSet) contains(vdrID ids.NodeID) bool {
	_, contains := s.vdrs[vdrID]
=======
func (s *set) contains(nodeID ids.NodeID) bool {
	_, contains := s.vdrs[nodeID]
>>>>>>> b33e84d7
	return contains
}

func (s *vdrSet) Len() int {
	s.lock.RLock()
	defer s.lock.RUnlock()

	return s.len()
}

func (s *vdrSet) len() int {
	return len(s.vdrSlice)
}

<<<<<<< HEAD
func (s *vdrSet) List() []Validator {
=======
func (s *set) List() []*Validator {
>>>>>>> b33e84d7
	s.lock.RLock()
	defer s.lock.RUnlock()

	return s.list()
}

<<<<<<< HEAD
func (s *vdrSet) list() []Validator {
	list := make([]Validator, len(s.vdrSlice))
=======
func (s *set) list() []*Validator {
	list := make([]*Validator, len(s.vdrSlice))
>>>>>>> b33e84d7
	for i, vdr := range s.vdrSlice {
		copiedVdr := *vdr
		list[i] = &copiedVdr
	}
	return list
}

<<<<<<< HEAD
func (s *vdrSet) Sample(size int) ([]Validator, error) {
=======
func (s *set) Sample(size int) ([]ids.NodeID, error) {
>>>>>>> b33e84d7
	if size == 0 {
		return nil, nil
	}

	s.lock.Lock()
	defer s.lock.Unlock()

	return s.sample(size)
}

<<<<<<< HEAD
func (s *vdrSet) sample(size int) ([]Validator, error) {
=======
func (s *set) sample(size int) ([]ids.NodeID, error) {
>>>>>>> b33e84d7
	if !s.samplerInitialized {
		if err := s.sampler.Initialize(s.weights); err != nil {
			return nil, err
		}
		s.samplerInitialized = true
	}

	indices, err := s.sampler.Sample(size)
	if err != nil {
		return nil, err
	}

	list := make([]ids.NodeID, size)
	for i, index := range indices {
		list[i] = s.vdrSlice[index].NodeID
	}
	return list, nil
}

func (s *vdrSet) Weight() uint64 {
	s.lock.RLock()
	defer s.lock.RUnlock()

	return s.totalWeight
}

func (s *vdrSet) String() string {
	return s.PrefixedString("")
}

func (s *vdrSet) PrefixedString(prefix string) string {
	s.lock.RLock()
	defer s.lock.RUnlock()

	return s.prefixedString(prefix)
}

func (s *vdrSet) prefixedString(prefix string) string {
	sb := strings.Builder{}

	sb.WriteString(fmt.Sprintf("Validator Set: (Size = %d, Weight = %d)",
		len(s.vdrSlice),
		s.totalWeight,
	))
	format := fmt.Sprintf("\n%s    Validator[%s]: %%33s, %%d", prefix, formatting.IntFormat(len(s.vdrSlice)-1))
	for i, vdr := range s.vdrSlice {
		sb.WriteString(fmt.Sprintf(
			format,
			i,
			vdr.NodeID,
			vdr.Weight,
		))
	}

	return sb.String()
}

func (s *vdrSet) RegisterCallbackListener(callbackListener SetCallbackListener) {
	s.lock.Lock()
	defer s.lock.Unlock()

	s.callbackListeners = append(s.callbackListeners, callbackListener)
	for _, vdr := range s.vdrSlice {
		callbackListener.OnValidatorAdded(vdr.NodeID, vdr.PublicKey, vdr.Weight)
	}
}

// Assumes [s.lock] is held
func (s *vdrSet) callWeightChangeCallbacks(node ids.NodeID, oldWeight, newWeight uint64) {
	for _, callbackListener := range s.callbackListeners {
		callbackListener.OnValidatorWeightChanged(node, oldWeight, newWeight)
	}
}

// Assumes [s.lock] is held
<<<<<<< HEAD
func (s *vdrSet) callValidatorAddedCallbacks(node ids.NodeID, weight uint64) {
=======
func (s *set) callValidatorAddedCallbacks(node ids.NodeID, pk *bls.PublicKey, weight uint64) {
>>>>>>> b33e84d7
	for _, callbackListener := range s.callbackListeners {
		callbackListener.OnValidatorAdded(node, pk, weight)
	}
}

// Assumes [s.lock] is held
func (s *vdrSet) callValidatorRemovedCallbacks(node ids.NodeID, weight uint64) {
	for _, callbackListener := range s.callbackListeners {
		callbackListener.OnValidatorRemoved(node, weight)
	}
}<|MERGE_RESOLUTION|>--- conflicted
+++ resolved
@@ -17,17 +17,13 @@
 	"github.com/ava-labs/avalanchego/utils/set"
 )
 
-<<<<<<< HEAD
-var _ Set = (*vdrSet)(nil)
-=======
 var (
-	_ Set = (*set)(nil)
+	_ Set = (*vdrSet)(nil)
 
 	errZeroWeight         = errors.New("weight must be non-zero")
 	errDuplicateValidator = errors.New("duplicate validator")
 	errMissingValidator   = errors.New("missing validator")
 )
->>>>>>> b33e84d7
 
 // Set of validators that can be sampled
 type Set interface {
@@ -56,11 +52,7 @@
 	Get(ids.NodeID) (*Validator, bool)
 
 	// SubsetWeight returns the sum of the weights of the validators.
-<<<<<<< HEAD
-	SubsetWeight(set.Set[ids.NodeID]) (uint64, error)
-=======
-	SubsetWeight(ids.NodeIDSet) uint64
->>>>>>> b33e84d7
+	SubsetWeight(set.Set[ids.NodeID]) uint64
 
 	// RemoveWeight from a staker. If the staker's weight becomes 0, the staker
 	// will be removed from the validator set.
@@ -101,38 +93,21 @@
 
 // NewSet returns a new, empty set of validators.
 func NewSet() Set {
-<<<<<<< HEAD
 	return &vdrSet{
-		vdrs:    make(map[ids.NodeID]*validator),
-=======
-	return &set{
 		vdrs:    make(map[ids.NodeID]*Validator),
->>>>>>> b33e84d7
 		sampler: sampler.NewWeightedWithoutReplacement(),
 	}
 }
 
 // NewBestSet returns a new, empty set of validators.
 func NewBestSet(expectedSampleSize int) Set {
-<<<<<<< HEAD
 	return &vdrSet{
-		vdrs:    make(map[ids.NodeID]*validator),
-=======
-	return &set{
 		vdrs:    make(map[ids.NodeID]*Validator),
->>>>>>> b33e84d7
 		sampler: sampler.NewBestWeightedWithoutReplacement(expectedSampleSize),
 	}
 }
 
-<<<<<<< HEAD
-// Set of validators. Validator function results are cached. Therefore, to
-// update a validators weight, one should ensure to call add with the updated
-// validator.
 type vdrSet struct {
-=======
-type set struct {
->>>>>>> b33e84d7
 	lock        sync.RWMutex
 	vdrs        map[ids.NodeID]*Validator
 	vdrSlice    []*Validator
@@ -145,11 +120,7 @@
 	callbackListeners []SetCallbackListener
 }
 
-<<<<<<< HEAD
-func (s *vdrSet) AddWeight(vdrID ids.NodeID, weight uint64) error {
-=======
-func (s *set) Add(nodeID ids.NodeID, pk *bls.PublicKey, weight uint64) error {
->>>>>>> b33e84d7
+func (s *vdrSet) Add(nodeID ids.NodeID, pk *bls.PublicKey, weight uint64) error {
 	if weight == 0 {
 		return errZeroWeight
 	}
@@ -160,24 +131,11 @@
 	return s.add(nodeID, pk, weight)
 }
 
-<<<<<<< HEAD
-func (s *vdrSet) addWeight(vdrID ids.NodeID, weight uint64) error {
-	vdr, nodeExists := s.vdrs[vdrID]
-	if !nodeExists {
-		vdr = &validator{
-			nodeID: vdrID,
-			index:  len(s.vdrSlice),
-		}
-		s.vdrs[vdrID] = vdr
-		s.vdrSlice = append(s.vdrSlice, vdr)
-		s.weights = append(s.weights, 0)
-=======
-func (s *set) add(nodeID ids.NodeID, pk *bls.PublicKey, weight uint64) error {
+func (s *vdrSet) add(nodeID ids.NodeID, pk *bls.PublicKey, weight uint64) error {
 	_, nodeExists := s.vdrs[nodeID]
 	if nodeExists {
 		return errDuplicateValidator
 	}
->>>>>>> b33e84d7
 
 	// We first calculate the new total weight of the set, as this guarantees
 	// that none of the following operations can overflow.
@@ -202,7 +160,7 @@
 	return nil
 }
 
-func (s *set) AddWeight(nodeID ids.NodeID, weight uint64) error {
+func (s *vdrSet) AddWeight(nodeID ids.NodeID, weight uint64) error {
 	if weight == 0 {
 		return errZeroWeight
 	}
@@ -213,7 +171,7 @@
 	return s.addWeight(nodeID, weight)
 }
 
-func (s *set) addWeight(nodeID ids.NodeID, weight uint64) error {
+func (s *vdrSet) addWeight(nodeID ids.NodeID, weight uint64) error {
 	vdr, nodeExists := s.vdrs[nodeID]
 	if !nodeExists {
 		return errMissingValidator
@@ -236,42 +194,28 @@
 	return nil
 }
 
-<<<<<<< HEAD
-func (s *vdrSet) GetWeight(vdrID ids.NodeID) (uint64, bool) {
-=======
-func (s *set) GetWeight(nodeID ids.NodeID) uint64 {
->>>>>>> b33e84d7
+func (s *vdrSet) GetWeight(nodeID ids.NodeID) uint64 {
 	s.lock.RLock()
 	defer s.lock.RUnlock()
 
 	return s.getWeight(nodeID)
 }
 
-<<<<<<< HEAD
-func (s *vdrSet) getWeight(vdrID ids.NodeID) (uint64, bool) {
-	if vdr, ok := s.vdrs[vdrID]; ok {
-		return vdr.weight, true
-=======
-func (s *set) getWeight(nodeID ids.NodeID) uint64 {
+func (s *vdrSet) getWeight(nodeID ids.NodeID) uint64 {
 	if vdr, ok := s.vdrs[nodeID]; ok {
 		return vdr.Weight
->>>>>>> b33e84d7
 	}
 	return 0
 }
 
-<<<<<<< HEAD
-func (s *vdrSet) SubsetWeight(subset set.Set[ids.NodeID]) (uint64, error) {
-=======
-func (s *set) SubsetWeight(subset ids.NodeIDSet) uint64 {
->>>>>>> b33e84d7
+func (s *vdrSet) SubsetWeight(subset set.Set[ids.NodeID]) uint64 {
 	s.lock.RLock()
 	defer s.lock.RUnlock()
 
 	return s.subsetWeight(subset)
 }
 
-func (s *set) subsetWeight(subset ids.NodeIDSet) uint64 {
+func (s *vdrSet) subsetWeight(subset set.Set[ids.NodeID]) uint64 {
 	var totalWeight uint64
 	for nodeID := range subset {
 		// Because [totalWeight] will be <= [s.totalWeight], we are guaranteed
@@ -281,11 +225,7 @@
 	return totalWeight
 }
 
-<<<<<<< HEAD
-func (s *vdrSet) RemoveWeight(vdrID ids.NodeID, weight uint64) error {
-=======
-func (s *set) RemoveWeight(nodeID ids.NodeID, weight uint64) error {
->>>>>>> b33e84d7
+func (s *vdrSet) RemoveWeight(nodeID ids.NodeID, weight uint64) error {
 	if weight == 0 {
 		return errZeroWeight
 	}
@@ -296,13 +236,8 @@
 	return s.removeWeight(nodeID, weight)
 }
 
-<<<<<<< HEAD
-func (s *vdrSet) removeWeight(vdrID ids.NodeID, weight uint64) error {
-	vdr, ok := s.vdrs[vdrID]
-=======
-func (s *set) removeWeight(nodeID ids.NodeID, weight uint64) error {
+func (s *vdrSet) removeWeight(nodeID ids.NodeID, weight uint64) error {
 	vdr, ok := s.vdrs[nodeID]
->>>>>>> b33e84d7
 	if !ok {
 		return errMissingValidator
 	}
@@ -343,80 +278,31 @@
 	return nil
 }
 
-<<<<<<< HEAD
-func (s *vdrSet) Get(vdrID ids.NodeID) (Validator, bool) {
-	s.lock.RLock()
-	defer s.lock.RUnlock()
-
-	return s.get(vdrID)
-}
-
-func (s *vdrSet) get(vdrID ids.NodeID) (Validator, bool) {
-	vdr, ok := s.vdrs[vdrID]
-	return vdr, ok
-}
-
-func (s *vdrSet) remove(vdrID ids.NodeID) error {
-	// Get the element to remove
-	vdrToRemove, contains := s.vdrs[vdrID]
-	if !contains {
-		return nil
-	}
-
-	// Get the last element
-	lastIndex := len(s.vdrSlice) - 1
-	vdrToSwap := s.vdrSlice[lastIndex]
-
-	// Move element at last index --> index of removed validator
-	vdrToSwap.index = vdrToRemove.index
-	s.vdrSlice[vdrToRemove.index] = vdrToSwap
-	s.weights[vdrToRemove.index] = vdrToSwap.weight
-
-	// Remove validator
-	delete(s.vdrs, vdrID)
-	s.vdrSlice[lastIndex] = nil
-	s.vdrSlice = s.vdrSlice[:lastIndex]
-	s.weights = s.weights[:lastIndex]
-
-	newTotalWeight, err := math.Sub(s.totalWeight, vdrToRemove.weight)
-	if err != nil {
-		return err
-=======
-func (s *set) Get(nodeID ids.NodeID) (*Validator, bool) {
+func (s *vdrSet) Get(nodeID ids.NodeID) (*Validator, bool) {
 	s.lock.RLock()
 	defer s.lock.RUnlock()
 
 	return s.get(nodeID)
 }
 
-func (s *set) get(nodeID ids.NodeID) (*Validator, bool) {
+func (s *vdrSet) get(nodeID ids.NodeID) (*Validator, bool) {
 	vdr, ok := s.vdrs[nodeID]
 	if !ok {
 		return nil, false
->>>>>>> b33e84d7
 	}
 	copiedVdr := *vdr
 	return &copiedVdr, true
 }
 
-<<<<<<< HEAD
-func (s *vdrSet) Contains(vdrID ids.NodeID) bool {
-=======
-func (s *set) Contains(nodeID ids.NodeID) bool {
->>>>>>> b33e84d7
+func (s *vdrSet) Contains(nodeID ids.NodeID) bool {
 	s.lock.RLock()
 	defer s.lock.RUnlock()
 
 	return s.contains(nodeID)
 }
 
-<<<<<<< HEAD
-func (s *vdrSet) contains(vdrID ids.NodeID) bool {
-	_, contains := s.vdrs[vdrID]
-=======
-func (s *set) contains(nodeID ids.NodeID) bool {
+func (s *vdrSet) contains(nodeID ids.NodeID) bool {
 	_, contains := s.vdrs[nodeID]
->>>>>>> b33e84d7
 	return contains
 }
 
@@ -431,24 +317,15 @@
 	return len(s.vdrSlice)
 }
 
-<<<<<<< HEAD
-func (s *vdrSet) List() []Validator {
-=======
-func (s *set) List() []*Validator {
->>>>>>> b33e84d7
+func (s *vdrSet) List() []*Validator {
 	s.lock.RLock()
 	defer s.lock.RUnlock()
 
 	return s.list()
 }
 
-<<<<<<< HEAD
-func (s *vdrSet) list() []Validator {
-	list := make([]Validator, len(s.vdrSlice))
-=======
-func (s *set) list() []*Validator {
+func (s *vdrSet) list() []*Validator {
 	list := make([]*Validator, len(s.vdrSlice))
->>>>>>> b33e84d7
 	for i, vdr := range s.vdrSlice {
 		copiedVdr := *vdr
 		list[i] = &copiedVdr
@@ -456,11 +333,7 @@
 	return list
 }
 
-<<<<<<< HEAD
-func (s *vdrSet) Sample(size int) ([]Validator, error) {
-=======
-func (s *set) Sample(size int) ([]ids.NodeID, error) {
->>>>>>> b33e84d7
+func (s *vdrSet) Sample(size int) ([]ids.NodeID, error) {
 	if size == 0 {
 		return nil, nil
 	}
@@ -471,11 +344,7 @@
 	return s.sample(size)
 }
 
-<<<<<<< HEAD
-func (s *vdrSet) sample(size int) ([]Validator, error) {
-=======
-func (s *set) sample(size int) ([]ids.NodeID, error) {
->>>>>>> b33e84d7
+func (s *vdrSet) sample(size int) ([]ids.NodeID, error) {
 	if !s.samplerInitialized {
 		if err := s.sampler.Initialize(s.weights); err != nil {
 			return nil, err
@@ -551,11 +420,7 @@
 }
 
 // Assumes [s.lock] is held
-<<<<<<< HEAD
-func (s *vdrSet) callValidatorAddedCallbacks(node ids.NodeID, weight uint64) {
-=======
-func (s *set) callValidatorAddedCallbacks(node ids.NodeID, pk *bls.PublicKey, weight uint64) {
->>>>>>> b33e84d7
+func (s *vdrSet) callValidatorAddedCallbacks(node ids.NodeID, pk *bls.PublicKey, weight uint64) {
 	for _, callbackListener := range s.callbackListeners {
 		callbackListener.OnValidatorAdded(node, pk, weight)
 	}
