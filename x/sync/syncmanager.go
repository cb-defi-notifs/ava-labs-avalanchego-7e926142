--- conflicted
+++ resolved
@@ -361,32 +361,6 @@
 	m.completeWorkItem(ctx, workItem, largestHandledKey, rootID, proof.EndProof)
 }
 
-<<<<<<< HEAD
-// findNextKey attempts to find the first key larger than the lastReceivedKey that is different in the local merkle vs the merkle that is being synced.
-// Returns the first key with a difference in the range (lastReceivedKey, rangeEnd), or Nothing if no difference was found in the range
-func (m *StateSyncManager) findNextKey(
-	ctx context.Context,
-	lastReceivedKey merkledb.Maybe[[]byte],
-	rangeEnd merkledb.Maybe[[]byte],
-	receivedProofNodes []merkledb.ProofNode,
-) (merkledb.Maybe[[]byte], error) {
-	// We want the first key larger than the lastReceivedKey.
-	// This is done by taking two proofs for the same key (one that was just received as part of a proof, and one from the local db)
-	// and traversing them from the deepest key to the shortest key.
-	// For each node in these proofs, compare if the children of that node exist or have the same id in the other proof.
-	var proofKeyPath merkledb.SerializedPath
-	if !lastReceivedKey.IsNothing() {
-		proofKeyPath = merkledb.SerializedPath{
-			Value:        lastReceivedKey.Value(),
-			NibbleLength: 2 * len(lastReceivedKey.Value()),
-		}
-	}
-
-	// If the received proof is an exclusion proof, the last node may be for a key that is after the lastReceivedKey.
-	// If the last received node's key is after the lastReceivedKey, it can be removed to obtain a valid proof for a prefix of the lastReceivedKey
-	if !proofKeyPath.HasPrefix(receivedProofNodes[len(receivedProofNodes)-1].KeyPath) {
-		receivedProofNodes = receivedProofNodes[:len(receivedProofNodes)-1]
-=======
 // findNextKey returns the start of the key range that should be fetched next.
 // Returns nil if there are no more keys to fetch  up to [rangeEnd].
 //
@@ -402,16 +376,17 @@
 // Invariant: [lastReceivedKey] < [rangeEnd].
 func (m *StateSyncManager) findNextKey(
 	ctx context.Context,
-	lastReceivedKey []byte,
-	rangeEnd []byte,
+	lastReceivedKey merkledb.Maybe[[]byte],
+	rangeEnd merkledb.Maybe[[]byte],
 	endProof []merkledb.ProofNode,
-) ([]byte, error) {
-	if len(endProof) == 0 {
-		// We try to find the next key to fetch by looking at the end proof.
-		// If the end proof is empty, we have no information to use.
-		// Start fetching from the next key after [lastReceivedKey].
-		return append(lastReceivedKey, 0), nil
-	}
+) (merkledb.Maybe[[]byte], error) {
+	// TODO fix
+	// if len(endProof) == 0 {
+	// 	// We try to find the next key to fetch by looking at the end proof.
+	// 	// If the end proof is empty, we have no information to use.
+	// 	// Start fetching from the next key after [lastReceivedKey].
+	// 	return append(lastReceivedKey, 0), nil
+	// }
 
 	// We want the first key larger than the [lastReceivedKey].
 	// This is done by taking two proofs for the same key
@@ -419,9 +394,12 @@
 	// and traversing them from the longest key to the shortest key.
 	// For each node in these proofs, compare if the children of that node exist
 	// or have the same ID in the other proof.
-	proofKeyPath := merkledb.SerializedPath{
-		Value:        lastReceivedKey,
-		NibbleLength: 2 * len(lastReceivedKey),
+	var proofKeyPath merkledb.SerializedPath
+	if !lastReceivedKey.IsNothing() {
+		proofKeyPath = merkledb.SerializedPath{
+			Value:        lastReceivedKey.Value(),
+			NibbleLength: 2 * len(lastReceivedKey.Value()),
+		}
 	}
 
 	// If the received proof is an exclusion proof, the last node may be for a
@@ -430,7 +408,6 @@
 	// be removed to obtain a valid proof for a prefix of the [lastReceivedKey].
 	if !proofKeyPath.HasPrefix(endProof[len(endProof)-1].KeyPath) {
 		endProof = endProof[:len(endProof)-1]
->>>>>>> fae5fad7
 		// update the proofKeyPath to be for the prefix
 		proofKeyPath = endProof[len(endProof)-1].KeyPath
 	}
@@ -519,7 +496,6 @@
 		}
 	}
 
-<<<<<<< HEAD
 	// If the nextKey is before or equal to the lastReceivedKey
 	// then we couldn't find a better answer than the lastReceivedKey.
 	// Set the nextKey to lastReceivedKey + 0, which is the first key in the open range (lastReceivedKey, rangeEnd)
@@ -532,21 +508,6 @@
 	// If the nextKey is larger than the end of the range, return Nothing to signal that there is no next key in range
 	if !rangeEnd.IsNothing() && bytes.Compare(nextKey, rangeEnd.Value()) >= 0 {
 		return merkledb.Nothing[[]byte](), nil
-=======
-	// If the nextKey is before or equal to the [lastReceivedKey]
-	// then we couldn't find a better answer than the [lastReceivedKey].
-	// Set the nextKey to [lastReceivedKey] + 0, which is the first key in
-	// the open range (lastReceivedKey, rangeEnd).
-	if nextKey != nil && bytes.Compare(nextKey, lastReceivedKey) <= 0 {
-		nextKey = lastReceivedKey
-		nextKey = append(nextKey, 0)
-	}
-
-	// If the nextKey is larger than the end of the range,
-	// return nil to signal that there is no next key in range.
-	if len(rangeEnd) > 0 && bytes.Compare(nextKey, rangeEnd) >= 0 {
-		return nil, nil
->>>>>>> fae5fad7
 	}
 
 	// the nextKey is within the open range (lastReceivedKey, rangeEnd), so return it
