// Copyright (C) 2019-2023, Ava Labs, Inc. All rights reserved.
// See the file LICENSE for licensing terms.

package sync

import (
	"context"
	"errors"
	"fmt"
	"sync"
	"time"

	"go.uber.org/zap"

	"golang.org/x/sync/semaphore"

	"github.com/ava-labs/avalanchego/ids"
	"github.com/ava-labs/avalanchego/snow/engine/common"
	"github.com/ava-labs/avalanchego/utils/logging"
	"github.com/ava-labs/avalanchego/utils/set"
	"github.com/ava-labs/avalanchego/version"
)

// Minimum amount of time to handle a request
const minRequestHandlingDuration = 100 * time.Millisecond

var (
	_ networkClient = (*networkClientImpl)(nil)

	errAcquiringSemaphore = errors.New("error acquiring semaphore")
	errRequestFailed      = errors.New("request failed")
)

// networkClient defines ability to send request / response through the Network
type networkClient interface {
	// requestAny synchronously sends request to an arbitrary peer with a
	// node version greater than or equal to minVersion.
	// Returns response bytes, the ID of the chosen peer, and errRequestFailed if
	// the request should be retried.
<<<<<<< HEAD
	requestAny(ctx context.Context, minVersion *version.Application, request []byte) ([]byte, ids.NodeID, error)
=======
	RequestAny(ctx context.Context, minVersion *version.Application, request []byte) (ids.NodeID, []byte, error)
>>>>>>> 264f143f

	// request synchronously sends request to the selected nodeID.
	// Returns response bytes, and errRequestFailed if the request should be retried.
	request(ctx context.Context, nodeID ids.NodeID, request []byte) ([]byte, error)

	// trackBandwidth should be called for each valid response with the bandwidth
	// (length of response divided by request time), and with 0 if the response is invalid.
	trackBandwidth(nodeID ids.NodeID, bandwidth float64)

	// The following declarations allow this interface to be embedded in the VM
	// to handle incoming responses from peers.
	appResponse(context.Context, ids.NodeID, uint32, []byte) error
	appRequestFailed(context.Context, ids.NodeID, uint32) error
	connected(context.Context, ids.NodeID, *version.Application) error
	disconnected(context.Context, ids.NodeID) error
}

type networkClientImpl struct {
	lock sync.Mutex
	log  logging.Logger
	// This node's ID
	myNodeID ids.NodeID
	// requestID counter used to track outbound requests
	requestID uint32
	// requestID => handler for the response/failure
	outstandingRequestHandlers map[uint32]ResponseHandler
	// controls maximum number of active outbound requests
	activeRequests *semaphore.Weighted
	// tracking of peers & bandwidth usage
	peers *peerTracker
	// For sending messages to peers
	appSender common.AppSender
}

func NewNetworkClient(
	appSender common.AppSender,
	myNodeID ids.NodeID,
	maxActiveRequests int64,
	log logging.Logger,
) networkClient {
	return &networkClientImpl{
		appSender:                  appSender,
		myNodeID:                   myNodeID,
		outstandingRequestHandlers: make(map[uint32]ResponseHandler),
		activeRequests:             semaphore.NewWeighted(maxActiveRequests),
		peers:                      newPeerTracker(log),
		log:                        log,
	}
}

// Always returns nil because the engine considers errors
// returned from this function as fatal.
func (c *networkClientImpl) appResponse(
	_ context.Context,
	nodeID ids.NodeID,
	requestID uint32,
	response []byte,
) error {
	c.lock.Lock()
	defer c.lock.Unlock()

	c.log.Info(
		"received AppResponse from peer",
		zap.Stringer("nodeID", nodeID),
		zap.Uint32("requestID", requestID),
		zap.Int("responseLen", len(response)),
	)

	handler, exists := c.getRequestHandler(requestID)
	if !exists {
		// Should never happen since the engine
		// should be managing outstanding requests
		c.log.Warn(
			"received response to unknown request",
			zap.Stringer("nodeID", nodeID),
			zap.Uint32("requestID", requestID),
			zap.Int("responseLen", len(response)),
		)
		return nil
	}
	handler.OnResponse(response)
	return nil
}

// Always returns nil because the engine considers errors
// returned from this function as fatal.
func (c *networkClientImpl) appRequestFailed(
	_ context.Context,
	nodeID ids.NodeID,
	requestID uint32,
) error {
	c.lock.Lock()
	defer c.lock.Unlock()

	c.log.Info(
		"received AppRequestFailed from peer",
		zap.Stringer("nodeID", nodeID),
		zap.Uint32("requestID", requestID),
	)

	handler, exists := c.getRequestHandler(requestID)
	if !exists {
		// Should never happen since the engine
		// should be managing outstanding requests
		c.log.Warn(
			"received request failed to unknown request",
			zap.Stringer("nodeID", nodeID),
			zap.Uint32("requestID", requestID),
		)
		return nil
	}
	handler.OnFailure()
	return nil
}

// Returns the handler for [requestID] and marks the request as fulfilled.
// Returns false if there's no outstanding request with [requestID].
// Assumes [c.lock] is held.
func (c *networkClientImpl) getRequestHandler(requestID uint32) (ResponseHandler, bool) {
	handler, exists := c.outstandingRequestHandlers[requestID]
	if !exists {
		return nil, false
	}
	// mark message as processed, release activeRequests slot
	delete(c.outstandingRequestHandlers, requestID)
	return handler, true
}

// requestAny synchronously sends [request] to a randomly chosen peer with a
// version greater than or equal to [minVersion]. If [minVersion] is nil,
// the request is sent to any peer regardless of their version.
// May block until the number of outstanding requests decreases.
// Returns the node's response and the ID of the node.
func (c *networkClientImpl) requestAny(
	ctx context.Context,
	minVersion *version.Application,
	request []byte,
) (ids.NodeID, []byte, error) {
	// Take a slot from total [activeRequests] and block until a slot becomes available.
	if err := c.activeRequests.Acquire(ctx, 1); err != nil {
<<<<<<< HEAD
		return nil, ids.EmptyNodeID, errAcquiringSemaphore
=======
		return ids.EmptyNodeID, nil, ErrAcquiringSemaphore
>>>>>>> 264f143f
	}
	defer c.activeRequests.Release(1)

	c.lock.Lock()
	nodeID, ok := c.peers.GetAnyPeer(minVersion)
	if !ok {
		c.lock.Unlock()
		return ids.EmptyNodeID, nil, fmt.Errorf(
			"no peers found matching version %s out of %d peers",
			minVersion, c.peers.Size(),
		)
	}

<<<<<<< HEAD
	// Note [c.get] releases [c.lock].
	response, err := c.get(ctx, nodeID, request)
	return response, nodeID, err
=======
	// Note [c.request] releases [c.lock].
	response, err := c.request(ctx, nodeID, request)
	return nodeID, response, err
>>>>>>> 264f143f
}

// Sends [request] to [nodeID] and returns the response.
// Blocks until the number of outstanding requests is
// below the limit before sending the request.
func (c *networkClientImpl) request(
	ctx context.Context,
	nodeID ids.NodeID,
	request []byte,
) ([]byte, error) {
	// Take a slot from total [activeRequests]
	// and block until a slot becomes available.
	if err := c.activeRequests.Acquire(ctx, 1); err != nil {
		return nil, errAcquiringSemaphore
	}
	defer c.activeRequests.Release(1)

	c.lock.Lock()
	// Note [c.request] releases [c.lock].
	return c.get(ctx, nodeID, request)
}

// Sends [get] to [nodeID] and returns the response.
// Returns an error if the get failed or [ctx] is canceled.
// Blocks until a response is received or the [ctx] is canceled fails.
// Releases active requests semaphore if there was an error in sending the get.
// Assumes [nodeID] is never [c.myNodeID] since we guarantee
// [c.myNodeID] will not be added to [c.peers].
// Assumes [c.lock] is held and unlocks [c.lock] before returning.
func (c *networkClientImpl) get(
	ctx context.Context,
	nodeID ids.NodeID,
	request []byte,
) ([]byte, error) {
	c.log.Debug("sending request to peer",
		zap.Stringer("nodeID", nodeID),
		zap.Int("requestLen", len(request)),
	)
	c.peers.TrackPeer(nodeID)

	requestID := c.requestID
	c.requestID++

	nodeIDs := set.NewSet[ids.NodeID](1)
	nodeIDs.Add(nodeID)

	// Send an app request to the peer.
	if err := c.appSender.SendAppRequest(ctx, nodeIDs, requestID, request); err != nil {
		c.lock.Unlock()
		return nil, err
	}

	handler := newResponseHandler()
	c.outstandingRequestHandlers[requestID] = handler

	c.lock.Unlock() // unlock so response can be received

	var response []byte
	select {
	case <-ctx.Done():
		return nil, ctx.Err()
	case response = <-handler.responseChan:
	}
	if handler.failed {
		return nil, errRequestFailed
	}

	c.log.Debug("received response from peer",
		zap.Stringer("nodeID", nodeID),
		zap.Uint32("requestID", requestID),
		zap.Int("responseLen", len(response)),
	)
	return response, nil
}

// connected adds the given [nodeID] to the peer
// list so that it can receive messages.
// If [nodeID] is [c.myNodeID], this is a no-op.
func (c *networkClientImpl) connected(
	_ context.Context,
	nodeID ids.NodeID,
	nodeVersion *version.Application,
) error {
	c.lock.Lock()
	defer c.lock.Unlock()

	if nodeID == c.myNodeID {
		c.log.Debug("skipping registering self as peer")
		return nil
	}

	c.log.Debug("adding new peer", zap.Stringer("nodeID", nodeID))
	c.peers.Connected(nodeID, nodeVersion)
	return nil
}

// disconnected removes given [nodeID] from the peer list.
func (c *networkClientImpl) disconnected(_ context.Context, nodeID ids.NodeID) error {
	c.lock.Lock()
	defer c.lock.Unlock()

	if nodeID == c.myNodeID {
		c.log.Debug("skipping deregistering self as peer")
		return nil
	}

	c.log.Debug("disconnecting peer", zap.Stringer("nodeID", nodeID))
	c.peers.Disconnected(nodeID)
	return nil
}

// Shutdown disconnects all peers
func (c *networkClientImpl) Shutdown() {
	c.lock.Lock()
	defer c.lock.Unlock()

	// reset peers
	// TODO danlaine: should we call [Disconnected] on each peer?
	c.peers = newPeerTracker(c.log)
}

func (c *networkClientImpl) trackBandwidth(nodeID ids.NodeID, bandwidth float64) {
	c.lock.Lock()
	defer c.lock.Unlock()

	c.peers.TrackBandwidth(nodeID, bandwidth)
}<|MERGE_RESOLUTION|>--- conflicted
+++ resolved
@@ -37,11 +37,7 @@
 	// node version greater than or equal to minVersion.
 	// Returns response bytes, the ID of the chosen peer, and errRequestFailed if
 	// the request should be retried.
-<<<<<<< HEAD
-	requestAny(ctx context.Context, minVersion *version.Application, request []byte) ([]byte, ids.NodeID, error)
-=======
-	RequestAny(ctx context.Context, minVersion *version.Application, request []byte) (ids.NodeID, []byte, error)
->>>>>>> 264f143f
+	requestAny(ctx context.Context, minVersion *version.Application, request []byte) (ids.NodeID, []byte, error)
 
 	// request synchronously sends request to the selected nodeID.
 	// Returns response bytes, and errRequestFailed if the request should be retried.
@@ -182,11 +178,7 @@
 ) (ids.NodeID, []byte, error) {
 	// Take a slot from total [activeRequests] and block until a slot becomes available.
 	if err := c.activeRequests.Acquire(ctx, 1); err != nil {
-<<<<<<< HEAD
-		return nil, ids.EmptyNodeID, errAcquiringSemaphore
-=======
-		return ids.EmptyNodeID, nil, ErrAcquiringSemaphore
->>>>>>> 264f143f
+		return ids.EmptyNodeID, nil, errAcquiringSemaphore
 	}
 	defer c.activeRequests.Release(1)
 
@@ -200,15 +192,9 @@
 		)
 	}
 
-<<<<<<< HEAD
 	// Note [c.get] releases [c.lock].
 	response, err := c.get(ctx, nodeID, request)
-	return response, nodeID, err
-=======
-	// Note [c.request] releases [c.lock].
-	response, err := c.request(ctx, nodeID, request)
 	return nodeID, response, err
->>>>>>> 264f143f
 }
 
 // Sends [request] to [nodeID] and returns the response.
