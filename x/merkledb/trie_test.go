// Copyright (C) 2019-2023, Ava Labs, Inc. All rights reserved.
// See the file LICENSE for licensing terms.

package merkledb

import (
	"context"
	"math/rand"
	"strconv"
	"sync"
	"testing"

	"github.com/stretchr/testify/require"

	"github.com/ava-labs/avalanchego/database"
	"github.com/ava-labs/avalanchego/database/memdb"
	"github.com/ava-labs/avalanchego/ids"
	"github.com/ava-labs/avalanchego/utils/hashing"
)

func getNodeValue(t ReadOnlyTrie, key string) ([]byte, error) {
	return getNodeValueWithBranchFactor(t, key, BranchFactor16)
}

func getNodeValueWithBranchFactor(t ReadOnlyTrie, key string, bf BranchFactor) ([]byte, error) {
	var view *trieView
	if asTrieView, ok := t.(*trieView); ok {
		if err := asTrieView.calculateNodeIDs(context.Background()); err != nil {
			return nil, err
		}
<<<<<<< HEAD
		path := ToKey([]byte(key), bf)
		nodePath, err := asTrieView.getPathTo(path)
		if err != nil {
			return nil, err
		}
		if len(nodePath) == 0 {
			return nil, database.ErrNotFound
		}
		closestNode := nodePath[len(nodePath)-1]
		if closestNode.key != path || closestNode == nil {
			return nil, database.ErrNotFound
		}

		return closestNode.value.Value(), nil
=======
		view = asTrieView
>>>>>>> 4957ccb4
	}
	if asDatabases, ok := t.(*merkleDB); ok {
		dbView, err := asDatabases.NewView(context.Background(), ViewChanges{})
		if err != nil {
			return nil, err
		}
<<<<<<< HEAD
		path := ToKey([]byte(key), bf)
		nodePath, err := view.(*trieView).getPathTo(path)
		if err != nil {
			return nil, err
		}
		if len(nodePath) == 0 {
			return nil, database.ErrNotFound
		}
		closestNode := nodePath[len(nodePath)-1]
		if closestNode.key != path || closestNode == nil {
			return nil, database.ErrNotFound
		}
=======
		view = dbView.(*trieView)
	}
>>>>>>> 4957ccb4

	path := ToKey([]byte(key), bf)
	var result *node
	err := view.visitPathToKey(path, func(n *node) error {
		result = n
		return nil
	})
	if err != nil {
		return nil, err
	}
	if result.key != path || result == nil {
		return nil, database.ErrNotFound
	}

	return result.value.Value(), nil
}

func Test_GetValue_Safety(t *testing.T) {
	require := require.New(t)

	db, err := getBasicDB()
	require.NoError(err)

	trieView, err := db.NewView(
		context.Background(),
		ViewChanges{
			BatchOps: []database.BatchOp{
				{Key: []byte{0}, Value: []byte{0}},
			},
		},
	)
	require.NoError(err)

	trieVal, err := trieView.GetValue(context.Background(), []byte{0})
	require.NoError(err)
	require.Equal([]byte{0}, trieVal)
	trieVal[0] = 1

	// should still be []byte{0} after edit
	trieVal, err = trieView.GetValue(context.Background(), []byte{0})
	require.NoError(err)
	require.Equal([]byte{0}, trieVal)
}

func Test_GetValues_Safety(t *testing.T) {
	require := require.New(t)

	db, err := getBasicDB()
	require.NoError(err)

	trieView, err := db.NewView(
		context.Background(),
		ViewChanges{
			BatchOps: []database.BatchOp{
				{Key: []byte{0}, Value: []byte{0}},
			},
		},
	)
	require.NoError(err)

	trieVals, errs := trieView.GetValues(context.Background(), [][]byte{{0}})
	require.Len(errs, 1)
	require.NoError(errs[0])
	require.Equal([]byte{0}, trieVals[0])
	trieVals[0][0] = 1
	require.Equal([]byte{1}, trieVals[0])

	// should still be []byte{0} after edit
	trieVals, errs = trieView.GetValues(context.Background(), [][]byte{{0}})
	require.Len(errs, 1)
	require.NoError(errs[0])
	require.Equal([]byte{0}, trieVals[0])
}

func TestTrieViewVisitPathToKey(t *testing.T) {
	require := require.New(t)

	db, err := getBasicDB()
	require.NoError(err)

	trieIntf, err := db.NewView(context.Background(), ViewChanges{})
	require.NoError(err)
	require.IsType(&trieView{}, trieIntf)
	trie := trieIntf.(*trieView)

	var nodePath []*node
	require.NoError(trie.visitPathToKey(ToKey(nil, BranchFactor16), func(n *node) error {
		nodePath = append(nodePath, n)
		return nil
	}))

	require.Empty(nodePath)

	// Insert a key
	key1 := []byte{0}
	trieIntf, err = trie.NewView(
		context.Background(),
		ViewChanges{
			BatchOps: []database.BatchOp{
				{Key: key1, Value: []byte("value")},
			},
		},
	)
	require.NoError(err)
	require.IsType(&trieView{}, trieIntf)
	trie = trieIntf.(*trieView)
	require.NoError(trie.calculateNodeIDs(context.Background()))

	nodePath = make([]*node, 0, 2)
	require.NoError(trie.visitPathToKey(ToKey(key1, BranchFactor16), func(n *node) error {
		nodePath = append(nodePath, n)
		return nil
	}))

	// 1 value
	require.Len(nodePath, 1)
	require.Equal(ToKey(key1, BranchFactor16), nodePath[0].key)

	// Insert another key which is a child of the first
	key2 := []byte{0, 1}
	trieIntf, err = trie.NewView(
		context.Background(),
		ViewChanges{
			BatchOps: []database.BatchOp{
				{Key: key2, Value: []byte("value")},
			},
		},
	)
	require.NoError(err)
	require.IsType(&trieView{}, trieIntf)
	trie = trieIntf.(*trieView)
	require.NoError(trie.calculateNodeIDs(context.Background()))

<<<<<<< HEAD
	nodePath, err = trie.getPathTo(ToKey(key2, BranchFactor16))
	require.NoError(err)
	require.Len(nodePath, 2)
	require.Equal(trie.root.Value(), nodePath[0])
	require.Equal(ToKey(key2, BranchFactor16), nodePath[1].key)
=======
	nodePath = make([]*node, 0, 3)
	require.NoError(trie.visitPathToKey(ToKey(key2, BranchFactor16), func(n *node) error {
		nodePath = append(nodePath, n)
		return nil
	}))
	require.Len(nodePath, 3)
	require.Equal(trie.root, nodePath[0])
	require.Equal(ToKey(key1, BranchFactor16), nodePath[1].key)
	require.Equal(ToKey(key2, BranchFactor16), nodePath[2].key)
>>>>>>> 4957ccb4

	// Trie is:
	// [0]
	//  |
	// [0,1]
	// Insert a key which shares no prefix with the others
	key3 := []byte{255}
	trieIntf, err = trie.NewView(
		context.Background(),
		ViewChanges{
			BatchOps: []database.BatchOp{
				{Key: key3, Value: []byte("value")},
			},
		},
	)
	require.NoError(err)
	require.IsType(&trieView{}, trieIntf)
	trie = trieIntf.(*trieView)
	require.NoError(trie.calculateNodeIDs(context.Background()))

<<<<<<< HEAD
	// Trie is:
	//    []
	//   /  \
	// [0]  [255]
	//  |
	// [0,1]
	nodePath, err = trie.getPathTo(ToKey(key3, BranchFactor16))
	require.NoError(err)
=======
	nodePath = make([]*node, 0, 2)
	require.NoError(trie.visitPathToKey(ToKey(key3, BranchFactor16), func(n *node) error {
		nodePath = append(nodePath, n)
		return nil
	}))
>>>>>>> 4957ccb4
	require.Len(nodePath, 2)
	require.Equal(trie.root.Value(), nodePath[0])
	require.Zero(trie.root.Value().key.tokenLength)
	require.Equal(ToKey(key3, BranchFactor16), nodePath[1].key)

<<<<<<< HEAD
	nodePath, err = trie.getPathTo(ToKey(key2, BranchFactor16))
	require.NoError(err)
=======
	// Other key path not affected
	nodePath = make([]*node, 0, 3)
	require.NoError(trie.visitPathToKey(ToKey(key2, BranchFactor16), func(n *node) error {
		nodePath = append(nodePath, n)
		return nil
	}))
>>>>>>> 4957ccb4
	require.Len(nodePath, 3)
	require.Equal(trie.root.Value(), nodePath[0])
	require.Equal(ToKey(key1, BranchFactor16), nodePath[1].key)
	require.Equal(ToKey(key2, BranchFactor16), nodePath[2].key)

	// Gets closest node when key doesn't exist
	key4 := []byte{0, 1, 2}
	nodePath = make([]*node, 0, 3)
	require.NoError(trie.visitPathToKey(ToKey(key4, BranchFactor16), func(n *node) error {
		nodePath = append(nodePath, n)
		return nil
	}))
	require.Len(nodePath, 3)
	require.Equal(trie.root.Value(), nodePath[0])
	require.Equal(ToKey(key1, BranchFactor16), nodePath[1].key)
	require.Equal(ToKey(key2, BranchFactor16), nodePath[2].key)

	// Gets just root when key doesn't exist and no key shares a prefix
	key5 := []byte{128}
	nodePath = make([]*node, 0, 1)
	require.NoError(trie.visitPathToKey(ToKey(key5, BranchFactor16), func(n *node) error {
		nodePath = append(nodePath, n)
		return nil
	}))
	require.Len(nodePath, 1)
	require.Equal(trie.root.Value(), nodePath[0])
}

func Test_Trie_ViewOnCommitedView(t *testing.T) {
	require := require.New(t)

	dbTrie, err := getBasicDB()
	require.NoError(err)
	require.NotNil(dbTrie)

	committedTrie, err := dbTrie.NewView(
		context.Background(),
		ViewChanges{
			BatchOps: []database.BatchOp{
				{Key: []byte{0}, Value: []byte{0}},
			},
		},
	)
	require.NoError(err)

	require.NoError(committedTrie.CommitToDB(context.Background()))

	newView, err := committedTrie.NewView(
		context.Background(),
		ViewChanges{
			BatchOps: []database.BatchOp{
				{Key: []byte{1}, Value: []byte{1}},
			},
		},
	)
	require.NoError(err)
	require.NoError(newView.CommitToDB(context.Background()))

	val0, err := dbTrie.GetValue(context.Background(), []byte{0})
	require.NoError(err)
	require.Equal([]byte{0}, val0)
	val1, err := dbTrie.GetValue(context.Background(), []byte{1})
	require.NoError(err)
	require.Equal([]byte{1}, val1)
}

func Test_Trie_WriteToDB(t *testing.T) {
	require := require.New(t)

	dbTrie, err := getBasicDB()
	require.NoError(err)
	require.NotNil(dbTrie)

	trieIntf1, err := dbTrie.NewView(context.Background(), ViewChanges{})
	require.NoError(err)
	trie1 := trieIntf1.(*trieView)

	// value hasn't been inserted so shouldn't exist
	value, err := trie1.GetValue(context.Background(), []byte("key"))
	require.ErrorIs(err, database.ErrNotFound)
	require.Nil(value)

	trieIntf2, err := trie1.NewView(
		context.Background(),
		ViewChanges{
			BatchOps: []database.BatchOp{
				{Key: []byte("key"), Value: []byte("value")},
			},
		},
	)
	require.NoError(err)
	trie2 := trieIntf2.(*trieView)

	value, err = getNodeValue(trie2, "key")
	require.NoError(err)
	require.Equal([]byte("value"), value)

	require.NoError(trie1.CommitToDB(context.Background()))
	require.NoError(trie2.CommitToDB(context.Background()))

	key := []byte("key")
	prefixedKey := make([]byte, len(key)+valueNodePrefixLen)
	copy(prefixedKey, valueNodePrefix)
	copy(prefixedKey[valueNodePrefixLen:], key)
	rawBytes, err := dbTrie.baseDB.Get(prefixedKey)
	require.NoError(err)

	node, err := parseNode(ToKey(key, BranchFactor16), rawBytes)
	require.NoError(err)
	require.Equal([]byte("value"), node.value.Value())
}

func Test_Trie_InsertAndRetrieve(t *testing.T) {
	require := require.New(t)

	dbTrie, err := getBasicDB()
	require.NoError(err)
	require.NotNil(dbTrie)

	// value hasn't been inserted so shouldn't exist
	value, err := dbTrie.Get([]byte("key"))
	require.ErrorIs(err, database.ErrNotFound)
	require.Nil(value)

	require.NoError(dbTrie.Put([]byte("key"), []byte("value")))

	value, err = getNodeValue(dbTrie, "key")
	require.NoError(err)
	require.Equal([]byte("value"), value)
}

func Test_Trie_Overwrite(t *testing.T) {
	require := require.New(t)

	dbTrie, err := getBasicDB()
	require.NoError(err)
	require.NotNil(dbTrie)
	trie, err := dbTrie.NewView(
		context.Background(),
		ViewChanges{
			BatchOps: []database.BatchOp{
				{Key: []byte("key"), Value: []byte("value0")},
				{Key: []byte("key"), Value: []byte("value1")},
			},
		},
	)
	require.NoError(err)
	value, err := getNodeValue(trie, "key")
	require.NoError(err)
	require.Equal([]byte("value1"), value)

	trie, err = dbTrie.NewView(
		context.Background(),
		ViewChanges{
			BatchOps: []database.BatchOp{
				{Key: []byte("key"), Value: []byte("value2")},
			},
		},
	)
	require.NoError(err)
	value, err = getNodeValue(trie, "key")
	require.NoError(err)
	require.Equal([]byte("value2"), value)
}

func Test_Trie_Delete(t *testing.T) {
	require := require.New(t)

	dbTrie, err := getBasicDB()
	require.NoError(err)
	require.NotNil(dbTrie)

	trie, err := dbTrie.NewView(
		context.Background(),
		ViewChanges{
			BatchOps: []database.BatchOp{
				{Key: []byte("key"), Value: []byte("value0")},
			},
		},
	)
	require.NoError(err)

	value, err := getNodeValue(trie, "key")
	require.NoError(err)
	require.Equal([]byte("value0"), value)

	trie, err = dbTrie.NewView(
		context.Background(),
		ViewChanges{
			BatchOps: []database.BatchOp{
				{Key: []byte("key"), Delete: true},
			},
		},
	)
	require.NoError(err)

	value, err = getNodeValue(trie, "key")
	require.ErrorIs(err, database.ErrNotFound)
	require.Nil(value)
}

func Test_Trie_DeleteMissingKey(t *testing.T) {
	require := require.New(t)

	trie, err := getBasicDB()
	require.NoError(err)
	require.NotNil(trie)

	require.NoError(trie.DeleteContext(context.Background(), []byte("key")))
}

func Test_Trie_ExpandOnKeyPath(t *testing.T) {
	require := require.New(t)

	dbTrie, err := getBasicDB()
	require.NoError(err)
	require.NotNil(dbTrie)
	trieIntf, err := dbTrie.NewView(
		context.Background(),
		ViewChanges{
			BatchOps: []database.BatchOp{
				{Key: []byte("key"), Value: []byte("value0")},
			},
		},
	)
	require.NoError(err)
	trie := trieIntf.(*trieView)

	value, err := getNodeValue(trie, "key")
	require.NoError(err)
	require.Equal([]byte("value0"), value)

	trieIntf, err = trie.NewView(
		context.Background(),
		ViewChanges{
			BatchOps: []database.BatchOp{
				{Key: []byte("key1"), Value: []byte("value1")},
			},
		},
	)
	require.NoError(err)
	trie = trieIntf.(*trieView)

	value, err = getNodeValue(trie, "key")
	require.NoError(err)
	require.Equal([]byte("value0"), value)

	value, err = getNodeValue(trie, "key1")
	require.NoError(err)
	require.Equal([]byte("value1"), value)

	trieIntf, err = trie.NewView(
		context.Background(),
		ViewChanges{
			BatchOps: []database.BatchOp{
				{Key: []byte("key12"), Value: []byte("value12")},
			},
		},
	)
	require.NoError(err)
	trie = trieIntf.(*trieView)

	value, err = getNodeValue(trie, "key")
	require.NoError(err)
	require.Equal([]byte("value0"), value)

	value, err = getNodeValue(trie, "key1")
	require.NoError(err)
	require.Equal([]byte("value1"), value)

	value, err = getNodeValue(trie, "key12")
	require.NoError(err)
	require.Equal([]byte("value12"), value)
}

func Test_Trie_CompressedKeys(t *testing.T) {
	require := require.New(t)

	dbTrie, err := getBasicDB()
	require.NoError(err)
	require.NotNil(dbTrie)
	trieIntf, err := dbTrie.NewView(
		context.Background(),
		ViewChanges{
			BatchOps: []database.BatchOp{
				{Key: []byte("key12"), Value: []byte("value12")},
			},
		},
	)
	require.NoError(err)
	trie := trieIntf.(*trieView)

	value, err := getNodeValue(trie, "key12")
	require.NoError(err)
	require.Equal([]byte("value12"), value)

	trieIntf, err = trie.NewView(
		context.Background(),
		ViewChanges{
			BatchOps: []database.BatchOp{
				{Key: []byte("key1"), Value: []byte("value1")},
			},
		},
	)
	require.NoError(err)
	trie = trieIntf.(*trieView)

	value, err = getNodeValue(trie, "key12")
	require.NoError(err)
	require.Equal([]byte("value12"), value)

	value, err = getNodeValue(trie, "key1")
	require.NoError(err)
	require.Equal([]byte("value1"), value)

	trieIntf, err = trie.NewView(
		context.Background(),
		ViewChanges{
			BatchOps: []database.BatchOp{
				{Key: []byte("key"), Value: []byte("value")},
			},
		},
	)
	require.NoError(err)
	trie = trieIntf.(*trieView)

	value, err = getNodeValue(trie, "key12")
	require.NoError(err)
	require.Equal([]byte("value12"), value)

	value, err = getNodeValue(trie, "key1")
	require.NoError(err)
	require.Equal([]byte("value1"), value)

	value, err = getNodeValue(trie, "key")
	require.NoError(err)
	require.Equal([]byte("value"), value)
}

func Test_Trie_SplitBranch(t *testing.T) {
	require := require.New(t)

	dbTrie, err := getBasicDB()
	require.NoError(err)
	require.NotNil(dbTrie)

	// force a new node to generate with common prefix "key1" and have these two nodes as children
	trie, err := dbTrie.NewView(
		context.Background(),
		ViewChanges{
			BatchOps: []database.BatchOp{
				{Key: []byte("key12"), Value: []byte("value12")},
				{Key: []byte("key134"), Value: []byte("value134")},
			},
		},
	)
	require.NoError(err)

	value, err := getNodeValue(trie, "key12")
	require.NoError(err)
	require.Equal([]byte("value12"), value)

	value, err = getNodeValue(trie, "key134")
	require.NoError(err)
	require.Equal([]byte("value134"), value)
}

func Test_Trie_HashCountOnBranch(t *testing.T) {
	require := require.New(t)

	dbTrie, err := getBasicDB()
	require.NoError(err)
	require.NotNil(dbTrie)

	key1, key2, keyPrefix := []byte("key12"), []byte("key1F"), []byte("key1")

	trieIntf, err := dbTrie.NewView(
		context.Background(),
		ViewChanges{
			BatchOps: []database.BatchOp{
				{Key: key1, Value: []byte("")},
			},
		})
	require.NoError(err)
	trie := trieIntf.(*trieView)

	// create new node with common prefix whose children
	// are key1, key2
	view2, err := trie.NewView(
		context.Background(),
		ViewChanges{
			BatchOps: []database.BatchOp{
				{Key: key2, Value: []byte("")},
			},
		})
	require.NoError(err)

	// clear the hash count to ignore setup
	dbTrie.metrics.(*mockMetrics).hashCount = 0

	// force the new root to calculate
	_, err = view2.GetMerkleRoot(context.Background())
	require.NoError(err)

	// Make sure the branch node with the common prefix was created.
	// Note it's only created on call to GetMerkleRoot, not in NewView.
	gotRoot, err := view2.getEditableNode(ToKey(keyPrefix, BranchFactor16), false)
	require.NoError(err)
	require.Equal(view2.getRoot().Value(), gotRoot)

	// Had to hash new root and new child of root.
	require.Equal(int64(2), dbTrie.metrics.(*mockMetrics).hashCount)
}

func Test_Trie_HashCountOnDelete(t *testing.T) {
	require := require.New(t)

	dbTrie, err := getBasicDB()
	require.NoError(err)

	trie, err := dbTrie.NewView(
		context.Background(),
		ViewChanges{
			BatchOps: []database.BatchOp{
				{Key: []byte("k"), Value: []byte("value0")},
				{Key: []byte("ke"), Value: []byte("value1")},
				{Key: []byte("key"), Value: []byte("value2")},
				{Key: []byte("key1"), Value: []byte("value3")},
				{Key: []byte("key2"), Value: []byte("value4")},
			},
		},
	)
	require.NoError(err)
	require.NotNil(trie)

	require.NoError(trie.CommitToDB(context.Background()))
	oldCount := dbTrie.metrics.(*mockMetrics).hashCount

	// delete the middle values
	view, err := trie.NewView(
		context.Background(),
		ViewChanges{
			BatchOps: []database.BatchOp{
				{Key: []byte("k"), Delete: true},
				{Key: []byte("ke"), Delete: true},
				{Key: []byte("key"), Delete: true},
			},
		},
	)
	require.NoError(err)
	require.NoError(view.CommitToDB(context.Background()))

	// The new root is key1; it didn't change so no need to do more hashes
	require.Equal(oldCount, dbTrie.metrics.(*mockMetrics).hashCount)
}

func Test_Trie_NoExistingResidual(t *testing.T) {
	require := require.New(t)

	dbTrie, err := getBasicDB()
	require.NoError(err)
	require.NotNil(dbTrie)

	trie, err := dbTrie.NewView(
		context.Background(),
		ViewChanges{
			BatchOps: []database.BatchOp{
				{Key: []byte("k"), Value: []byte("1")},
				{Key: []byte("ke"), Value: []byte("2")},
				{Key: []byte("key1"), Value: []byte("3")},
				{Key: []byte("key123"), Value: []byte("4")},
			},
		},
	)
	require.NoError(err)
	require.NotNil(trie)

	value, err := getNodeValue(trie, "k")
	require.NoError(err)
	require.Equal([]byte("1"), value)

	value, err = getNodeValue(trie, "ke")
	require.NoError(err)
	require.Equal([]byte("2"), value)

	value, err = getNodeValue(trie, "key1")
	require.NoError(err)
	require.Equal([]byte("3"), value)

	value, err = getNodeValue(trie, "key123")
	require.NoError(err)
	require.Equal([]byte("4"), value)
}

func Test_Trie_BatchApply(t *testing.T) {
	require := require.New(t)

	dbTrie, err := getBasicDB()
	require.NoError(err)
	require.NotNil(dbTrie)

	trie, err := dbTrie.NewView(
		context.Background(),
		ViewChanges{
			BatchOps: []database.BatchOp{
				{Key: []byte("key1"), Value: []byte("value1")},
				{Key: []byte("key12"), Value: []byte("value12")},
				{Key: []byte("key134"), Value: []byte("value134")},
				{Key: []byte("key1"), Delete: true},
			},
		},
	)
	require.NoError(err)
	require.NotNil(trie)

	value, err := getNodeValue(trie, "key12")
	require.NoError(err)
	require.Equal([]byte("value12"), value)

	value, err = getNodeValue(trie, "key134")
	require.NoError(err)
	require.Equal([]byte("value134"), value)

	_, err = getNodeValue(trie, "key1")
	require.ErrorIs(err, database.ErrNotFound)
}

func Test_Trie_ChainDeletion(t *testing.T) {
	require := require.New(t)

	trie, err := getBasicDB()
	require.NoError(err)
	require.NotNil(trie)
	newTrie, err := trie.NewView(
		context.Background(),
		ViewChanges{
			BatchOps: []database.BatchOp{
				{Key: []byte("k"), Value: []byte("value0")},
				{Key: []byte("ke"), Value: []byte("value1")},
				{Key: []byte("key"), Value: []byte("value2")},
				{Key: []byte("key1"), Value: []byte("value3")},
			},
		},
	)
	require.NoError(err)

	require.NoError(newTrie.(*trieView).calculateNodeIDs(context.Background()))
	maybeRoot := newTrie.getRoot()
	require.NoError(err)
	require.True(maybeRoot.HasValue())
	require.Equal([]byte("value0"), maybeRoot.Value().value.Value())
	require.Len(maybeRoot.Value().children, 1)

	newTrie, err = newTrie.NewView(
		context.Background(),
		ViewChanges{
			BatchOps: []database.BatchOp{
				{Key: []byte("k"), Delete: true},
				{Key: []byte("ke"), Delete: true},
				{Key: []byte("key"), Delete: true},
				{Key: []byte("key1"), Delete: true},
			},
		},
	)
	require.NoError(err)
	require.NoError(newTrie.(*trieView).calculateNodeIDs(context.Background()))

	// trie should be empty
	root := newTrie.getRoot()
	require.False(root.HasValue())
}

func Test_Trie_Invalidate_Siblings_On_Commit(t *testing.T) {
	require := require.New(t)

	dbTrie, err := getBasicDB()
	require.NoError(err)
	require.NotNil(dbTrie)

	view1, err := dbTrie.NewView(context.Background(), ViewChanges{})
	require.NoError(err)

	view2, err := view1.NewView(
		context.Background(),
		ViewChanges{
			BatchOps: []database.BatchOp{
				{Key: []byte{0}, Value: []byte{0}},
			},
		},
	)
	require.NoError(err)

	// Siblings of view2
	sibling1, err := view1.NewView(context.Background(), ViewChanges{})
	require.NoError(err)
	sibling2, err := view1.NewView(context.Background(), ViewChanges{})
	require.NoError(err)

	require.False(sibling1.(*trieView).isInvalid())
	require.False(sibling2.(*trieView).isInvalid())

	require.NoError(view1.CommitToDB(context.Background()))
	require.NoError(view2.CommitToDB(context.Background()))

	require.True(sibling1.(*trieView).isInvalid())
	require.True(sibling2.(*trieView).isInvalid())
	require.False(view2.(*trieView).isInvalid())
}

func Test_Trie_NodeCollapse(t *testing.T) {
	require := require.New(t)

	dbTrie, err := getBasicDB()
	require.NoError(err)
	require.NotNil(dbTrie)

	kvs := []database.BatchOp{
		{Key: []byte("k"), Value: []byte("value0")},
		{Key: []byte("ke"), Value: []byte("value1")},
		{Key: []byte("key"), Value: []byte("value2")},
		{Key: []byte("key1"), Value: []byte("value3")},
		{Key: []byte("key2"), Value: []byte("value4")},
	}

	trie, err := dbTrie.NewView(
		context.Background(),
		ViewChanges{
			BatchOps: kvs,
		},
	)
	require.NoError(err)

	require.NoError(trie.(*trieView).calculateNodeIDs(context.Background()))

	for _, kv := range kvs {
		node, err := trie.getEditableNode(dbTrie.toKey(kv.Key), true)
		require.NoError(err)

		require.Equal(kv.Value, node.value.Value())
	}

	// delete some values
	deletedKVs, remainingKVs := kvs[:3], kvs[3:]
	deleteOps := make([]database.BatchOp, len(deletedKVs))
	for i, kv := range deletedKVs {
		deleteOps[i] = database.BatchOp{
			Key:    kv.Key,
			Delete: true,
		}
	}

	trie, err = trie.NewView(
		context.Background(),
		ViewChanges{
			BatchOps: deleteOps,
		},
	)
	require.NoError(err)

	require.NoError(trie.(*trieView).calculateNodeIDs(context.Background()))

	for _, kv := range deletedKVs {
		_, err := trie.getEditableNode(dbTrie.toKey(kv.Key), true)
		require.ErrorIs(err, database.ErrNotFound)
	}

	// make sure the other values are still there
	for _, kv := range remainingKVs {
		node, err := trie.getEditableNode(dbTrie.toKey(kv.Key), true)
		require.NoError(err)

		require.Equal(kv.Value, node.value.Value())
	}
}

func Test_Trie_MultipleStates(t *testing.T) {
	randCount := int64(0)
	for _, commitApproach := range []string{"never", "before", "after"} {
		t.Run(commitApproach, func(t *testing.T) {
			require := require.New(t)

			r := rand.New(rand.NewSource(randCount)) // #nosec G404
			randCount++
			rdb := memdb.New()
			defer rdb.Close()
			db, err := New(
				context.Background(),
				rdb,
				newDefaultConfig(),
			)
			require.NoError(err)
			defer db.Close()

			initialSet := 1000
			// Populate initial set of keys
			ops := make([]database.BatchOp, 0, initialSet)
			require.NoError(err)
			kv := [][]byte{}
			for i := 0; i < initialSet; i++ {
				k := []byte(strconv.Itoa(i))
				kv = append(kv, k)
				ops = append(ops, database.BatchOp{Key: k, Value: hashing.ComputeHash256(k)})
			}
			root, err := db.NewView(
				context.Background(),
				ViewChanges{
					BatchOps: ops,
				},
			)
			require.NoError(err)

			// Get initial root
			_, err = root.GetMerkleRoot(context.Background())
			require.NoError(err)

			if commitApproach == "before" {
				require.NoError(root.CommitToDB(context.Background()))
			}

			// Populate additional states
			concurrentStates := []Trie{}
			for i := 0; i < 5; i++ {
				newState, err := root.NewView(context.Background(), ViewChanges{})
				require.NoError(err)
				concurrentStates = append(concurrentStates, newState)
			}

			if commitApproach == "after" {
				require.NoError(root.CommitToDB(context.Background()))
			}

			// Process ops
			newStart := initialSet
			concurrentOps := make([][]database.BatchOp, len(concurrentStates))
			for i := 0; i < 100; i++ {
				if r.Intn(100) < 20 {
					// New Key
					for index := range concurrentStates {
						k := []byte(strconv.Itoa(newStart))
						concurrentOps[index] = append(concurrentOps[index], database.BatchOp{Key: k, Value: hashing.ComputeHash256(k)})
					}
					newStart++
				} else {
					// Fetch and update old
					selectedKey := kv[r.Intn(len(kv))]
					var pastV []byte
					for index, state := range concurrentStates {
						v, err := state.GetValue(context.Background(), selectedKey)
						require.NoError(err)
						if pastV == nil {
							pastV = v
						} else {
							require.Equal(pastV, v)
						}
						concurrentOps[index] = append(concurrentOps[index], database.BatchOp{Key: selectedKey, Value: hashing.ComputeHash256(v)})
					}
				}
			}
			for index, state := range concurrentStates {
				concurrentStates[index], err = state.NewView(
					context.Background(),
					ViewChanges{
						BatchOps: concurrentOps[index],
					},
				)
				require.NoError(err)
			}

			// Generate roots
			var pastRoot ids.ID
			for _, state := range concurrentStates {
				mroot, err := state.GetMerkleRoot(context.Background())
				require.NoError(err)
				if pastRoot == ids.Empty {
					pastRoot = mroot
				} else {
					require.Equal(pastRoot, mroot)
				}
			}
		})
	}
}

func TestNewViewOnCommittedView(t *testing.T) {
	require := require.New(t)

	db, err := getBasicDB()
	require.NoError(err)

	// Create a view
	view1Intf, err := db.NewView(context.Background(), ViewChanges{BatchOps: []database.BatchOp{{Key: []byte{1}, Value: []byte{1}}}})
	require.NoError(err)
	require.IsType(&trieView{}, view1Intf)
	view1 := view1Intf.(*trieView)

	// view1
	//   |
	//  db

	require.Len(db.childViews, 1)
	require.Contains(db.childViews, view1)
	require.Equal(db, view1.parentTrie)

	// Commit the view
	require.NoError(view1.CommitToDB(context.Background()))

	// view1 (committed)
	//   |
	//  db

	require.Len(db.childViews, 1)
	require.Contains(db.childViews, view1)
	require.Equal(db, view1.parentTrie)

	// Create a new view on the committed view
	view2Intf, err := view1.NewView(context.Background(), ViewChanges{})
	require.NoError(err)
	require.IsType(&trieView{}, view2Intf)
	view2 := view2Intf.(*trieView)

	// view2
	//   |
	// view1 (committed)
	//   |
	//  db

	require.Equal(db, view2.parentTrie)
	require.Contains(db.childViews, view1)
	require.Contains(db.childViews, view2)
	require.Len(db.childViews, 2)

	// Make sure the new view has the right value
	got, err := view2.GetValue(context.Background(), []byte{1})
	require.NoError(err)
	require.Equal([]byte{1}, got)

	// Make another view
	view3Intf, err := view2.NewView(context.Background(), ViewChanges{})
	require.NoError(err)
	require.IsType(&trieView{}, view3Intf)
	view3 := view3Intf.(*trieView)

	// view3
	//   |
	// view2
	//   |
	// view1 (committed)
	//   |
	//  db

	require.Equal(view2, view3.parentTrie)
	require.Contains(view2.childViews, view3)
	require.Len(view2.childViews, 1)
	require.Contains(db.childViews, view1)
	require.Contains(db.childViews, view2)
	require.Len(db.childViews, 2)

	// Commit view2
	require.NoError(view2.CommitToDB(context.Background()))

	// view3
	//   |
	// view2 (committed)
	//   |
	// view1 (committed)
	//   |
	//  db

	// Note that view2 being committed invalidates view1
	require.True(view1.invalidated)
	require.Contains(db.childViews, view2)
	require.Contains(db.childViews, view3)
	require.Len(db.childViews, 2)
	require.Equal(db, view3.parentTrie)

	// Commit view3
	require.NoError(view3.CommitToDB(context.Background()))

	// view3 being committed invalidates view2
	require.True(view2.invalidated)
	require.Contains(db.childViews, view3)
	require.Len(db.childViews, 1)
	require.Equal(db, view3.parentTrie)
}

func Test_TrieView_NewView(t *testing.T) {
	require := require.New(t)

	db, err := getBasicDB()
	require.NoError(err)

	// Create a view
	view1Intf, err := db.NewView(context.Background(), ViewChanges{})
	require.NoError(err)
	require.IsType(&trieView{}, view1Intf)
	view1 := view1Intf.(*trieView)

	// Create a view atop view1
	view2Intf, err := view1.NewView(context.Background(), ViewChanges{})
	require.NoError(err)
	require.IsType(&trieView{}, view2Intf)
	view2 := view2Intf.(*trieView)

	// view2
	//   |
	// view1
	//   |
	//  db

	// Assert view2's parent is view1
	require.Equal(view1, view2.parentTrie)
	require.Contains(view1.childViews, view2)
	require.Len(view1.childViews, 1)

	// Commit view1
	require.NoError(view1.CommitToDB(context.Background()))

	// Make another view atop view1
	view3Intf, err := view1.NewView(context.Background(), ViewChanges{})
	require.NoError(err)
	require.IsType(&trieView{}, view3Intf)
	view3 := view3Intf.(*trieView)

	// view3
	//   |
	// view2
	//   |
	// view1
	//   |
	//  db

	// Assert view3's parent is db
	require.Equal(db, view3.parentTrie)
	require.Contains(db.childViews, view3)
	require.NotContains(view1.childViews, view3)

	// Assert that NewPreallocatedView on an invalid view fails
	invalidView := &trieView{invalidated: true}
	_, err = invalidView.NewView(context.Background(), ViewChanges{})
	require.ErrorIs(err, ErrInvalid)
}

func TestTrieViewInvalidate(t *testing.T) {
	require := require.New(t)

	db, err := getBasicDB()
	require.NoError(err)

	// Create a view
	view1Intf, err := db.NewView(context.Background(), ViewChanges{})
	require.NoError(err)
	require.IsType(&trieView{}, view1Intf)
	view1 := view1Intf.(*trieView)

	// Create 2 views atop view1
	view2Intf, err := view1.NewView(context.Background(), ViewChanges{})
	require.NoError(err)
	require.IsType(&trieView{}, view2Intf)
	view2 := view2Intf.(*trieView)

	view3Intf, err := view1.NewView(context.Background(), ViewChanges{})
	require.NoError(err)
	require.IsType(&trieView{}, view3Intf)
	view3 := view3Intf.(*trieView)

	// view2  view3
	//   |    /
	//   view1
	//     |
	//     db

	// Invalidate view1
	view1.invalidate()

	require.Empty(view1.childViews)
	require.True(view1.invalidated)
	require.True(view2.invalidated)
	require.True(view3.invalidated)
}

func Test_Trie_ConcurrentNewViewAndCommit(t *testing.T) {
	require := require.New(t)

	trie, err := getBasicDB()
	require.NoError(err)
	require.NotNil(trie)

	newTrie, err := trie.NewView(
		context.Background(),
		ViewChanges{
			BatchOps: []database.BatchOp{
				{Key: []byte("key"), Value: []byte("value0")},
			},
		},
	)
	require.NoError(err)

	var wg sync.WaitGroup
	defer wg.Wait()

	wg.Add(1)
	go func() {
		defer wg.Done()
		require.NoError(newTrie.CommitToDB(context.Background()))
	}()

	newView, err := newTrie.NewView(context.Background(), ViewChanges{})
	require.NoError(err)
	require.NotNil(newView)
}

// Returns the path of the only child of this node.
// Assumes this node has exactly one child.
func getSingleChildKey(n *node) Key {
	for index, entry := range n.children {
		return n.key.AppendExtend(index, entry.compressedKey)
	}
	return Key{}
}

func TestTrieCommitToDB(t *testing.T) {
	r := require.New(t)

	type test struct {
		name        string
		trieFunc    func() TrieView
		expectedErr error
	}

	// Make a database
	db, err := getBasicDB()
	r.NoError(err)

	tests := []test{
		{
			name: "invalid",
			trieFunc: func() TrieView {
				view, err := db.NewView(context.Background(), ViewChanges{})
				r.NoError(err)

				// Invalidate the view
				view.(*trieView).invalidate()

				return view
			},
			expectedErr: ErrInvalid,
		},
		{
			name: "committed",
			trieFunc: func() TrieView {
				view, err := db.NewView(context.Background(), ViewChanges{})
				r.NoError(err)

				// Commit the view
				r.NoError(view.CommitToDB(context.Background()))

				return view
			},
			expectedErr: ErrCommitted,
		},
		{
			name: "parent not database",
			trieFunc: func() TrieView {
				view, err := db.NewView(context.Background(), ViewChanges{})
				r.NoError(err)

				// Change the parent
				view.(*trieView).parentTrie = &trieView{}

				return view
			},
			expectedErr: ErrParentNotDatabase,
		},
	}

	for _, tt := range tests {
		require := require.New(t)

		trie := tt.trieFunc()
		err := trie.CommitToDB(context.Background())
		require.ErrorIs(err, tt.expectedErr)
	}

	// Put 2 key-value pairs
	key1, value1 := []byte("key1"), []byte("value1")
	key2, value2 := []byte("key2"), []byte("value2")
	r.NoError(db.Put(key1, value1))
	r.NoError(db.Put(key2, value2))

	// Make a view
	key3, value3 := []byte("key3"), []byte("value3")
	// Delete a key-value pair, modify a key-value pair,
	// and insert a new key-value pair
	view, err := db.NewView(
		context.Background(),
		ViewChanges{
			BatchOps: []database.BatchOp{
				{Key: key1, Delete: true},
				{Key: key2, Value: value3},
				{Key: key3, Value: value3},
			},
		},
	)
	r.NoError(err)

	// Commit the view
	r.NoError(view.CommitToDB(context.Background()))

	// Make sure the database has the right values
	_, err = db.Get(key1)
	r.ErrorIs(err, database.ErrNotFound)

	got, err := db.Get(key2)
	r.NoError(err)
	r.Equal(value3, got)

	got, err = db.Get(key3)
	r.NoError(err)
	r.Equal(value3, got)
}<|MERGE_RESOLUTION|>--- conflicted
+++ resolved
@@ -28,47 +28,15 @@
 		if err := asTrieView.calculateNodeIDs(context.Background()); err != nil {
 			return nil, err
 		}
-<<<<<<< HEAD
-		path := ToKey([]byte(key), bf)
-		nodePath, err := asTrieView.getPathTo(path)
-		if err != nil {
-			return nil, err
-		}
-		if len(nodePath) == 0 {
-			return nil, database.ErrNotFound
-		}
-		closestNode := nodePath[len(nodePath)-1]
-		if closestNode.key != path || closestNode == nil {
-			return nil, database.ErrNotFound
-		}
-
-		return closestNode.value.Value(), nil
-=======
 		view = asTrieView
->>>>>>> 4957ccb4
 	}
 	if asDatabases, ok := t.(*merkleDB); ok {
 		dbView, err := asDatabases.NewView(context.Background(), ViewChanges{})
 		if err != nil {
 			return nil, err
 		}
-<<<<<<< HEAD
-		path := ToKey([]byte(key), bf)
-		nodePath, err := view.(*trieView).getPathTo(path)
-		if err != nil {
-			return nil, err
-		}
-		if len(nodePath) == 0 {
-			return nil, database.ErrNotFound
-		}
-		closestNode := nodePath[len(nodePath)-1]
-		if closestNode.key != path || closestNode == nil {
-			return nil, database.ErrNotFound
-		}
-=======
 		view = dbView.(*trieView)
 	}
->>>>>>> 4957ccb4
 
 	path := ToKey([]byte(key), bf)
 	var result *node
@@ -79,7 +47,7 @@
 	if err != nil {
 		return nil, err
 	}
-	if result.key != path || result == nil {
+	if result == nil || result.key != path {
 		return nil, database.ErrNotFound
 	}
 
@@ -177,7 +145,7 @@
 	trie = trieIntf.(*trieView)
 	require.NoError(trie.calculateNodeIDs(context.Background()))
 
-	nodePath = make([]*node, 0, 2)
+	nodePath = make([]*node, 0, 1)
 	require.NoError(trie.visitPathToKey(ToKey(key1, BranchFactor16), func(n *node) error {
 		nodePath = append(nodePath, n)
 		return nil
@@ -202,23 +170,15 @@
 	trie = trieIntf.(*trieView)
 	require.NoError(trie.calculateNodeIDs(context.Background()))
 
-<<<<<<< HEAD
-	nodePath, err = trie.getPathTo(ToKey(key2, BranchFactor16))
-	require.NoError(err)
-	require.Len(nodePath, 2)
-	require.Equal(trie.root.Value(), nodePath[0])
-	require.Equal(ToKey(key2, BranchFactor16), nodePath[1].key)
-=======
-	nodePath = make([]*node, 0, 3)
+	nodePath = make([]*node, 0, 2)
 	require.NoError(trie.visitPathToKey(ToKey(key2, BranchFactor16), func(n *node) error {
 		nodePath = append(nodePath, n)
 		return nil
 	}))
-	require.Len(nodePath, 3)
-	require.Equal(trie.root, nodePath[0])
-	require.Equal(ToKey(key1, BranchFactor16), nodePath[1].key)
-	require.Equal(ToKey(key2, BranchFactor16), nodePath[2].key)
->>>>>>> 4957ccb4
+	require.Len(nodePath, 2)
+	require.Equal(trie.root.Value(), nodePath[0])
+	require.Equal(ToKey(key1, BranchFactor16), nodePath[0].key)
+	require.Equal(ToKey(key2, BranchFactor16), nodePath[1].key)
 
 	// Trie is:
 	// [0]
@@ -239,38 +199,28 @@
 	trie = trieIntf.(*trieView)
 	require.NoError(trie.calculateNodeIDs(context.Background()))
 
-<<<<<<< HEAD
 	// Trie is:
 	//    []
 	//   /  \
 	// [0]  [255]
 	//  |
 	// [0,1]
-	nodePath, err = trie.getPathTo(ToKey(key3, BranchFactor16))
-	require.NoError(err)
-=======
 	nodePath = make([]*node, 0, 2)
 	require.NoError(trie.visitPathToKey(ToKey(key3, BranchFactor16), func(n *node) error {
 		nodePath = append(nodePath, n)
 		return nil
 	}))
->>>>>>> 4957ccb4
 	require.Len(nodePath, 2)
 	require.Equal(trie.root.Value(), nodePath[0])
 	require.Zero(trie.root.Value().key.tokenLength)
 	require.Equal(ToKey(key3, BranchFactor16), nodePath[1].key)
 
-<<<<<<< HEAD
-	nodePath, err = trie.getPathTo(ToKey(key2, BranchFactor16))
-	require.NoError(err)
-=======
 	// Other key path not affected
 	nodePath = make([]*node, 0, 3)
 	require.NoError(trie.visitPathToKey(ToKey(key2, BranchFactor16), func(n *node) error {
 		nodePath = append(nodePath, n)
 		return nil
 	}))
->>>>>>> 4957ccb4
 	require.Len(nodePath, 3)
 	require.Equal(trie.root.Value(), nodePath[0])
 	require.Equal(ToKey(key1, BranchFactor16), nodePath[1].key)
