// Copyright (C) 2019-2023, Ava Labs, Inc. All rights reserved.
// See the file LICENSE for licensing terms.

package merkledb

import (
	"bytes"
	"context"
	"errors"
	"fmt"
	"sync"

	"go.opentelemetry.io/otel/attribute"

	oteltrace "go.opentelemetry.io/otel/trace"

	"golang.org/x/exp/slices"

	"github.com/ava-labs/avalanchego/database"
	"github.com/ava-labs/avalanchego/ids"
	"github.com/ava-labs/avalanchego/utils"
	"github.com/ava-labs/avalanchego/utils/maybe"
)

const (
	initKeyValuesSize        = 256
	defaultPreallocationSize = 100
)

var (
	_ TrieView = (*trieView)(nil)

	ErrCommitted                  = errors.New("view has been committed")
	ErrInvalid                    = errors.New("the trie this view was based on has changed, rendering this view invalid")
	ErrPartialByteLengthWithValue = errors.New(
		"the underlying db only supports whole number of byte keys, so cannot record changes with partial byte lengths",
	)
	ErrVisitPathToKey         = errors.New("failed to visit expected node during insertion")
	ErrStartAfterEnd          = errors.New("start key > end key")
	ErrNoValidRoot            = errors.New("a valid root was not provided to the trieView constructor")
	ErrParentNotDatabase      = errors.New("parent trie is not database")
	ErrNodesAlreadyCalculated = errors.New("cannot modify the trie after the node changes have been calculated")
)

type trieView struct {
	// If true, this view has been committed.
	// [commitLock] must be held while accessing this field.
	committed  bool
	commitLock sync.RWMutex

	// tracking bool to enforce that no changes are made to the trie after the nodes have been calculated
	nodesAlreadyCalculated utils.Atomic[bool]

	// calculateNodesOnce is a once to ensure that node calculation only occurs a single time
	calculateNodesOnce sync.Once

	// Controls the trie's validity related fields.
	// Must be held while reading/writing [childViews], [invalidated], and [parentTrie].
	// Only use to lock current trieView or descendants of the current trieView
	// DO NOT grab the [validityTrackingLock] of any ancestor trie while this is held.
	validityTrackingLock sync.RWMutex

	// If true, this view has been invalidated and can't be used.
	//
	// Invariant: This view is marked as invalid before any of its ancestors change.
	// Since we ensure that all subviews are marked invalid before making an invalidating change
	// then if we are still valid at the end of the function, then no corrupting changes could have
	// occurred during execution.
	// Namely, if we have a method with:
	//
	// *Code Accessing Ancestor State*
	//
	// if t.isInvalid() {
	//     return ErrInvalid
	//  }
	// return [result]
	//
	// If the invalidated check passes, then we're guaranteed that no ancestor changes occurred
	// during the code that accessed ancestor state and the result of that work is still valid
	//
	// [validityTrackingLock] must be held when reading/writing this field.
	invalidated bool

	// the uncommitted parent trie of this view
	// [validityTrackingLock] must be held when reading/writing this field.
	parentTrie TrieView

	// The valid children of this trie.
	// [validityTrackingLock] must be held when reading/writing this field.
	childViews []*trieView

	// Changes made to this view.
	// May include nodes that haven't been updated
	// but will when their ID is recalculated.
	changes *changeSummary

	db *merkleDB

	// The nil key node
	// It is either the root of the trie or the root of the trie is its single child node
	sentinelNode *node
	rootPrefix   Key

	tokenSize int
}

// NewView returns a new view on top of this Trie where the passed changes
// have been applied.
// Adds the new view to [t.childViews].
// Assumes [t.commitLock] isn't held.
func (t *trieView) NewView(
	ctx context.Context,
	changes ViewChanges,
) (TrieView, error) {
	return t.NewViewWithRootPrefix(ctx, changes, Key{})
}

func (t *trieView) NewViewWithRootPrefix(
	ctx context.Context,
	changes ViewChanges,
	rootPrefix Key,
) (TrieView, error) {
	if t.isInvalid() {
		return nil, ErrInvalid
	}
	t.commitLock.RLock()
	defer t.commitLock.RUnlock()

	if t.committed {
		return t.getParentTrie().NewView(ctx, changes)
	}

	if err := t.calculateNodeIDs(ctx); err != nil {
		return nil, err
	}

	newView, err := newTrieViewWithRootPrefix(t.db, t, changes, rootPrefix)
	if err != nil {
		return nil, err
	}

	t.validityTrackingLock.Lock()
	defer t.validityTrackingLock.Unlock()

	if t.invalidated {
		return nil, ErrInvalid
	}
	t.childViews = append(t.childViews, newView)

	return newView, nil
}

// Creates a new view with the given [parentTrie].
// Assumes [parentTrie] isn't locked.
func newTrieView(
	db *merkleDB,
	parentTrie TrieView,
	changes ViewChanges,
) (*trieView, error) {
	return newTrieViewWithRootPrefix(db, parentTrie, changes, Key{})
}

// getRoot returns the node at [rootPrefix] from [t] by
// checking for a node with and without a value.
func (t *trieView) getHashRoot() (*node, error) {
	if t.rootPrefix.Length() == 0 {
		return t.sentinelNode, nil
	}

	for _, hasValue := range []bool{false, true} {
		root, err := t.getNodeWithID(ids.Empty, t.rootPrefix, hasValue)
		if err != nil {
			if errors.Is(err, database.ErrNotFound) {
				continue
			}
			return nil, err
		}
		return root, nil
	}

	return t.insert(t.rootPrefix, maybe.Nothing[[]byte]())
}

func newTrieViewWithRootPrefix(
	db *merkleDB,
	parentTrie TrieView,
	changes ViewChanges,
	rootPrefix Key,
) (*trieView, error) {
	sentinelNode, err := parentTrie.getEditableNode(Key{}, false /* hasValue */)
	if err != nil {
		if errors.Is(err, database.ErrNotFound) {
			return nil, ErrNoValidRoot
		}
		return nil, err
	}

	newView := &trieView{
		sentinelNode: sentinelNode,
		rootPrefix:   rootPrefix,
		db:           db,
		parentTrie:   parentTrie,
		changes:      newChangeSummary(len(changes.BatchOps) + len(changes.MapOps)),
		tokenSize:    db.tokenSize,
	}

	for _, op := range changes.BatchOps {
		key := op.Key
		if !changes.ConsumeBytes {
			key = slices.Clone(op.Key)
		}

		newVal := maybe.Nothing[[]byte]()
		if !op.Delete {
			newVal = maybe.Some(op.Value)
			if !changes.ConsumeBytes {
				newVal = maybe.Some(slices.Clone(op.Value))
			}
		}
		if err := newView.recordValueChange(toKey(key), newVal); err != nil {
			return nil, err
		}
	}
	for key, val := range changes.MapOps {
		if !changes.ConsumeBytes {
			val = maybe.Bind(val, slices.Clone[[]byte])
		}
		if err := newView.recordValueChange(toKey(stringToByteSlice(key)), val); err != nil {
			return nil, err
		}
	}
	return newView, nil
}

// Creates a view of the db at a historical root using the provided changes
func newHistoricalTrieView(
	db *merkleDB,
	changes *changeSummary,
) (*trieView, error) {
	if changes == nil {
		return nil, ErrNoValidRoot
	}

	passedSentinelChange, ok := changes.nodes[Key{}]
	if !ok {
		return nil, ErrNoValidRoot
	}

	newView := &trieView{
		sentinelNode: passedSentinelChange.after,
		db:           db,
		parentTrie:   db,
		changes:      changes,
		tokenSize:    db.tokenSize,
	}
	// since this is a set of historical changes, all nodes have already been calculated
	// since no new changes have occurred, no new calculations need to be done
	newView.calculateNodesOnce.Do(func() {})
	newView.nodesAlreadyCalculated.Set(true)
	return newView, nil
}

// Recalculates the node IDs for all changed nodes in the trie.
// Cancelling [ctx] doesn't cancel calculation. It's used only for tracing.
func (t *trieView) calculateNodeIDs(ctx context.Context) error {
	var err error
	t.calculateNodesOnce.Do(func() {
		if t.isInvalid() {
			err = ErrInvalid
			return
		}
		defer t.nodesAlreadyCalculated.Set(true)

		// We wait to create the span until after checking that we need to actually
		// calculateNodeIDs to make traces more useful (otherwise there may be a span
		// per key modified even though IDs are not re-calculated).
		_, span := t.db.infoTracer.Start(ctx, "MerkleDB.trieview.calculateNodeIDs")
		defer span.End()

		// add all the changed key/values to the nodes of the trie
		for key, change := range t.changes.values {
			if change.after.IsNothing() {
				// Note we're setting [err] defined outside this function.
				if err = t.remove(key); err != nil {
					return
				}
				// Note we're setting [err] defined outside this function.
			} else if _, err = t.insert(key, change.after); err != nil {
				return
			}
		}

		var root *node
		root, err = t.getHashRoot()
		if err != nil {
			return
		}
		_ = t.db.calculateNodeIDsSema.Acquire(context.Background(), 1)
<<<<<<< HEAD
		t.calculateNodeIDsHelper(root)
		t.db.calculateNodeIDsSema.Release(1)
		t.changes.rootID = getMerkleRoot(root)
=======
		t.changes.rootID = t.calculateNodeIDsHelper(t.sentinelNode)
		t.db.calculateNodeIDsSema.Release(1)

		// If the sentinel node is not the root, the trie's root is the sentinel node's only child
		if !isSentinelNodeTheRoot(t.sentinelNode) {
			for _, childEntry := range t.sentinelNode.children {
				t.changes.rootID = childEntry.id
			}
		}
>>>>>>> 96d451d2

		// ensure no ancestor changes occurred during execution
		if t.isInvalid() {
			err = ErrInvalid
			return
		}
	})
	return err
}

// Calculates the ID of all descendants of [n] which need to be recalculated,
// and then calculates the ID of [n] itself.
func (t *trieView) calculateNodeIDsHelper(n *node) ids.ID {
	// We use [wg] to wait until all descendants of [n] have been updated.
	var wg sync.WaitGroup

	for childIndex := range n.children {
		childEntry := n.children[childIndex]
		childKey := n.key.Extend(ToToken(childIndex, t.tokenSize), childEntry.compressedKey)
		childNodeChange, ok := t.changes.nodes[childKey]
		if !ok {
			// This child wasn't changed.
			continue
		}
		n.onNodeChanged()
		childEntry.hasValue = childNodeChange.after.hasValue()

		// Try updating the child and its descendants in a goroutine.
		if ok := t.db.calculateNodeIDsSema.TryAcquire(1); ok {
			wg.Add(1)
			go func() {
				childEntry.id = t.calculateNodeIDsHelper(childNodeChange.after)
				t.db.calculateNodeIDsSema.Release(1)
				wg.Done()
			}()
		} else {
			// We're at the goroutine limit; do the work in this goroutine.
			childEntry.id = t.calculateNodeIDsHelper(childNodeChange.after)
		}
	}

	// Wait until all descendants of [n] have been updated.
	wg.Wait()
<<<<<<< HEAD
	close(updatedChildren)

	for updatedChild := range updatedChildren {
		index := updatedChild.key.Token(n.key.length, t.tokenSize)
		n.setChildEntry(index, child{
			compressedKey: n.children[index].compressedKey,
			id:            updatedChild.id,
			rlp:           updatedChild.rlp,
			isValueNode:   updatedChild.isValueNode(),
			hasValue:      updatedChild.hasValue(),
		})
	}
=======
>>>>>>> 96d451d2

	// The IDs [n]'s descendants are up to date so we can calculate [n]'s ID.
	return n.calculateID(t.db.metrics)
}

// GetProof returns a proof that [bytesPath] is in or not in trie [t].
func (t *trieView) GetProof(ctx context.Context, key []byte) (*Proof, error) {
	_, span := t.db.infoTracer.Start(ctx, "MerkleDB.trieview.GetProof")
	defer span.End()

	if err := t.calculateNodeIDs(ctx); err != nil {
		return nil, err
	}

	return t.getProof(ctx, key)
}

// Returns a proof that [bytesPath] is in or not in trie [t].
func (t *trieView) getProof(ctx context.Context, key []byte) (*Proof, error) {
	_, span := t.db.infoTracer.Start(ctx, "MerkleDB.trieview.getProof")
	defer span.End()

	proof := &Proof{
		Key: ToKey(key),
	}

	var closestNode *node
	if err := t.visitPathToKey(proof.Key, func(n *node) error {
		closestNode = n
		proof.Path = append(proof.Path, n.asProofNode())
		return nil
	}); err != nil {
		return nil, err
	}
	root, err := t.getRoot()
	if err != nil {
		return nil, err
	}

	// The sentinel node is always the first node in the path.
	// If the sentinel node is not the root, remove it from the proofPath.
	if root != t.sentinelNode {
		proof.Path = proof.Path[1:]

		// if there are no nodes in the proof path, add the root to serve as an exclusion proof
		if len(proof.Path) == 0 {
			proof.Path = []ProofNode{root.asProofNode()}
			return proof, nil
		}
	}

	if closestNode.key == proof.Key {
		// There is a node with the given [key].
		proof.Value = maybe.Bind(closestNode.value, slices.Clone[[]byte])
		return proof, nil
	}

	// There is no node with the given [key].
	// If there is a child at the index where the node would be
	// if it existed, include that child in the proof.
	nextIndex := proof.Key.Token(closestNode.key.length, t.tokenSize)
	child, ok := closestNode.children[nextIndex]
	if !ok {
		return proof, nil
	}

	childNode, err := t.getNode(
		closestNode.key.Extend(ToToken(nextIndex, t.tokenSize), child.compressedKey),
		child.hasValue,
	)
	if err != nil {
		return nil, err
	}
	proof.Path = append(proof.Path, childNode.asProofNode())
	if t.isInvalid() {
		return nil, ErrInvalid
	}
	return proof, nil
}

// GetRangeProof returns a range proof for (at least part of) the key range [start, end].
// The returned proof's [KeyValues] has at most [maxLength] values.
// [maxLength] must be > 0.
func (t *trieView) GetRangeProof(
	ctx context.Context,
	start maybe.Maybe[[]byte],
	end maybe.Maybe[[]byte],
	maxLength int,
) (*RangeProof, error) {
	ctx, span := t.db.infoTracer.Start(ctx, "MerkleDB.trieview.GetRangeProof")
	defer span.End()

	if start.HasValue() && end.HasValue() && bytes.Compare(start.Value(), end.Value()) == 1 {
		return nil, ErrStartAfterEnd
	}

	if maxLength <= 0 {
		return nil, fmt.Errorf("%w but was %d", ErrInvalidMaxLength, maxLength)
	}

	if err := t.calculateNodeIDs(ctx); err != nil {
		return nil, err
	}

	var result RangeProof

	result.KeyValues = make([]KeyValue, 0, initKeyValuesSize)
	it := t.NewIteratorWithStart(start.Value())
	for it.Next() && len(result.KeyValues) < maxLength && (end.IsNothing() || bytes.Compare(it.Key(), end.Value()) <= 0) {
		// clone the value to prevent editing of the values stored within the trie
		result.KeyValues = append(result.KeyValues, KeyValue{
			Key:   it.Key(),
			Value: slices.Clone(it.Value()),
		})
	}
	it.Release()
	if err := it.Error(); err != nil {
		return nil, err
	}

	// This proof may not contain all key-value pairs in [start, end] due to size limitations.
	// The end proof we provide should be for the last key-value pair in the proof, not for
	// the last key-value pair requested, which may not be in this proof.
	var (
		endProof *Proof
		err      error
	)
	if len(result.KeyValues) > 0 {
		greatestKey := result.KeyValues[len(result.KeyValues)-1].Key
		endProof, err = t.getProof(ctx, greatestKey)
		if err != nil {
			return nil, err
		}
	} else if end.HasValue() {
		endProof, err = t.getProof(ctx, end.Value())
		if err != nil {
			return nil, err
		}
	}
	if endProof != nil {
		result.EndProof = endProof.Path
	}

	if start.HasValue() {
		startProof, err := t.getProof(ctx, start.Value())
		if err != nil {
			return nil, err
		}
		result.StartProof = startProof.Path

		// strip out any common nodes to reduce proof size
		i := 0
		for ; i < len(result.StartProof) &&
			i < len(result.EndProof) &&
			result.StartProof[i].Key == result.EndProof[i].Key; i++ {
		}
		result.StartProof = result.StartProof[i:]
	}

	if len(result.StartProof) == 0 && len(result.EndProof) == 0 && len(result.KeyValues) == 0 {
		// If the range is empty, return the root proof.
		root, err := t.getRoot()
		if err != nil {
			return nil, err
		}
		rootProof, err := t.getProof(ctx, root.key.Bytes())
		if err != nil {
			return nil, err
		}
		result.EndProof = rootProof.Path
	}

	if t.isInvalid() {
		return nil, ErrInvalid
	}
	return &result, nil
}

// CommitToDB commits changes from this trie to the underlying DB.
func (t *trieView) CommitToDB(ctx context.Context) error {
	ctx, span := t.db.infoTracer.Start(ctx, "MerkleDB.trieview.CommitToDB")
	defer span.End()

	t.db.commitLock.Lock()
	defer t.db.commitLock.Unlock()

	return t.commitToDB(ctx)
}

// Commits the changes from [trieToCommit] to this view,
// this view to its parent, and so on until committing to the db.
// Assumes [t.db.commitLock] is held.
func (t *trieView) commitToDB(ctx context.Context) error {
	t.commitLock.Lock()
	defer t.commitLock.Unlock()

	ctx, span := t.db.infoTracer.Start(ctx, "MerkleDB.trieview.commitToDB", oteltrace.WithAttributes(
		attribute.Int("changeCount", len(t.changes.values)),
	))
	defer span.End()

	// Call this here instead of in [t.db.commitChanges]
	// because doing so there would be a deadlock.
	if err := t.calculateNodeIDs(ctx); err != nil {
		return err
	}

	if err := t.db.commitChanges(ctx, t); err != nil {
		return err
	}

	t.committed = true

	return nil
}

// Assumes [t.validityTrackingLock] isn't held.
func (t *trieView) isInvalid() bool {
	t.validityTrackingLock.RLock()
	defer t.validityTrackingLock.RUnlock()

	return t.invalidated
}

// Invalidates this view and all descendants.
// Assumes [t.validityTrackingLock] isn't held.
func (t *trieView) invalidate() {
	t.validityTrackingLock.Lock()
	defer t.validityTrackingLock.Unlock()

	t.invalidated = true

	for _, childView := range t.childViews {
		childView.invalidate()
	}

	// after invalidating the children, they no longer need to be tracked
	t.childViews = make([]*trieView, 0, defaultPreallocationSize)
}

func (t *trieView) updateParent(newParent TrieView) {
	t.validityTrackingLock.Lock()
	defer t.validityTrackingLock.Unlock()

	t.parentTrie = newParent
}

// GetMerkleRoot returns the ID of the root of this trie.
func (t *trieView) GetMerkleRoot(ctx context.Context) (ids.ID, error) {
	if err := t.calculateNodeIDs(ctx); err != nil {
		return ids.Empty, err
	}
<<<<<<< HEAD
	hashRoot, err := t.getHashRoot()
	if err != nil {
		return ids.Empty, err
	}
	return getMerkleRoot(hashRoot), nil
}

func getMerkleRoot(hashRoot *node) ids.ID {
	if !isSentinelNodeTheRoot(hashRoot) {
		for _, childEntry := range hashRoot.children {
			return childEntry.id
		}
	}

	return hashRoot.id
}

// GetAltMerkleRoot returns the ID of the root of this trie.
func (t *trieView) GetAltMerkleRoot(ctx context.Context) (ids.ID, error) {
	if err := t.calculateNodeIDs(ctx); err != nil {
		return ids.Empty, err
	}
	hashRoot, err := t.getHashRoot()
	if err != nil {
		return ids.Empty, err
	}
	return rlpToAltID(hashRoot.rlp), nil
=======
	return t.changes.rootID, nil
>>>>>>> 96d451d2
}

func (t *trieView) GetValues(ctx context.Context, keys [][]byte) ([][]byte, []error) {
	_, span := t.db.debugTracer.Start(ctx, "MerkleDB.trieview.GetValues", oteltrace.WithAttributes(
		attribute.Int("keyCount", len(keys)),
	))
	defer span.End()

	results := make([][]byte, len(keys))
	valueErrors := make([]error, len(keys))

	for i, key := range keys {
		results[i], valueErrors[i] = t.getValueCopy(ToKey(key))
	}
	return results, valueErrors
}

// GetValue returns the value for the given [key].
// Returns database.ErrNotFound if it doesn't exist.
func (t *trieView) GetValue(ctx context.Context, key []byte) ([]byte, error) {
	_, span := t.db.debugTracer.Start(ctx, "MerkleDB.trieview.GetValue")
	defer span.End()

	return t.getValueCopy(ToKey(key))
}

// getValueCopy returns a copy of the value for the given [key].
// Returns database.ErrNotFound if it doesn't exist.
func (t *trieView) getValueCopy(key Key) ([]byte, error) {
	val, err := t.getValue(key)
	if err != nil {
		return nil, err
	}
	return slices.Clone(val), nil
}

func (t *trieView) getValue(key Key) ([]byte, error) {
	if t.isInvalid() {
		return nil, ErrInvalid
	}

	if change, ok := t.changes.values[key]; ok {
		t.db.metrics.ViewValueCacheHit()
		if change.after.IsNothing() {
			return nil, database.ErrNotFound
		}
		return change.after.Value(), nil
	}
	t.db.metrics.ViewValueCacheMiss()

	// if we don't have local copy of the key, then grab a copy from the parent trie
	value, err := t.getParentTrie().getValue(key)
	if err != nil {
		return nil, err
	}

	// ensure no ancestor changes occurred during execution
	if t.isInvalid() {
		return nil, ErrInvalid
	}

	return value, nil
}

// Must not be called after [calculateNodeIDs] has returned.
func (t *trieView) remove(key Key) error {
	if t.nodesAlreadyCalculated.Get() {
		return ErrNodesAlreadyCalculated
	}

	// confirm a node exists with a value
	keyNode, err := t.getNode(key, true)
	if err != nil {
		if errors.Is(err, database.ErrNotFound) {
			// key didn't exist
			return nil
		}
		return err
	}

	// node doesn't contain a value
	if !keyNode.hasValue() {
		return nil
	}

	// if the node exists and contains a value
	// mark all ancestor for change
	// grab parent and grandparent nodes for path compression
	var grandParent, parent, nodeToDelete *node
	if err := t.visitPathToKey(key, func(n *node) error {
		grandParent = parent
		parent = nodeToDelete
		nodeToDelete = n
		return t.recordNodeChange(n)
	}); err != nil {
		return err
	}

	nodeToDelete.setValue(maybe.Nothing[[]byte]())
	if len(nodeToDelete.children) != 0 {
		// merge this node and its child into a single node if possible
		return t.compressNodePath(parent, nodeToDelete)
	}

	// if the removed node has no children, the node can be removed from the trie
	if err := t.recordNodeDeleted(nodeToDelete); err != nil {
		return err
	}
	if parent != nil {
		parent.removeChild(nodeToDelete, t.tokenSize)

		// merge the parent node and its child into a single node if possible
		return t.compressNodePath(grandParent, parent)
	}
	return nil
}

// Merges together nodes in the inclusive descendants of [node] that
// have no value and a single child into one node with a compressed
// path until a node that doesn't meet those criteria is reached.
// [parent] is [node]'s parent.
// Assumes at least one of the following is true:
// * [node] has a value.
// * [node] has children.
// Must not be called after [calculateNodeIDs] has returned.
func (t *trieView) compressNodePath(parent, node *node) error {
	if t.nodesAlreadyCalculated.Get() {
		return ErrNodesAlreadyCalculated
	}

	// don't collapse into this node if it's the root, doesn't have 1 child, or has a value
	if parent == nil || len(node.children) != 1 || node.hasValue() {
		return nil
	}

	if err := t.recordNodeDeleted(node); err != nil {
		return err
	}

	var (
		childEntry *child
		childKey   Key
	)
	// There is only one child, but we don't know the index.
	// "Cycle" over the key/values to find the only child.
	// Note this iteration once because len(node.children) == 1.
	for index, entry := range node.children {
		childKey = node.key.Extend(ToToken(index, t.tokenSize), entry.compressedKey)
		childEntry = entry
	}

	// [node] is the first node with multiple children.
	// combine it with the [node] passed in.
	parent.setChildEntry(childKey.Token(parent.key.length, t.tokenSize),
		&child{
			compressedKey: childKey.Skip(parent.key.length + t.tokenSize),
			id:            childEntry.id,
			rlp:           childEntry.rlp,
			isValueNode:   childEntry.isValueNode,
			hasValue:      childEntry.hasValue,
		})
	return t.recordNodeChange(parent)
}

// Returns the nodes along the path to [key].
// The first node is the root, and the last node is either the node with the
// given [key], if it's in the trie, or the node with the largest prefix of
// the [key] if it isn't in the trie.
// Always returns at least the root node.
func (t *trieView) visitPathToKey(key Key, visitNode func(*node) error) error {
	var (
		// all node paths start at the sentinelNode since its nil key is a prefix of all keys
		currentNode = t.sentinelNode
		err         error
	)
	if err := visitNode(currentNode); err != nil {
		return err
	}
	// while the entire path hasn't been matched
	for currentNode.key.length < key.length {
		// confirm that a child exists and grab its ID before attempting to load it
		nextChildEntry, hasChild := currentNode.children[key.Token(currentNode.key.length, t.tokenSize)]

		if !hasChild || !key.iteratedHasPrefix(nextChildEntry.compressedKey, currentNode.key.length+t.tokenSize, t.tokenSize) {
			// there was no child along the path or the child that was there doesn't match the remaining path
			return nil
		}
		// grab the next node along the path
		currentNode, err = t.getNode(key.Take(currentNode.key.length+t.tokenSize+nextChildEntry.compressedKey.length), nextChildEntry.hasValue)
		if err != nil {
			return err
		}
		if err := visitNode(currentNode); err != nil {
			return err
		}
	}
	return nil
}

// Get a copy of the node matching the passed key from the trie.
// Used by views to get nodes from their ancestors.
func (t *trieView) getEditableNode(key Key, hadValue bool) (*node, error) {
	if t.isInvalid() {
		return nil, ErrInvalid
	}

	// grab the node in question
	n, err := t.getNode(key, hadValue)
	if err != nil {
		return nil, err
	}

	// ensure no ancestor changes occurred during execution
	if t.isInvalid() {
		return nil, ErrInvalid
	}

	// return a clone of the node, so it can be edited without affecting this trie
	return n.clone(), nil
}

// insert a key/value pair into the correct node of the trie.
// Must not be called after [calculateNodeIDs] has returned.
func (t *trieView) insert(
	key Key,
	value maybe.Maybe[[]byte],
) (*node, error) {
	if t.nodesAlreadyCalculated.Get() {
		return nil, ErrNodesAlreadyCalculated
	}

	var closestNode *node
	if err := t.visitPathToKey(key, func(n *node) error {
		closestNode = n
		return t.recordNodeChange(n)
	}); err != nil {
		return nil, err
	}

	// a node with that exact key already exists so update its value
	if closestNode.key == key {
		closestNode.setValue(value)
		// closestNode was already marked as changed in the ancestry loop above
		return closestNode, nil
	}

	// A node with the exact key doesn't exist so determine the portion of the
	// key that hasn't been matched yet
	// Note that [key] has prefix [closestNode.key], so [key] must be longer
	// and the following index won't OOB.
	existingChildEntry, hasChild := closestNode.children[key.Token(closestNode.key.length, t.tokenSize)]
	if !hasChild {
		// there are no existing nodes along the key [key], so create a new node to insert [value]
		newNode := newNode(key)
		newNode.setValue(value)
		closestNode.addChild(newNode, t.tokenSize)
		return newNode, t.recordNewNode(newNode)
	}

	// if we have reached this point, then the [key] we are trying to insert and
	// the existing path node have some common prefix.
	// a new branching node will be created that will represent this common prefix and
	// have the existing path node and the value being inserted as children.

	// generate the new branch node
	// find how many tokens are common between the existing child's compressed key and
	// the current key(offset by the closest node's key),
	// then move all the common tokens into the branch node
	commonPrefixLength := getLengthOfCommonPrefix(
		existingChildEntry.compressedKey,
		key,
		closestNode.key.length+t.tokenSize,
		t.tokenSize,
	)

	if existingChildEntry.compressedKey.length <= commonPrefixLength {
		// Since the compressed key is shorter than the common prefix,
		// we should have visited [existingChildEntry] in [visitPathToKey].
		return nil, ErrVisitPathToKey
	}

	branchNode := newNode(key.Take(closestNode.key.length + t.tokenSize + commonPrefixLength))
	closestNode.addChild(branchNode, t.tokenSize)
	nodeWithValue := branchNode

	if key.length == branchNode.key.length {
		// the branch node has exactly the key to be inserted as its key, so set the value on the branch node
		branchNode.setValue(value)
	} else {
		// the key to be inserted is a child of the branch node
		// create a new node and add the value to it
		newNode := newNode(key)
		newNode.setValue(value)
		branchNode.addChild(newNode, t.tokenSize)
		if err := t.recordNewNode(newNode); err != nil {
			return nil, err
		}
		nodeWithValue = newNode
	}

	// add the existing child onto the branch node
	branchNode.setChildEntry(
		existingChildEntry.compressedKey.Token(commonPrefixLength, t.tokenSize),
		&child{
			compressedKey: existingChildEntry.compressedKey.Skip(commonPrefixLength + t.tokenSize),
			id:            existingChildEntry.id,
			rlp:           existingChildEntry.rlp,
			isValueNode:   existingChildEntry.isValueNode,
			hasValue:      existingChildEntry.hasValue,
		})

	return nodeWithValue, t.recordNewNode(branchNode)
}

func getLengthOfCommonPrefix(first, second Key, secondOffset int, tokenSize int) int {
	commonIndex := 0
	for first.length > commonIndex && second.length > commonIndex+secondOffset &&
		first.Token(commonIndex, tokenSize) == second.Token(commonIndex+secondOffset, tokenSize) {
		commonIndex += tokenSize
	}
	return commonIndex
}

// Records that a node has been created.
// Must not be called after [calculateNodeIDs] has returned.
func (t *trieView) recordNewNode(after *node) error {
	return t.recordKeyChange(after.key, after, after.hasValue(), true /* newNode */)
}

// Records that an existing node has been changed.
// Must not be called after [calculateNodeIDs] has returned.
func (t *trieView) recordNodeChange(after *node) error {
	return t.recordKeyChange(after.key, after, after.hasValue(), false /* newNode */)
}

// Records that the node associated with the given key has been deleted.
// Must not be called after [calculateNodeIDs] has returned.
func (t *trieView) recordNodeDeleted(after *node) error {
	// don't delete the root.
	if after.key.length == 0 {
		return t.recordKeyChange(after.key, after, after.hasValue(), false /* newNode */)
	}
	return t.recordKeyChange(after.key, nil, after.hasValue(), false /* newNode */)
}

func (t *trieView) getRoot() (*node, error) {
	if !isSentinelNodeTheRoot(t.sentinelNode) {
		// sentinelNode has one child, which is the root
		for index, childEntry := range t.sentinelNode.children {
			return t.getNode(
				t.sentinelNode.key.Extend(ToToken(index, t.tokenSize), childEntry.compressedKey),
				childEntry.hasValue)
		}
	}

	return t.sentinelNode, nil
}

// Records that the node associated with the given key has been changed.
// If it is an existing node, record what its value was before it was changed.
// Must not be called after [calculateNodeIDs] has returned.
func (t *trieView) recordKeyChange(key Key, after *node, hadValue bool, newNode bool) error {
	if t.nodesAlreadyCalculated.Get() {
		return ErrNodesAlreadyCalculated
	}

	if existing, ok := t.changes.nodes[key]; ok {
		existing.after = after
		return nil
	}

	if newNode {
		t.changes.nodes[key] = &change[*node]{
			after: after,
		}
		return nil
	}

	before, err := t.getParentTrie().getEditableNode(key, hadValue)
	if err != nil && !errors.Is(err, database.ErrNotFound) {
		return err
	}
	t.changes.nodes[key] = &change[*node]{
		before: before,
		after:  after,
	}
	return nil
}

// Records that a key's value has been added or updated.
// Doesn't actually change the trie data structure.
// That's deferred until we call [calculateNodeIDs].
// Must not be called after [calculateNodeIDs] has returned.
func (t *trieView) recordValueChange(key Key, value maybe.Maybe[[]byte]) error {
	if t.nodesAlreadyCalculated.Get() {
		return ErrNodesAlreadyCalculated
	}

	// update the existing change if it exists
	if existing, ok := t.changes.values[key]; ok {
		existing.after = value
		return nil
	}

	// grab the before value
	var beforeMaybe maybe.Maybe[[]byte]
	before, err := t.getParentTrie().getValue(key)
	switch err {
	case nil:
		beforeMaybe = maybe.Some(before)
	case database.ErrNotFound:
		beforeMaybe = maybe.Nothing[[]byte]()
	default:
		return err
	}

	t.changes.values[key] = &change[maybe.Maybe[[]byte]]{
		before: beforeMaybe,
		after:  value,
	}
	return nil
}

// Retrieves a node with the given [key].
// If the node is fetched from [t.parentTrie] and [id] isn't empty,
// sets the node's ID to [id].
// If the node is loaded from the baseDB, [hasValue] determines which database the node is stored in.
// Returns database.ErrNotFound if the node doesn't exist.
func (t *trieView) getNode(key Key, hasValue bool) (*node, error) {
	// check for the key within the changed nodes
	if nodeChange, isChanged := t.changes.nodes[key]; isChanged {
		t.db.metrics.ViewNodeCacheHit()
		if nodeChange.after == nil {
			return nil, database.ErrNotFound
		}
		return nodeChange.after, nil
	}

	// get the node from the parent trie and store a local copy
	return t.getParentTrie().getEditableNode(key, hasValue)
}

// Get the parent trie of the view
func (t *trieView) getParentTrie() TrieView {
	t.validityTrackingLock.RLock()
	defer t.validityTrackingLock.RUnlock()
	return t.parentTrie
}<|MERGE_RESOLUTION|>--- conflicted
+++ resolved
@@ -168,7 +168,7 @@
 	}
 
 	for _, hasValue := range []bool{false, true} {
-		root, err := t.getNodeWithID(ids.Empty, t.rootPrefix, hasValue)
+		root, err := t.getNode(t.rootPrefix, hasValue)
 		if err != nil {
 			if errors.Is(err, database.ErrNotFound) {
 				continue
@@ -296,13 +296,7 @@
 			return
 		}
 		_ = t.db.calculateNodeIDsSema.Acquire(context.Background(), 1)
-<<<<<<< HEAD
-		t.calculateNodeIDsHelper(root)
-		t.db.calculateNodeIDsSema.Release(1)
-		t.changes.rootID = getMerkleRoot(root)
-=======
-		t.changes.rootID = t.calculateNodeIDsHelper(t.sentinelNode)
-		t.db.calculateNodeIDsSema.Release(1)
+		t.changes.rootID = t.calculateNodeIDsHelper(root)
 
 		// If the sentinel node is not the root, the trie's root is the sentinel node's only child
 		if !isSentinelNodeTheRoot(t.sentinelNode) {
@@ -310,7 +304,6 @@
 				t.changes.rootID = childEntry.id
 			}
 		}
->>>>>>> 96d451d2
 
 		// ensure no ancestor changes occurred during execution
 		if t.isInvalid() {
@@ -354,21 +347,6 @@
 
 	// Wait until all descendants of [n] have been updated.
 	wg.Wait()
-<<<<<<< HEAD
-	close(updatedChildren)
-
-	for updatedChild := range updatedChildren {
-		index := updatedChild.key.Token(n.key.length, t.tokenSize)
-		n.setChildEntry(index, child{
-			compressedKey: n.children[index].compressedKey,
-			id:            updatedChild.id,
-			rlp:           updatedChild.rlp,
-			isValueNode:   updatedChild.isValueNode(),
-			hasValue:      updatedChild.hasValue(),
-		})
-	}
-=======
->>>>>>> 96d451d2
 
 	// The IDs [n]'s descendants are up to date so we can calculate [n]'s ID.
 	return n.calculateID(t.db.metrics)
@@ -621,22 +599,8 @@
 	if err := t.calculateNodeIDs(ctx); err != nil {
 		return ids.Empty, err
 	}
-<<<<<<< HEAD
-	hashRoot, err := t.getHashRoot()
-	if err != nil {
-		return ids.Empty, err
-	}
-	return getMerkleRoot(hashRoot), nil
-}
-
-func getMerkleRoot(hashRoot *node) ids.ID {
-	if !isSentinelNodeTheRoot(hashRoot) {
-		for _, childEntry := range hashRoot.children {
-			return childEntry.id
-		}
-	}
-
-	return hashRoot.id
+
+	return t.changes.rootID, nil
 }
 
 // GetAltMerkleRoot returns the ID of the root of this trie.
@@ -649,9 +613,6 @@
 		return ids.Empty, err
 	}
 	return rlpToAltID(hashRoot.rlp), nil
-=======
-	return t.changes.rootID, nil
->>>>>>> 96d451d2
 }
 
 func (t *trieView) GetValues(ctx context.Context, keys [][]byte) ([][]byte, []error) {
