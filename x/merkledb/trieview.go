// Copyright (C) 2019-2023, Ava Labs, Inc. All rights reserved.
// See the file LICENSE for licensing terms.

package merkledb

import (
	"bytes"
	"context"
	"errors"
	"fmt"
	"slices"
	"sync"

	"go.opentelemetry.io/otel/attribute"

	oteltrace "go.opentelemetry.io/otel/trace"

	"github.com/ava-labs/avalanchego/database"
	"github.com/ava-labs/avalanchego/ids"
	"github.com/ava-labs/avalanchego/utils"
	"github.com/ava-labs/avalanchego/utils/maybe"
)

const (
	initKeyValuesSize        = 256
	defaultPreallocationSize = 100
)

var (
	_ TrieView = (*trieView)(nil)

	ErrCommitted                  = errors.New("view has been committed")
	ErrInvalid                    = errors.New("the trie this view was based on has changed, rendering this view invalid")
	ErrPartialByteLengthWithValue = errors.New(
		"the underlying db only supports whole number of byte keys, so cannot record changes with partial byte lengths",
	)
	ErrVisitPathToKey         = errors.New("failed to visit expected node during insertion")
	ErrStartAfterEnd          = errors.New("start key > end key")
	ErrNoValidRoot            = errors.New("a valid root was not provided to the trieView constructor")
	ErrParentNotDatabase      = errors.New("parent trie is not database")
	ErrNodesAlreadyCalculated = errors.New("cannot modify the trie after the node changes have been calculated")
)

type trieView struct {
	// If true, this view has been committed.
	// [commitLock] must be held while accessing this field.
	committed  bool
	commitLock sync.RWMutex

	// tracking bool to enforce that no changes are made to the trie after the nodes have been calculated
	nodesAlreadyCalculated utils.Atomic[bool]

	// calculateNodesOnce is a once to ensure that node calculation only occurs a single time
	calculateNodesOnce sync.Once

	// Controls the trie's validity related fields.
	// Must be held while reading/writing [childViews], [invalidated], and [parentTrie].
	// Only use to lock current trieView or descendants of the current trieView
	// DO NOT grab the [validityTrackingLock] of any ancestor trie while this is held.
	validityTrackingLock sync.RWMutex

	// If true, this view has been invalidated and can't be used.
	//
	// Invariant: This view is marked as invalid before any of its ancestors change.
	// Since we ensure that all subviews are marked invalid before making an invalidating change
	// then if we are still valid at the end of the function, then no corrupting changes could have
	// occurred during execution.
	// Namely, if we have a method with:
	//
	// *Code Accessing Ancestor State*
	//
	// if t.isInvalid() {
	//     return ErrInvalid
	//  }
	// return [result]
	//
	// If the invalidated check passes, then we're guaranteed that no ancestor changes occurred
	// during the code that accessed ancestor state and the result of that work is still valid
	//
	// [validityTrackingLock] must be held when reading/writing this field.
	invalidated bool

	// the uncommitted parent trie of this view
	// [validityTrackingLock] must be held when reading/writing this field.
	parentTrie TrieView

	// The valid children of this trie.
	// [validityTrackingLock] must be held when reading/writing this field.
	childViews []*trieView

	// Changes made to this view.
	// May include nodes that haven't been updated
	// but will when their ID is recalculated.
	changes *changeSummary

	db *merkleDB

	// The nil key node
	// It is either the root of the trie or the root of the trie is its single child node
	sentinelNode *node

	tokenSize int
}

// NewView returns a new view on top of this Trie where the passed changes
// have been applied.
// Adds the new view to [t.childViews].
// Assumes [t.commitLock] isn't held.
func (t *trieView) NewView(
	ctx context.Context,
	changes ViewChanges,
) (TrieView, error) {
	if t.isInvalid() {
		return nil, ErrInvalid
	}
	t.commitLock.RLock()
	defer t.commitLock.RUnlock()

	if t.committed {
		return t.getParentTrie().NewView(ctx, changes)
	}

	if err := t.calculateNodeIDs(ctx); err != nil {
		return nil, err
	}

	newView, err := newTrieView(t.db, t, changes)
	if err != nil {
		return nil, err
	}

	t.validityTrackingLock.Lock()
	defer t.validityTrackingLock.Unlock()

	if t.invalidated {
		return nil, ErrInvalid
	}
	t.childViews = append(t.childViews, newView)

	return newView, nil
}

// Creates a new view with the given [parentTrie].
// Assumes [parentTrie] isn't locked.
func newTrieView(
	db *merkleDB,
	parentTrie TrieView,
	changes ViewChanges,
) (*trieView, error) {
	sentinelNode, err := parentTrie.getEditableNode(Key{}, false /* hasValue */)
	if err != nil {
		if errors.Is(err, database.ErrNotFound) {
			return nil, ErrNoValidRoot
		}
		return nil, err
	}

	newView := &trieView{
		sentinelNode: sentinelNode,
		db:           db,
		parentTrie:   parentTrie,
		changes:      newChangeSummary(len(changes.BatchOps) + len(changes.MapOps)),
		tokenSize:    db.tokenSize,
	}

	for _, op := range changes.BatchOps {
		key := op.Key
		if !changes.ConsumeBytes {
			key = slices.Clone(op.Key)
		}

		newVal := maybe.Nothing[[]byte]()
		if !op.Delete {
			newVal = maybe.Some(op.Value)
			if !changes.ConsumeBytes {
				newVal = maybe.Some(slices.Clone(op.Value))
			}
		}
		if err := newView.recordValueChange(toKey(key), newVal); err != nil {
			return nil, err
		}
	}
	for key, val := range changes.MapOps {
		if !changes.ConsumeBytes {
			val = maybe.Bind(val, slices.Clone[[]byte])
		}
		if err := newView.recordValueChange(toKey(stringToByteSlice(key)), val); err != nil {
			return nil, err
		}
	}
	return newView, nil
}

// Creates a view of the db at a historical root using the provided changes
func newHistoricalTrieView(
	db *merkleDB,
	changes *changeSummary,
) (*trieView, error) {
	if changes == nil {
		return nil, ErrNoValidRoot
	}

	passedSentinelChange, ok := changes.nodes[Key{}]
	if !ok {
		return nil, ErrNoValidRoot
	}

	newView := &trieView{
		sentinelNode: passedSentinelChange.after,
		db:           db,
		parentTrie:   db,
		changes:      changes,
		tokenSize:    db.tokenSize,
	}
	// since this is a set of historical changes, all nodes have already been calculated
	// since no new changes have occurred, no new calculations need to be done
	newView.calculateNodesOnce.Do(func() {})
	newView.nodesAlreadyCalculated.Set(true)
	return newView, nil
}

// Recalculates the node IDs for all changed nodes in the trie.
// Cancelling [ctx] doesn't cancel calculation. It's used only for tracing.
func (t *trieView) calculateNodeIDs(ctx context.Context) error {
	var err error
	t.calculateNodesOnce.Do(func() {
		if t.isInvalid() {
			err = ErrInvalid
			return
		}
		defer t.nodesAlreadyCalculated.Set(true)

		// We wait to create the span until after checking that we need to actually
		// calculateNodeIDs to make traces more useful (otherwise there may be a span
		// per key modified even though IDs are not re-calculated).
		_, span := t.db.infoTracer.Start(ctx, "MerkleDB.trieview.calculateNodeIDs")
		defer span.End()

		// add all the changed key/values to the nodes of the trie
		for key, change := range t.changes.values {
			if change.after.IsNothing() {
				// Note we're setting [err] defined outside this function.
				if err = t.remove(key); err != nil {
					return
				}
				// Note we're setting [err] defined outside this function.
			} else if _, err = t.insert(key, change.after); err != nil {
				return
			}
		}

<<<<<<< HEAD
		if err = t.db.calculateNodeIDsSema.Acquire(ctx, 1); err != nil {
			return
		}
		t.calculateNodeIDsHelper(t.root)
=======
		_ = t.db.calculateNodeIDsSema.Acquire(context.Background(), 1)
		t.calculateNodeIDsHelper(t.sentinelNode)
>>>>>>> b8746dea
		t.db.calculateNodeIDsSema.Release(1)
		t.changes.rootID = t.getMerkleRoot()

		// ensure no ancestor changes occurred during execution
		if t.isInvalid() {
			err = ErrInvalid
			return
		}
	})
	return err
}

// Calculates the ID of all descendants of [n] which need to be recalculated,
// and then calculates the ID of [n] itself.
func (t *trieView) calculateNodeIDsHelper(n *node) {
	var (
		// We use [wg] to wait until all descendants of [n] have been updated.
		wg              sync.WaitGroup
		updatedChildren = make(chan *node, len(n.children))
	)

	for childIndex, child := range n.children {
		childKey := n.key.Extend(ToToken(childIndex, t.tokenSize), child.compressedKey)
		childNodeChange, ok := t.changes.nodes[childKey]
		if !ok {
			// This child wasn't changed.
			continue
		}

		wg.Add(1)
		calculateChildID := func() {
			defer wg.Done()

			t.calculateNodeIDsHelper(childNodeChange.after)

			// Note that this will never block
			updatedChildren <- childNodeChange.after
		}

		// Try updating the child and its descendants in a goroutine.
		if ok := t.db.calculateNodeIDsSema.TryAcquire(1); ok {
			go func() {
				calculateChildID()
				t.db.calculateNodeIDsSema.Release(1)
			}()
		} else {
			// We're at the goroutine limit; do the work in this goroutine.
			calculateChildID()
		}
	}

	// Wait until all descendants of [n] have been updated.
	wg.Wait()
	close(updatedChildren)

	for updatedChild := range updatedChildren {
		index := updatedChild.key.Token(n.key.length, t.tokenSize)
		n.setChildEntry(index, child{
			compressedKey: n.children[index].compressedKey,
			id:            updatedChild.id,
			hasValue:      updatedChild.hasValue(),
		})
	}

	// The IDs [n]'s descendants are up to date so we can calculate [n]'s ID.
	n.calculateID(t.db.metrics)
}

// GetProof returns a proof that [bytesPath] is in or not in trie [t].
func (t *trieView) GetProof(ctx context.Context, key []byte) (*Proof, error) {
	_, span := t.db.infoTracer.Start(ctx, "MerkleDB.trieview.GetProof")
	defer span.End()

	if err := t.calculateNodeIDs(ctx); err != nil {
		return nil, err
	}

	return t.getProof(ctx, key)
}

// Returns a proof that [bytesPath] is in or not in trie [t].
func (t *trieView) getProof(ctx context.Context, key []byte) (*Proof, error) {
	_, span := t.db.infoTracer.Start(ctx, "MerkleDB.trieview.getProof")
	defer span.End()

	proof := &Proof{
		Key: ToKey(key),
	}

	var closestNode *node
	if err := t.visitPathToKey(proof.Key, func(n *node) error {
		closestNode = n
		proof.Path = append(proof.Path, n.asProofNode())
		return nil
	}); err != nil {
		return nil, err
	}
	root, err := t.getRoot()
	if err != nil {
		return nil, err
	}

	// The sentinel node is always the first node in the path.
	// If the sentinel node is not the root, remove it from the proofPath.
	if root != t.sentinelNode {
		proof.Path = proof.Path[1:]

		// if there are no nodes in the proof path, add the root to serve as an exclusion proof
		if len(proof.Path) == 0 {
			proof.Path = []ProofNode{root.asProofNode()}
			return proof, nil
		}
	}

	if closestNode.key == proof.Key {
		// There is a node with the given [key].
		proof.Value = maybe.Bind(closestNode.value, slices.Clone[[]byte])
		return proof, nil
	}

	// There is no node with the given [key].
	// If there is a child at the index where the node would be
	// if it existed, include that child in the proof.
	nextIndex := proof.Key.Token(closestNode.key.length, t.tokenSize)
	child, ok := closestNode.children[nextIndex]
	if !ok {
		return proof, nil
	}

	childNode, err := t.getNodeWithID(
		child.id,
		closestNode.key.Extend(ToToken(nextIndex, t.tokenSize), child.compressedKey),
		child.hasValue,
	)
	if err != nil {
		return nil, err
	}
	proof.Path = append(proof.Path, childNode.asProofNode())
	if t.isInvalid() {
		return nil, ErrInvalid
	}
	return proof, nil
}

// GetRangeProof returns a range proof for (at least part of) the key range [start, end].
// The returned proof's [KeyValues] has at most [maxLength] values.
// [maxLength] must be > 0.
func (t *trieView) GetRangeProof(
	ctx context.Context,
	start maybe.Maybe[[]byte],
	end maybe.Maybe[[]byte],
	maxLength int,
) (*RangeProof, error) {
	ctx, span := t.db.infoTracer.Start(ctx, "MerkleDB.trieview.GetRangeProof")
	defer span.End()

	if start.HasValue() && end.HasValue() && bytes.Compare(start.Value(), end.Value()) == 1 {
		return nil, ErrStartAfterEnd
	}

	if maxLength <= 0 {
		return nil, fmt.Errorf("%w but was %d", ErrInvalidMaxLength, maxLength)
	}

	if err := t.calculateNodeIDs(ctx); err != nil {
		return nil, err
	}

	var result RangeProof

	result.KeyValues = make([]KeyValue, 0, initKeyValuesSize)
	it := t.NewIteratorWithStart(start.Value())
	for it.Next() && len(result.KeyValues) < maxLength && (end.IsNothing() || bytes.Compare(it.Key(), end.Value()) <= 0) {
		// clone the value to prevent editing of the values stored within the trie
		result.KeyValues = append(result.KeyValues, KeyValue{
			Key:   it.Key(),
			Value: slices.Clone(it.Value()),
		})
	}
	it.Release()
	if err := it.Error(); err != nil {
		return nil, err
	}

	// This proof may not contain all key-value pairs in [start, end] due to size limitations.
	// The end proof we provide should be for the last key-value pair in the proof, not for
	// the last key-value pair requested, which may not be in this proof.
	var (
		endProof *Proof
		err      error
	)
	if len(result.KeyValues) > 0 {
		greatestKey := result.KeyValues[len(result.KeyValues)-1].Key
		endProof, err = t.getProof(ctx, greatestKey)
		if err != nil {
			return nil, err
		}
	} else if end.HasValue() {
		endProof, err = t.getProof(ctx, end.Value())
		if err != nil {
			return nil, err
		}
	}
	if endProof != nil {
		result.EndProof = endProof.Path
	}

	if start.HasValue() {
		startProof, err := t.getProof(ctx, start.Value())
		if err != nil {
			return nil, err
		}
		result.StartProof = startProof.Path

		// strip out any common nodes to reduce proof size
		i := 0
		for ; i < len(result.StartProof) &&
			i < len(result.EndProof) &&
			result.StartProof[i].Key == result.EndProof[i].Key; i++ {
		}
		result.StartProof = result.StartProof[i:]
	}

	if len(result.StartProof) == 0 && len(result.EndProof) == 0 && len(result.KeyValues) == 0 {
		// If the range is empty, return the root proof.
		root, err := t.getRoot()
		if err != nil {
			return nil, err
		}
		rootProof, err := t.getProof(ctx, root.key.Bytes())
		if err != nil {
			return nil, err
		}
		result.EndProof = rootProof.Path
	}

	if t.isInvalid() {
		return nil, ErrInvalid
	}
	return &result, nil
}

// CommitToDB commits changes from this trie to the underlying DB.
func (t *trieView) CommitToDB(ctx context.Context) error {
	ctx, span := t.db.infoTracer.Start(ctx, "MerkleDB.trieview.CommitToDB")
	defer span.End()

	t.db.commitLock.Lock()
	defer t.db.commitLock.Unlock()

	return t.commitToDB(ctx)
}

// Commits the changes from [trieToCommit] to this view,
// this view to its parent, and so on until committing to the db.
// Assumes [t.db.commitLock] is held.
func (t *trieView) commitToDB(ctx context.Context) error {
	t.commitLock.Lock()
	defer t.commitLock.Unlock()

	ctx, span := t.db.infoTracer.Start(ctx, "MerkleDB.trieview.commitToDB", oteltrace.WithAttributes(
		attribute.Int("changeCount", len(t.changes.values)),
	))
	defer span.End()

	// Call this here instead of in [t.db.commitChanges]
	// because doing so there would be a deadlock.
	if err := t.calculateNodeIDs(ctx); err != nil {
		return err
	}

	if err := t.db.commitChanges(ctx, t); err != nil {
		return err
	}

	t.committed = true

	return nil
}

// Assumes [t.validityTrackingLock] isn't held.
func (t *trieView) isInvalid() bool {
	t.validityTrackingLock.RLock()
	defer t.validityTrackingLock.RUnlock()

	return t.invalidated
}

// Invalidates this view and all descendants.
// Assumes [t.validityTrackingLock] isn't held.
func (t *trieView) invalidate() {
	t.validityTrackingLock.Lock()
	defer t.validityTrackingLock.Unlock()

	t.invalidated = true

	for _, childView := range t.childViews {
		childView.invalidate()
	}

	// after invalidating the children, they no longer need to be tracked
	t.childViews = make([]*trieView, 0, defaultPreallocationSize)
}

func (t *trieView) updateParent(newParent TrieView) {
	t.validityTrackingLock.Lock()
	defer t.validityTrackingLock.Unlock()

	t.parentTrie = newParent
}

// GetMerkleRoot returns the ID of the root of this trie.
func (t *trieView) GetMerkleRoot(ctx context.Context) (ids.ID, error) {
	if err := t.calculateNodeIDs(ctx); err != nil {
		return ids.Empty, err
	}
	return t.getMerkleRoot(), nil
}

func (t *trieView) getMerkleRoot() ids.ID {
	if !isSentinelNodeTheRoot(t.sentinelNode) {
		for _, childEntry := range t.sentinelNode.children {
			return childEntry.id
		}
	}

	return t.sentinelNode.id
}

func (t *trieView) GetValues(ctx context.Context, keys [][]byte) ([][]byte, []error) {
	_, span := t.db.debugTracer.Start(ctx, "MerkleDB.trieview.GetValues", oteltrace.WithAttributes(
		attribute.Int("keyCount", len(keys)),
	))
	defer span.End()

	results := make([][]byte, len(keys))
	valueErrors := make([]error, len(keys))

	for i, key := range keys {
		results[i], valueErrors[i] = t.getValueCopy(ToKey(key))
	}
	return results, valueErrors
}

// GetValue returns the value for the given [key].
// Returns database.ErrNotFound if it doesn't exist.
func (t *trieView) GetValue(ctx context.Context, key []byte) ([]byte, error) {
	_, span := t.db.debugTracer.Start(ctx, "MerkleDB.trieview.GetValue")
	defer span.End()

	return t.getValueCopy(ToKey(key))
}

// getValueCopy returns a copy of the value for the given [key].
// Returns database.ErrNotFound if it doesn't exist.
func (t *trieView) getValueCopy(key Key) ([]byte, error) {
	val, err := t.getValue(key)
	if err != nil {
		return nil, err
	}
	return slices.Clone(val), nil
}

func (t *trieView) getValue(key Key) ([]byte, error) {
	if t.isInvalid() {
		return nil, ErrInvalid
	}

	if change, ok := t.changes.values[key]; ok {
		t.db.metrics.ViewValueCacheHit()
		if change.after.IsNothing() {
			return nil, database.ErrNotFound
		}
		return change.after.Value(), nil
	}
	t.db.metrics.ViewValueCacheMiss()

	// if we don't have local copy of the key, then grab a copy from the parent trie
	value, err := t.getParentTrie().getValue(key)
	if err != nil {
		return nil, err
	}

	// ensure no ancestor changes occurred during execution
	if t.isInvalid() {
		return nil, ErrInvalid
	}

	return value, nil
}

// Must not be called after [calculateNodeIDs] has returned.
func (t *trieView) remove(key Key) error {
	if t.nodesAlreadyCalculated.Get() {
		return ErrNodesAlreadyCalculated
	}

	// confirm a node exists with a value
	keyNode, err := t.getNodeWithID(ids.Empty, key, true)
	if err != nil {
		if errors.Is(err, database.ErrNotFound) {
			// key didn't exist
			return nil
		}
		return err
	}

	// node doesn't contain a value
	if !keyNode.hasValue() {
		return nil
	}

	// if the node exists and contains a value
	// mark all ancestor for change
	// grab parent and grandparent nodes for path compression
	var grandParent, parent, nodeToDelete *node
	if err := t.visitPathToKey(key, func(n *node) error {
		grandParent = parent
		parent = nodeToDelete
		nodeToDelete = n
		return t.recordNodeChange(n)
	}); err != nil {
		return err
	}

	nodeToDelete.setValue(maybe.Nothing[[]byte]())
	if len(nodeToDelete.children) != 0 {
		// merge this node and its child into a single node if possible
		return t.compressNodePath(parent, nodeToDelete)
	}

	// if the removed node has no children, the node can be removed from the trie
	if err := t.recordNodeDeleted(nodeToDelete); err != nil {
		return err
	}
	if parent != nil {
		parent.removeChild(nodeToDelete, t.tokenSize)

		// merge the parent node and its child into a single node if possible
		return t.compressNodePath(grandParent, parent)
	}
	return nil
}

// Merges together nodes in the inclusive descendants of [node] that
// have no value and a single child into one node with a compressed
// path until a node that doesn't meet those criteria is reached.
// [parent] is [node]'s parent.
// Assumes at least one of the following is true:
// * [node] has a value.
// * [node] has children.
// Must not be called after [calculateNodeIDs] has returned.
func (t *trieView) compressNodePath(parent, node *node) error {
	if t.nodesAlreadyCalculated.Get() {
		return ErrNodesAlreadyCalculated
	}

	// don't collapse into this node if it's the root, doesn't have 1 child, or has a value
	if parent == nil || len(node.children) != 1 || node.hasValue() {
		return nil
	}

	if err := t.recordNodeDeleted(node); err != nil {
		return err
	}

	var (
		childEntry child
		childKey   Key
	)
	// There is only one child, but we don't know the index.
	// "Cycle" over the key/values to find the only child.
	// Note this iteration once because len(node.children) == 1.
	for index, entry := range node.children {
		childKey = node.key.Extend(ToToken(index, t.tokenSize), entry.compressedKey)
		childEntry = entry
	}

	// [node] is the first node with multiple children.
	// combine it with the [node] passed in.
	parent.setChildEntry(childKey.Token(parent.key.length, t.tokenSize),
		child{
			compressedKey: childKey.Skip(parent.key.length + t.tokenSize),
			id:            childEntry.id,
			hasValue:      childEntry.hasValue,
		})
	return t.recordNodeChange(parent)
}

// Returns the nodes along the path to [key].
// The first node is the root, and the last node is either the node with the
// given [key], if it's in the trie, or the node with the largest prefix of
// the [key] if it isn't in the trie.
// Always returns at least the root node.
func (t *trieView) visitPathToKey(key Key, visitNode func(*node) error) error {
	var (
		// all node paths start at the sentinelNode since its nil key is a prefix of all keys
		currentNode = t.sentinelNode
		err         error
	)
	if err := visitNode(currentNode); err != nil {
		return err
	}
	// while the entire path hasn't been matched
	for currentNode.key.length < key.length {
		// confirm that a child exists and grab its ID before attempting to load it
		nextChildEntry, hasChild := currentNode.children[key.Token(currentNode.key.length, t.tokenSize)]

		if !hasChild || !key.iteratedHasPrefix(nextChildEntry.compressedKey, currentNode.key.length+t.tokenSize, t.tokenSize) {
			// there was no child along the path or the child that was there doesn't match the remaining path
			return nil
		}
		// grab the next node along the path
		currentNode, err = t.getNodeWithID(nextChildEntry.id, key.Take(currentNode.key.length+t.tokenSize+nextChildEntry.compressedKey.length), nextChildEntry.hasValue)
		if err != nil {
			return err
		}
		if err := visitNode(currentNode); err != nil {
			return err
		}
	}
	return nil
}

// Get a copy of the node matching the passed key from the trie.
// Used by views to get nodes from their ancestors.
func (t *trieView) getEditableNode(key Key, hadValue bool) (*node, error) {
	if t.isInvalid() {
		return nil, ErrInvalid
	}

	// grab the node in question
	n, err := t.getNodeWithID(ids.Empty, key, hadValue)
	if err != nil {
		return nil, err
	}

	// ensure no ancestor changes occurred during execution
	if t.isInvalid() {
		return nil, ErrInvalid
	}

	// return a clone of the node, so it can be edited without affecting this trie
	return n.clone(), nil
}

// insert a key/value pair into the correct node of the trie.
// Must not be called after [calculateNodeIDs] has returned.
func (t *trieView) insert(
	key Key,
	value maybe.Maybe[[]byte],
) (*node, error) {
	if t.nodesAlreadyCalculated.Get() {
		return nil, ErrNodesAlreadyCalculated
	}

	var closestNode *node
	if err := t.visitPathToKey(key, func(n *node) error {
		closestNode = n
		return t.recordNodeChange(n)
	}); err != nil {
		return nil, err
	}

	// a node with that exact key already exists so update its value
	if closestNode.key == key {
		closestNode.setValue(value)
		// closestNode was already marked as changed in the ancestry loop above
		return closestNode, nil
	}

	// A node with the exact key doesn't exist so determine the portion of the
	// key that hasn't been matched yet
	// Note that [key] has prefix [closestNode.key], so [key] must be longer
	// and the following index won't OOB.
	existingChildEntry, hasChild := closestNode.children[key.Token(closestNode.key.length, t.tokenSize)]
	if !hasChild {
		// there are no existing nodes along the key [key], so create a new node to insert [value]
		newNode := newNode(key)
		newNode.setValue(value)
		closestNode.addChild(newNode, t.tokenSize)
		return newNode, t.recordNewNode(newNode)
	}

	// if we have reached this point, then the [key] we are trying to insert and
	// the existing path node have some common prefix.
	// a new branching node will be created that will represent this common prefix and
	// have the existing path node and the value being inserted as children.

	// generate the new branch node
	// find how many tokens are common between the existing child's compressed key and
	// the current key(offset by the closest node's key),
	// then move all the common tokens into the branch node
	commonPrefixLength := getLengthOfCommonPrefix(
		existingChildEntry.compressedKey,
		key,
		closestNode.key.length+t.tokenSize,
		t.tokenSize,
	)

	if existingChildEntry.compressedKey.length <= commonPrefixLength {
		// Since the compressed key is shorter than the common prefix,
		// we should have visited [existingChildEntry] in [visitPathToKey].
		return nil, ErrVisitPathToKey
	}

	branchNode := newNode(key.Take(closestNode.key.length + t.tokenSize + commonPrefixLength))
	closestNode.addChild(branchNode, t.tokenSize)
	nodeWithValue := branchNode

	if key.length == branchNode.key.length {
		// the branch node has exactly the key to be inserted as its key, so set the value on the branch node
		branchNode.setValue(value)
	} else {
		// the key to be inserted is a child of the branch node
		// create a new node and add the value to it
		newNode := newNode(key)
		newNode.setValue(value)
		branchNode.addChild(newNode, t.tokenSize)
		if err := t.recordNewNode(newNode); err != nil {
			return nil, err
		}
		nodeWithValue = newNode
	}

	// add the existing child onto the branch node
	branchNode.setChildEntry(
		existingChildEntry.compressedKey.Token(commonPrefixLength, t.tokenSize),
		child{
			compressedKey: existingChildEntry.compressedKey.Skip(commonPrefixLength + t.tokenSize),
			id:            existingChildEntry.id,
			hasValue:      existingChildEntry.hasValue,
		})

	return nodeWithValue, t.recordNewNode(branchNode)
}

func getLengthOfCommonPrefix(first, second Key, secondOffset int, tokenSize int) int {
	commonIndex := 0
	for first.length > commonIndex && second.length > commonIndex+secondOffset &&
		first.Token(commonIndex, tokenSize) == second.Token(commonIndex+secondOffset, tokenSize) {
		commonIndex += tokenSize
	}
	return commonIndex
}

// Records that a node has been created.
// Must not be called after [calculateNodeIDs] has returned.
func (t *trieView) recordNewNode(after *node) error {
	return t.recordKeyChange(after.key, after, after.hasValue(), true /* newNode */)
}

// Records that an existing node has been changed.
// Must not be called after [calculateNodeIDs] has returned.
func (t *trieView) recordNodeChange(after *node) error {
	return t.recordKeyChange(after.key, after, after.hasValue(), false /* newNode */)
}

// Records that the node associated with the given key has been deleted.
// Must not be called after [calculateNodeIDs] has returned.
func (t *trieView) recordNodeDeleted(after *node) error {
	// don't delete the root.
	if after.key.length == 0 {
		return t.recordKeyChange(after.key, after, after.hasValue(), false /* newNode */)
	}
	return t.recordKeyChange(after.key, nil, after.hasValue(), false /* newNode */)
}

func (t *trieView) getRoot() (*node, error) {
	if !isSentinelNodeTheRoot(t.sentinelNode) {
		// sentinelNode has one child, which is the root
		for index, childEntry := range t.sentinelNode.children {
			return t.getNodeWithID(
				childEntry.id,
				t.sentinelNode.key.Extend(ToToken(index, t.tokenSize), childEntry.compressedKey),
				childEntry.hasValue)
		}
	}

	return t.sentinelNode, nil
}

// Records that the node associated with the given key has been changed.
// If it is an existing node, record what its value was before it was changed.
// Must not be called after [calculateNodeIDs] has returned.
func (t *trieView) recordKeyChange(key Key, after *node, hadValue bool, newNode bool) error {
	if t.nodesAlreadyCalculated.Get() {
		return ErrNodesAlreadyCalculated
	}

	if existing, ok := t.changes.nodes[key]; ok {
		existing.after = after
		return nil
	}

	if newNode {
		t.changes.nodes[key] = &change[*node]{
			after: after,
		}
		return nil
	}

	before, err := t.getParentTrie().getEditableNode(key, hadValue)
	if err != nil && !errors.Is(err, database.ErrNotFound) {
		return err
	}
	t.changes.nodes[key] = &change[*node]{
		before: before,
		after:  after,
	}
	return nil
}

// Records that a key's value has been added or updated.
// Doesn't actually change the trie data structure.
// That's deferred until we call [calculateNodeIDs].
// Must not be called after [calculateNodeIDs] has returned.
func (t *trieView) recordValueChange(key Key, value maybe.Maybe[[]byte]) error {
	if t.nodesAlreadyCalculated.Get() {
		return ErrNodesAlreadyCalculated
	}

	// update the existing change if it exists
	if existing, ok := t.changes.values[key]; ok {
		existing.after = value
		return nil
	}

	// grab the before value
	var beforeMaybe maybe.Maybe[[]byte]
	before, err := t.getParentTrie().getValue(key)
	switch err {
	case nil:
		beforeMaybe = maybe.Some(before)
	case database.ErrNotFound:
		beforeMaybe = maybe.Nothing[[]byte]()
	default:
		return err
	}

	t.changes.values[key] = &change[maybe.Maybe[[]byte]]{
		before: beforeMaybe,
		after:  value,
	}
	return nil
}

// Retrieves a node with the given [key].
// If the node is fetched from [t.parentTrie] and [id] isn't empty,
// sets the node's ID to [id].
// If the node is loaded from the baseDB, [hasValue] determines which database the node is stored in.
// Returns database.ErrNotFound if the node doesn't exist.
func (t *trieView) getNodeWithID(id ids.ID, key Key, hasValue bool) (*node, error) {
	// check for the key within the changed nodes
	if nodeChange, isChanged := t.changes.nodes[key]; isChanged {
		t.db.metrics.ViewNodeCacheHit()
		if nodeChange.after == nil {
			return nil, database.ErrNotFound
		}
		return nodeChange.after, nil
	}

	// get the node from the parent trie and store a local copy
	parentTrieNode, err := t.getParentTrie().getEditableNode(key, hasValue)
	if err != nil {
		return nil, err
	}

	// only need to initialize the id if it's from the parent trie.
	// nodes in the current view change list have already been initialized.
	if id != ids.Empty {
		parentTrieNode.id = id
	}
	return parentTrieNode, nil
}

// Get the parent trie of the view
func (t *trieView) getParentTrie() TrieView {
	t.validityTrackingLock.RLock()
	defer t.validityTrackingLock.RUnlock()
	return t.parentTrie
}<|MERGE_RESOLUTION|>--- conflicted
+++ resolved
@@ -249,15 +249,10 @@
 			}
 		}
 
-<<<<<<< HEAD
 		if err = t.db.calculateNodeIDsSema.Acquire(ctx, 1); err != nil {
 			return
 		}
-		t.calculateNodeIDsHelper(t.root)
-=======
-		_ = t.db.calculateNodeIDsSema.Acquire(context.Background(), 1)
 		t.calculateNodeIDsHelper(t.sentinelNode)
->>>>>>> b8746dea
 		t.db.calculateNodeIDsSema.Release(1)
 		t.changes.rootID = t.getMerkleRoot()
 
