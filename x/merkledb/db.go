// Copyright (C) 2019-2023, Ava Labs, Inc. All rights reserved.
// See the file LICENSE for licensing terms.

package merkledb

import (
	"bytes"
	"context"
	"errors"
	"fmt"
	"runtime"
	"sync"

	"github.com/prometheus/client_golang/prometheus"

	"golang.org/x/exp/maps"
	"golang.org/x/exp/slices"
	"golang.org/x/sync/semaphore"

	"go.opentelemetry.io/otel/attribute"

	oteltrace "go.opentelemetry.io/otel/trace"

	"github.com/ava-labs/avalanchego/database"
	"github.com/ava-labs/avalanchego/ids"
	"github.com/ava-labs/avalanchego/trace"
	"github.com/ava-labs/avalanchego/utils"
	"github.com/ava-labs/avalanchego/utils/math"
	"github.com/ava-labs/avalanchego/utils/maybe"
	"github.com/ava-labs/avalanchego/utils/set"
	"github.com/ava-labs/avalanchego/utils/units"
)

const (

	// TODO: name better
	rebuildViewSizeFractionOfCacheSize   = 50
	minRebuildViewSizePerCommit          = 1000
	rebuildIntermediateDeletionWriteSize = units.MiB
	valueNodePrefixLen                   = 1
)

var (
	rootKey []byte
	_       MerkleDB = (*merkleDB)(nil)

	codec = newCodec()

	metadataPrefix         = []byte{0}
	valueNodePrefix        = []byte{1}
	intermediateNodePrefix = []byte{2}

	cleanShutdownKey        = []byte(string(metadataPrefix) + "cleanShutdown")
	hadCleanShutdown        = []byte{1}
	didNotHaveCleanShutdown = []byte{0}

	errSameRoot  = errors.New("start and end root are the same")
	errNoNewRoot = errors.New("there was no updated root in change list")
)

type ChangeProofer interface {
	// GetChangeProof returns a proof for a subset of the key/value changes in key range
	// [start, end] that occurred between [startRootID] and [endRootID].
	// Returns at most [maxLength] key/value pairs.
	// Returns [ErrInsufficientHistory] if this node has insufficient history
	// to generate the proof.
	GetChangeProof(
		ctx context.Context,
		startRootID ids.ID,
		endRootID ids.ID,
		start maybe.Maybe[[]byte],
		end maybe.Maybe[[]byte],
		maxLength int,
	) (*ChangeProof, error)

	// Returns nil iff all of the following hold:
	//   - [start] <= [end].
	//   - [proof] is non-empty.
	//   - All keys in [proof.KeyValues] and [proof.DeletedKeys] are in [start, end].
	//     If [start] is nothing, all keys are considered > [start].
	//     If [end] is nothing, all keys are considered < [end].
	//   - [proof.KeyValues] and [proof.DeletedKeys] are sorted in order of increasing key.
	//   - [proof.StartProof] and [proof.EndProof] are well-formed.
	//   - When the changes in [proof.KeyChanes] are applied,
	//     the root ID of the database is [expectedEndRootID].
	VerifyChangeProof(
		ctx context.Context,
		proof *ChangeProof,
		start maybe.Maybe[[]byte],
		end maybe.Maybe[[]byte],
		expectedEndRootID ids.ID,
	) error

	// CommitChangeProof commits the key/value pairs within the [proof] to the db.
	CommitChangeProof(ctx context.Context, proof *ChangeProof) error
}

type RangeProofer interface {
	// GetRangeProofAtRoot returns a proof for the key/value pairs in this trie within the range
	// [start, end] when the root of the trie was [rootID].
	// If [start] is Nothing, there's no lower bound on the range.
	// If [end] is Nothing, there's no upper bound on the range.
	GetRangeProofAtRoot(
		ctx context.Context,
		rootID ids.ID,
		start maybe.Maybe[[]byte],
		end maybe.Maybe[[]byte],
		maxLength int,
	) (*RangeProof, error)

	// CommitRangeProof commits the key/value pairs within the [proof] to the db.
	// [start] is the smallest possible key in the range this [proof] covers.
	// [end] is the largest possible key in the range this [proof] covers.
	CommitRangeProof(ctx context.Context, start, end maybe.Maybe[[]byte], proof *RangeProof) error
}

type Prefetcher interface {
	// PrefetchPath attempts to load all trie nodes on the path of [key]
	// into the cache.
	PrefetchPath(key []byte) error

	// PrefetchPaths attempts to load all trie nodes on the paths of [keys]
	// into the cache.
	//
	// Using PrefetchPaths can be more efficient than PrefetchPath because
	// the underlying view used to compute each path can be reused.
	PrefetchPaths(keys [][]byte) error
}

type MerkleDB interface {
	database.Database
	Trie
	MerkleRootGetter
	ProofGetter
	ChangeProofer
	RangeProofer
	Prefetcher
}

type Config struct {
	// TokenConfig determines the branching factor and other aspects of the tokens that make up a key
	TokenConfig TokenConfiguration

	// RootGenConcurrency is the number of goroutines to use when
	// generating a new state root.
	//
	// If 0 is specified, [runtime.NumCPU] will be used.
	RootGenConcurrency uint
	// The number of bytes to write to disk when intermediate nodes are evicted
	// from their cache and written to disk.
	EvictionBatchSize uint
	// The number of changes to the database that we store in memory in order to
	// serve change proofs.
	HistoryLength uint
	// The number of bytes to cache nodes with values.
	ValueNodeCacheSize uint
	// The number of bytes to cache nodes without values.
	IntermediateNodeCacheSize uint
	// If [Reg] is nil, metrics are collected locally but not exported through
	// Prometheus.
	// This may be useful for testing.
	Reg        prometheus.Registerer
	TraceLevel TraceLevel
	Tracer     trace.Tracer
}

// merkleDB can only be edited by committing changes from a trieView.
type merkleDB struct {
	// Must be held when reading/writing fields.
	lock sync.RWMutex

	// Must be held when preparing work to be committed to the DB.
	// Used to prevent editing of the trie without restricting read access
	// until the full set of changes is ready to be written.
	// Should be held before taking [db.lock]
	commitLock sync.RWMutex

	// Contains all of the key-value pairs stored by this database,
	// including metadata, intermediate nodes and value nodes.
	baseDB database.Database

	valueNodeDB        *valueNodeDB
	intermediateNodeDB *intermediateNodeDB

	// Stores change lists. Used to serve change proofs and construct
	// historical views of the trie.
	history *trieHistory

	// True iff the db has been closed.
	closed bool

	metrics merkleMetrics

	debugTracer trace.Tracer
	infoTracer  trace.Tracer

	// The root of this trie.
	root *node

	// Valid children of this trie.
	childViews []*trieView

	// calculateNodeIDsSema controls the number of goroutines inside
	// [calculateNodeIDsHelper] at any given time.
	calculateNodeIDsSema *semaphore.Weighted

	tokenConfig TokenConfiguration
}

// New returns a new merkle database.
func New(ctx context.Context, db database.Database, config Config) (MerkleDB, error) {
	metrics, err := newMetrics("merkleDB", config.Reg)
	if err != nil {
		return nil, err
	}
	return newDatabase(ctx, db, config, metrics)
}

func newDatabase(
	ctx context.Context,
	db database.Database,
	config Config,
	metrics merkleMetrics,
) (*merkleDB, error) {
	if err := config.TokenConfig.Valid(); err != nil {
		return nil, err
	}

	rootGenConcurrency := uint(runtime.NumCPU())
	if config.RootGenConcurrency != 0 {
		rootGenConcurrency = config.RootGenConcurrency
	}

	// Share a sync.Pool of []byte between the intermediateNodeDB and valueNodeDB
	// to reduce memory allocations.
	bufferPool := &sync.Pool{
		New: func() interface{} {
			return make([]byte, 0, defaultBufferLength)
		},
	}
	trieDB := &merkleDB{
		metrics:              metrics,
		baseDB:               db,
		valueNodeDB:          newValueNodeDB(db, bufferPool, metrics, int(config.ValueNodeCacheSize), config.TokenConfig),
		intermediateNodeDB:   newIntermediateNodeDB(db, bufferPool, metrics, int(config.IntermediateNodeCacheSize), int(config.EvictionBatchSize), config.TokenConfig),
		history:              newTrieHistory(int(config.HistoryLength), config.TokenConfig),
		debugTracer:          getTracerIfEnabled(config.TraceLevel, DebugTrace, config.Tracer),
		infoTracer:           getTracerIfEnabled(config.TraceLevel, InfoTrace, config.Tracer),
		childViews:           make([]*trieView, 0, defaultPreallocationSize),
		calculateNodeIDsSema: semaphore.NewWeighted(int64(rootGenConcurrency)),
		tokenConfig:          config.TokenConfig,
	}

	root, err := trieDB.initializeRootIfNeeded()
	if err != nil {
		return nil, err
	}

	// add current root to history (has no changes)
	trieDB.history.record(&changeSummary{
		rootID: root,
		values: map[Key]*change[maybe.Maybe[[]byte]]{},
		nodes:  map[Key]*change[*node]{},
	})

	shutdownType, err := trieDB.baseDB.Get(cleanShutdownKey)
	switch err {
	case nil:
		if bytes.Equal(shutdownType, didNotHaveCleanShutdown) {
			if err := trieDB.rebuild(ctx, int(config.ValueNodeCacheSize)); err != nil {
				return nil, err
			}
		}
	case database.ErrNotFound:
		// If the marker wasn't found then the DB is being created for the first
		// time and there is nothing to do.
	default:
		return nil, err
	}

	// mark that the db has not yet been cleanly closed
	err = trieDB.baseDB.Put(cleanShutdownKey, didNotHaveCleanShutdown)
	return trieDB, err
}

// Deletes every intermediate node and rebuilds them by re-adding every key/value.
// TODO: make this more efficient by only clearing out the stale portions of the trie.
func (db *merkleDB) rebuild(ctx context.Context, cacheSize int) error {
	db.root = newNode(Key{})

	// Delete intermediate nodes.
	if err := database.ClearPrefix(db.baseDB, intermediateNodePrefix, rebuildIntermediateDeletionWriteSize); err != nil {
		return err
	}

	// Add all key-value pairs back into the database.
	opsSizeLimit := math.Max(
		cacheSize/rebuildViewSizeFractionOfCacheSize,
		minRebuildViewSizePerCommit,
	)
	currentOps := make([]database.BatchOp, 0, opsSizeLimit)
	valueIt := db.NewIterator()
	defer valueIt.Release()
	for valueIt.Next() {
		if len(currentOps) >= opsSizeLimit {
			view, err := newTrieView(db, db, ViewChanges{BatchOps: currentOps, ConsumeBytes: true})
			if err != nil {
				return err
			}
			if err := view.commitToDB(ctx); err != nil {
				return err
			}
			currentOps = make([]database.BatchOp, 0, opsSizeLimit)
			// reset the iterator to prevent memory bloat
			nextValue := valueIt.Key()
			valueIt.Release()
			valueIt = db.NewIteratorWithStart(nextValue)
			continue
		}

		currentOps = append(currentOps, database.BatchOp{
			Key:   valueIt.Key(),
			Value: valueIt.Value(),
		})
	}
	if err := valueIt.Error(); err != nil {
		return err
	}
	view, err := newTrieView(db, db, ViewChanges{BatchOps: currentOps, ConsumeBytes: true})
	if err != nil {
		return err
	}
	if err := view.commitToDB(ctx); err != nil {
		return err
	}
	return db.Compact(nil, nil)
}

func (db *merkleDB) CommitChangeProof(ctx context.Context, proof *ChangeProof) error {
	db.commitLock.Lock()
	defer db.commitLock.Unlock()

	if db.closed {
		return database.ErrClosed
	}
	ops := make([]database.BatchOp, len(proof.KeyChanges))
	for i, kv := range proof.KeyChanges {
		ops[i] = database.BatchOp{
			Key:    kv.Key,
			Value:  kv.Value.Value(),
			Delete: kv.Value.IsNothing(),
		}
	}

	view, err := newTrieView(db, db, ViewChanges{BatchOps: ops})
	if err != nil {
		return err
	}
	return view.commitToDB(ctx)
}

func (db *merkleDB) CommitRangeProof(ctx context.Context, start, end maybe.Maybe[[]byte], proof *RangeProof) error {
	db.commitLock.Lock()
	defer db.commitLock.Unlock()

	if db.closed {
		return database.ErrClosed
	}

	ops := make([]database.BatchOp, len(proof.KeyValues))
	keys := set.NewSet[string](len(proof.KeyValues))
	for i, kv := range proof.KeyValues {
		keys.Add(string(kv.Key))
		ops[i] = database.BatchOp{
			Key:   kv.Key,
			Value: kv.Value,
		}
	}

	largestKey := end
	if len(proof.KeyValues) > 0 {
		largestKey = maybe.Some(proof.KeyValues[len(proof.KeyValues)-1].Key)
	}
	keysToDelete, err := db.getKeysNotInSet(start, largestKey, keys)
	if err != nil {
		return err
	}
	for _, keyToDelete := range keysToDelete {
		ops = append(ops, database.BatchOp{
			Key:    keyToDelete,
			Delete: true,
		})
	}

	// Don't need to lock [view] because nobody else has a reference to it.
	view, err := newTrieView(db, db, ViewChanges{BatchOps: ops})
	if err != nil {
		return err
	}

	return view.commitToDB(ctx)
}

func (db *merkleDB) Compact(start []byte, limit []byte) error {
	if db.closed {
		return database.ErrClosed
	}
	return db.baseDB.Compact(start, limit)
}

func (db *merkleDB) Close() error {
	db.commitLock.Lock()
	defer db.commitLock.Unlock()

	db.lock.Lock()
	defer db.lock.Unlock()

	if db.closed {
		return database.ErrClosed
	}

	db.closed = true
	db.valueNodeDB.Close()
	// Flush intermediary nodes to disk.
	if err := db.intermediateNodeDB.Flush(); err != nil {
		return err
	}

	// Successfully wrote intermediate nodes.
	return db.baseDB.Put(cleanShutdownKey, hadCleanShutdown)
}

func (db *merkleDB) PrefetchPaths(keys [][]byte) error {
	db.commitLock.RLock()
	defer db.commitLock.RUnlock()

	if db.closed {
		return database.ErrClosed
	}

	// reuse the view so that it can keep repeated nodes in memory
	tempView, err := newTrieView(db, db, ViewChanges{})
	if err != nil {
		return err
	}
	for _, key := range keys {
		if err := db.prefetchPath(tempView, key); err != nil {
			return err
		}
	}

	return nil
}

func (db *merkleDB) PrefetchPath(key []byte) error {
	db.commitLock.RLock()
	defer db.commitLock.RUnlock()

	if db.closed {
		return database.ErrClosed
	}
	tempView, err := newTrieView(db, db, ViewChanges{})
	if err != nil {
		return err
	}

	return db.prefetchPath(tempView, key)
}

func (db *merkleDB) prefetchPath(view *trieView, keyBytes []byte) error {
<<<<<<< HEAD
	pathToKey, err := view.getPathTo(ToKey(keyBytes))
	if err != nil {
		return err
	}
	for _, n := range pathToKey {
		if n.hasValue() {
			db.valueNodeDB.nodeCache.Put(n.key, n)
		} else if err := db.intermediateNodeDB.nodeCache.Put(n.key, n); err != nil {
			return err
=======
	return view.visitPathToKey(db.toKey(keyBytes), func(n *node) error {
		if !n.hasValue() {
			return db.intermediateNodeDB.nodeCache.Put(n.key, n)
>>>>>>> e933587b
		}

		db.valueNodeDB.nodeCache.Put(n.key, n)
		return nil
	})
}

func (db *merkleDB) Get(key []byte) ([]byte, error) {
	// this is a duplicate because the database interface doesn't support
	// contexts, which are used for tracing
	return db.GetValue(context.Background(), key)
}

func (db *merkleDB) GetValues(ctx context.Context, keys [][]byte) ([][]byte, []error) {
	_, span := db.debugTracer.Start(ctx, "MerkleDB.GetValues", oteltrace.WithAttributes(
		attribute.Int("keyCount", len(keys)),
	))
	defer span.End()

	// Lock to ensure no commit happens during the reads.
	db.lock.RLock()
	defer db.lock.RUnlock()

	values := make([][]byte, len(keys))
	errors := make([]error, len(keys))
	for i, key := range keys {
		values[i], errors[i] = db.getValueCopy(ToKey(key))
	}
	return values, errors
}

// GetValue returns the value associated with [key].
// Returns database.ErrNotFound if it doesn't exist.
func (db *merkleDB) GetValue(ctx context.Context, key []byte) ([]byte, error) {
	_, span := db.debugTracer.Start(ctx, "MerkleDB.GetValue")
	defer span.End()

	db.lock.RLock()
	defer db.lock.RUnlock()

	return db.getValueCopy(ToKey(key))
}

// getValueCopy returns a copy of the value for the given [key].
// Returns database.ErrNotFound if it doesn't exist.
// Assumes [db.lock] is read locked.
func (db *merkleDB) getValueCopy(key Key) ([]byte, error) {
	val, err := db.getValueWithoutLock(key)
	if err != nil {
		return nil, err
	}
	return slices.Clone(val), nil
}

// getValue returns the value for the given [key].
// Returns database.ErrNotFound if it doesn't exist.
// Assumes [db.lock] isn't held.
func (db *merkleDB) getValue(key Key) ([]byte, error) {
	db.lock.RLock()
	defer db.lock.RUnlock()

	return db.getValueWithoutLock(key)
}

// getValueWithoutLock returns the value for the given [key].
// Returns database.ErrNotFound if it doesn't exist.
// Assumes [db.lock] is read locked.
func (db *merkleDB) getValueWithoutLock(key Key) ([]byte, error) {
	if db.closed {
		return nil, database.ErrClosed
	}

	n, err := db.getNode(key, true /* hasValue */)
	if err != nil {
		return nil, err
	}
	if n.value.IsNothing() {
		return nil, database.ErrNotFound
	}
	return n.value.Value(), nil
}

func (db *merkleDB) GetMerkleRoot(ctx context.Context) (ids.ID, error) {
	_, span := db.infoTracer.Start(ctx, "MerkleDB.GetMerkleRoot")
	defer span.End()

	db.lock.RLock()
	defer db.lock.RUnlock()

	if db.closed {
		return ids.Empty, database.ErrClosed
	}

	return db.getMerkleRoot(), nil
}

// Assumes [db.lock] is read locked.
func (db *merkleDB) getMerkleRoot() ids.ID {
	return db.root.id
}

func (db *merkleDB) GetProof(ctx context.Context, key []byte) (*Proof, error) {
	db.commitLock.RLock()
	defer db.commitLock.RUnlock()

	return db.getProof(ctx, key)
}

// Assumes [db.commitLock] is read locked.
// Assumes [db.lock] is not held
func (db *merkleDB) getProof(ctx context.Context, key []byte) (*Proof, error) {
	if db.closed {
		return nil, database.ErrClosed
	}

	view, err := newTrieView(db, db, ViewChanges{})
	if err != nil {
		return nil, err
	}
	// Don't need to lock [view] because nobody else has a reference to it.
	return view.getProof(ctx, key)
}

func (db *merkleDB) GetRangeProof(
	ctx context.Context,
	start maybe.Maybe[[]byte],
	end maybe.Maybe[[]byte],
	maxLength int,
) (*RangeProof, error) {
	db.commitLock.RLock()
	defer db.commitLock.RUnlock()

	return db.getRangeProofAtRoot(ctx, db.getMerkleRoot(), start, end, maxLength)
}

func (db *merkleDB) GetRangeProofAtRoot(
	ctx context.Context,
	rootID ids.ID,
	start maybe.Maybe[[]byte],
	end maybe.Maybe[[]byte],
	maxLength int,
) (*RangeProof, error) {
	db.commitLock.RLock()
	defer db.commitLock.RUnlock()

	return db.getRangeProofAtRoot(ctx, rootID, start, end, maxLength)
}

// Assumes [db.commitLock] is read locked.
// Assumes [db.lock] is not held
func (db *merkleDB) getRangeProofAtRoot(
	ctx context.Context,
	rootID ids.ID,
	start maybe.Maybe[[]byte],
	end maybe.Maybe[[]byte],
	maxLength int,
) (*RangeProof, error) {
	if db.closed {
		return nil, database.ErrClosed
	}
	if maxLength <= 0 {
		return nil, fmt.Errorf("%w but was %d", ErrInvalidMaxLength, maxLength)
	}

	historicalView, err := db.getHistoricalViewForRange(rootID, start, end)
	if err != nil {
		return nil, err
	}
	return historicalView.GetRangeProof(ctx, start, end, maxLength)
}

func (db *merkleDB) GetChangeProof(
	ctx context.Context,
	startRootID ids.ID,
	endRootID ids.ID,
	start maybe.Maybe[[]byte],
	end maybe.Maybe[[]byte],
	maxLength int,
) (*ChangeProof, error) {
	if start.HasValue() && end.HasValue() && bytes.Compare(start.Value(), end.Value()) == 1 {
		return nil, ErrStartAfterEnd
	}
	if startRootID == endRootID {
		return nil, errSameRoot
	}

	db.commitLock.RLock()
	defer db.commitLock.RUnlock()

	if db.closed {
		return nil, database.ErrClosed
	}

	changes, err := db.history.getValueChanges(startRootID, endRootID, start, end, maxLength)
	if err != nil {
		return nil, err
	}

	// [changedKeys] are a subset of the keys that were added or had their
	// values modified between [startRootID] to [endRootID] sorted in increasing
	// order.
	changedKeys := maps.Keys(changes.values)
	utils.Sort(changedKeys)

	result := &ChangeProof{
		KeyChanges: make([]KeyChange, 0, len(changedKeys)),
	}

	for _, key := range changedKeys {
		change := changes.values[key]

		result.KeyChanges = append(result.KeyChanges, KeyChange{
			Key: key.Bytes(),
			// create a copy so edits of the []byte don't affect the db
			Value: maybe.Bind(change.after, slices.Clone[[]byte]),
		})
	}

	largestKey := end
	if len(result.KeyChanges) > 0 {
		largestKey = maybe.Some(result.KeyChanges[len(result.KeyChanges)-1].Key)
	}

	// Since we hold [db.commitlock] we must still have sufficient
	// history to recreate the trie at [endRootID].
	historicalView, err := db.getHistoricalViewForRange(endRootID, start, largestKey)
	if err != nil {
		return nil, err
	}

	if largestKey.HasValue() {
		endProof, err := historicalView.getProof(ctx, largestKey.Value())
		if err != nil {
			return nil, err
		}
		result.EndProof = endProof.Path
	}

	if start.HasValue() {
		startProof, err := historicalView.getProof(ctx, start.Value())
		if err != nil {
			return nil, err
		}
		result.StartProof = startProof.Path

		// strip out any common nodes to reduce proof size
		commonNodeIndex := 0
		for ; commonNodeIndex < len(result.StartProof) &&
			commonNodeIndex < len(result.EndProof) &&
			result.StartProof[commonNodeIndex].Key == result.EndProof[commonNodeIndex].Key; commonNodeIndex++ {
		}
		result.StartProof = result.StartProof[commonNodeIndex:]
	}

	// Note that one of the following must be true:
	//  - [result.StartProof] is non-empty.
	//  - [result.EndProof] is non-empty.
	//  - [result.KeyValues] is non-empty.
	//  - [result.DeletedKeys] is non-empty.
	// If all of these were false, it would mean that no
	// [start] and [end] were given, and no diff between
	// the trie at [startRootID] and [endRootID] was found.
	// Since [startRootID] != [endRootID], this is impossible.
	return result, nil
}

// NewView returns a new view on top of this Trie where the passed changes
// have been applied.
//
// Changes made to the view will only be reflected in the original trie if
// Commit is called.
//
// Assumes [db.commitLock] and [db.lock] aren't held.
func (db *merkleDB) NewView(
	_ context.Context,
	changes ViewChanges,
) (TrieView, error) {
	// ensure the db doesn't change while creating the new view
	db.commitLock.RLock()
	defer db.commitLock.RUnlock()

	if db.closed {
		return nil, database.ErrClosed
	}

	newView, err := newTrieView(db, db, changes)
	if err != nil {
		return nil, err
	}

	// ensure access to childViews is protected
	db.lock.Lock()
	defer db.lock.Unlock()

	db.childViews = append(db.childViews, newView)
	return newView, nil
}

func (db *merkleDB) Has(k []byte) (bool, error) {
	db.lock.RLock()
	defer db.lock.RUnlock()

	if db.closed {
		return false, database.ErrClosed
	}

	_, err := db.getValueWithoutLock(ToKey(k))
	if err == database.ErrNotFound {
		return false, nil
	}
	return err == nil, err
}

func (db *merkleDB) HealthCheck(ctx context.Context) (interface{}, error) {
	db.lock.RLock()
	defer db.lock.RUnlock()

	if db.closed {
		return nil, database.ErrClosed
	}
	return db.baseDB.HealthCheck(ctx)
}

func (db *merkleDB) NewBatch() database.Batch {
	return &batch{
		db: db,
	}
}

func (db *merkleDB) NewIterator() database.Iterator {
	return db.NewIteratorWithStartAndPrefix(nil, nil)
}

func (db *merkleDB) NewIteratorWithStart(start []byte) database.Iterator {
	return db.NewIteratorWithStartAndPrefix(start, nil)
}

func (db *merkleDB) NewIteratorWithPrefix(prefix []byte) database.Iterator {
	return db.NewIteratorWithStartAndPrefix(nil, prefix)
}

func (db *merkleDB) NewIteratorWithStartAndPrefix(start, prefix []byte) database.Iterator {
	return db.valueNodeDB.newIteratorWithStartAndPrefix(start, prefix)
}

func (db *merkleDB) Put(k, v []byte) error {
	return db.PutContext(context.Background(), k, v)
}

// Same as [Put] but takes in a context used for tracing.
func (db *merkleDB) PutContext(ctx context.Context, k, v []byte) error {
	db.commitLock.Lock()
	defer db.commitLock.Unlock()

	if db.closed {
		return database.ErrClosed
	}

	view, err := newTrieView(db, db, ViewChanges{BatchOps: []database.BatchOp{{Key: k, Value: v}}})
	if err != nil {
		return err
	}
	return view.commitToDB(ctx)
}

func (db *merkleDB) Delete(key []byte) error {
	return db.DeleteContext(context.Background(), key)
}

func (db *merkleDB) DeleteContext(ctx context.Context, key []byte) error {
	db.commitLock.Lock()
	defer db.commitLock.Unlock()

	if db.closed {
		return database.ErrClosed
	}

	view, err := newTrieView(db, db,
		ViewChanges{
			BatchOps: []database.BatchOp{{
				Key:    key,
				Delete: true,
			}},
			ConsumeBytes: true,
		})
	if err != nil {
		return err
	}
	return view.commitToDB(ctx)
}

// Assumes values inside of [ops] are safe to reference after the function
// returns. Assumes [db.lock] isn't held.
func (db *merkleDB) commitBatch(ops []database.BatchOp) error {
	db.commitLock.Lock()
	defer db.commitLock.Unlock()

	if db.closed {
		return database.ErrClosed
	}

	view, err := newTrieView(db, db, ViewChanges{BatchOps: ops, ConsumeBytes: true})
	if err != nil {
		return err
	}
	return view.commitToDB(context.Background())
}

// commitChanges commits the changes in [trieToCommit] to [db].
// Assumes [trieToCommit]'s node IDs have been calculated.
func (db *merkleDB) commitChanges(ctx context.Context, trieToCommit *trieView) error {
	db.lock.Lock()
	defer db.lock.Unlock()

	switch {
	case db.closed:
		return database.ErrClosed
	case trieToCommit == nil:
		return nil
	case trieToCommit.isInvalid():
		return ErrInvalid
	case trieToCommit.committed:
		return ErrCommitted
	case trieToCommit.db != trieToCommit.getParentTrie():
		return ErrParentNotDatabase
	}

	changes := trieToCommit.changes
	_, span := db.infoTracer.Start(ctx, "MerkleDB.commitChanges", oteltrace.WithAttributes(
		attribute.Int("nodesChanged", len(changes.nodes)),
		attribute.Int("valuesChanged", len(changes.values)),
	))
	defer span.End()

	// invalidate all child views except for the view being committed
	db.invalidateChildrenExcept(trieToCommit)

	// move any child views of the committed trie onto the db
	db.moveChildViewsToDB(trieToCommit)

	if len(changes.nodes) == 0 {
		return nil
	}

	rootChange, ok := changes.nodes[Key{}]
	if !ok {
		return errNoNewRoot
	}

	currentValueNodeBatch := db.valueNodeDB.NewBatch()

	_, nodesSpan := db.infoTracer.Start(ctx, "MerkleDB.commitChanges.writeNodes")
	for key, nodeChange := range changes.nodes {
		shouldAddIntermediate := nodeChange.after != nil && !nodeChange.after.hasValue()
		shouldDeleteIntermediate := !shouldAddIntermediate && nodeChange.before != nil && !nodeChange.before.hasValue()

		shouldAddValue := nodeChange.after != nil && nodeChange.after.hasValue()
		shouldDeleteValue := !shouldAddValue && nodeChange.before != nil && nodeChange.before.hasValue()

		if shouldAddIntermediate {
			if err := db.intermediateNodeDB.Put(key, nodeChange.after); err != nil {
				nodesSpan.End()
				return err
			}
		} else if shouldDeleteIntermediate {
			if err := db.intermediateNodeDB.Delete(key); err != nil {
				nodesSpan.End()
				return err
			}
		}

		if shouldAddValue {
			currentValueNodeBatch.Put(key, nodeChange.after)
		} else if shouldDeleteValue {
			currentValueNodeBatch.Delete(key)
		}
	}
	nodesSpan.End()

	_, commitSpan := db.infoTracer.Start(ctx, "MerkleDB.commitChanges.valueNodeDBCommit")
	err := currentValueNodeBatch.Write()
	commitSpan.End()
	if err != nil {
		return err
	}

	// Only modify in-memory state after the commit succeeds
	// so that we don't need to clean up on error.
	db.root = rootChange.after
	db.history.record(changes)
	return nil
}

// moveChildViewsToDB removes any child views from the trieToCommit and moves them to the db
// assumes [db.lock] is held
func (db *merkleDB) moveChildViewsToDB(trieToCommit *trieView) {
	trieToCommit.validityTrackingLock.Lock()
	defer trieToCommit.validityTrackingLock.Unlock()

	for _, childView := range trieToCommit.childViews {
		childView.updateParent(db)
		db.childViews = append(db.childViews, childView)
	}
	trieToCommit.childViews = make([]*trieView, 0, defaultPreallocationSize)
}

// CommitToDB is a no-op for db since it is already in sync with itself.
// This exists to satisfy the TrieView interface.
func (*merkleDB) CommitToDB(context.Context) error {
	return nil
}

// This is defined on merkleDB instead of ChangeProof
// because it accesses database internals.
// Assumes [db.lock] isn't held.
func (db *merkleDB) VerifyChangeProof(
	ctx context.Context,
	proof *ChangeProof,
	start maybe.Maybe[[]byte],
	end maybe.Maybe[[]byte],
	expectedEndRootID ids.ID,
) error {
	switch {
	case start.HasValue() && end.HasValue() && bytes.Compare(start.Value(), end.Value()) > 0:
		return ErrStartAfterEnd
	case proof.Empty():
		return ErrNoMerkleProof
	case end.HasValue() && len(proof.KeyChanges) == 0 && len(proof.EndProof) == 0:
		// We requested an end proof but didn't get one.
		return ErrNoEndProof
	case start.HasValue() && len(proof.StartProof) == 0 && len(proof.EndProof) == 0:
		// We requested a start proof but didn't get one.
		// Note that we also have to check that [proof.EndProof] is empty
		// to handle the case that the start proof is empty because all
		// its nodes are also in the end proof, and those nodes are omitted.
		return ErrNoStartProof
	}

	// Make sure the key-value pairs are sorted and in [start, end].
	if err := verifyKeyChanges(proof.KeyChanges, start, end); err != nil {
		return err
	}

	smallestKey := maybe.Bind(start, ToKey)

	// Make sure the start proof, if given, is well-formed.
	if err := verifyProofPath(db.tokenConfig, proof.StartProof, smallestKey); err != nil {
		return err
	}

	// Find the greatest key in [proof.KeyChanges]
	// Note that [proof.EndProof] is a proof for this key.
	// [largestKey] is also used when we add children of proof nodes to [trie] below.
	largestKey := maybe.Bind(end, ToKey)
	if len(proof.KeyChanges) > 0 {
		// If [proof] has key-value pairs, we should insert children
		// greater than [end] to ancestors of the node containing [end]
		// so that we get the expected root ID.
		largestKey = maybe.Some(ToKey(proof.KeyChanges[len(proof.KeyChanges)-1].Key))
	}

	// Make sure the end proof, if given, is well-formed.
	if err := verifyProofPath(db.tokenConfig, proof.EndProof, largestKey); err != nil {
		return err
	}

	keyValues := make(map[Key]maybe.Maybe[[]byte], len(proof.KeyChanges))
	for _, keyValue := range proof.KeyChanges {
		keyValues[ToKey(keyValue.Key)] = keyValue.Value
	}

	// want to prevent commit writes to DB, but not prevent DB reads
	db.commitLock.RLock()
	defer db.commitLock.RUnlock()

	if db.closed {
		return database.ErrClosed
	}

	if err := verifyAllChangeProofKeyValuesPresent(
		ctx,
		db,
		proof.StartProof,
		smallestKey,
		largestKey,
		keyValues,
	); err != nil {
		return err
	}

	if err := verifyAllChangeProofKeyValuesPresent(
		ctx,
		db,
		proof.EndProof,
		smallestKey,
		largestKey,
		keyValues,
	); err != nil {
		return err
	}

	// Insert the key-value pairs into the trie.
	ops := make([]database.BatchOp, len(proof.KeyChanges))
	for i, kv := range proof.KeyChanges {
		ops[i] = database.BatchOp{
			Key:    kv.Key,
			Value:  kv.Value.Value(),
			Delete: kv.Value.IsNothing(),
		}
	}

	// Don't need to lock [view] because nobody else has a reference to it.
	view, err := newTrieView(db, db, ViewChanges{BatchOps: ops, ConsumeBytes: true})
	if err != nil {
		return err
	}

	// For all the nodes along the edges of the proof, insert the children whose
	// keys are less than [insertChildrenLessThan] or whose keys are greater
	// than [insertChildrenGreaterThan] into the trie so that we get the
	// expected root ID (if this proof is valid).
	if err := addPathInfo(
		view,
		proof.StartProof,
		smallestKey,
		largestKey,
	); err != nil {
		return err
	}
	if err := addPathInfo(
		view,
		proof.EndProof,
		smallestKey,
		largestKey,
	); err != nil {
		return err
	}

	// Make sure we get the expected root.
	calculatedRoot, err := view.GetMerkleRoot(ctx)
	if err != nil {
		return err
	}
	if expectedEndRootID != calculatedRoot {
		return fmt.Errorf("%w:[%s], expected:[%s]", ErrInvalidProof, calculatedRoot, expectedEndRootID)
	}

	return nil
}

// Invalidates and removes any child views that aren't [exception].
// Assumes [db.lock] is held.
func (db *merkleDB) invalidateChildrenExcept(exception *trieView) {
	isTrackedView := false

	for _, childView := range db.childViews {
		if childView != exception {
			childView.invalidate()
		} else {
			isTrackedView = true
		}
	}
	db.childViews = make([]*trieView, 0, defaultPreallocationSize)
	if isTrackedView {
		db.childViews = append(db.childViews, exception)
	}
}

func (db *merkleDB) initializeRootIfNeeded() (ids.ID, error) {
	// not sure if the root exists or had a value or not
	// check under both prefixes
	var err error
	db.root, err = db.intermediateNodeDB.Get(Key{})
	if err == database.ErrNotFound {
		db.root, err = db.valueNodeDB.Get(Key{})
	}
	if err == nil {
		// Root already exists, so calculate its id
		db.root.calculateID(db.metrics)
		return db.root.id, nil
	}
	if err != database.ErrNotFound {
		return ids.Empty, err
	}

	// Root doesn't exist; make a new one.
	db.root = newNode(Key{})

	// update its ID
	db.root.calculateID(db.metrics)

	if err := db.intermediateNodeDB.Put(Key{}, db.root); err != nil {
		return ids.Empty, err
	}

	return db.root.id, nil
}

// Returns a view of the trie as it was when it had root [rootID] for keys within range [start, end].
// If [start] is Nothing, there's no lower bound on the range.
// If [end] is Nothing, there's no upper bound on the range.
// Assumes [db.commitLock] is read locked.
// Assumes [db.lock] isn't held.
func (db *merkleDB) getHistoricalViewForRange(
	rootID ids.ID,
	start maybe.Maybe[[]byte],
	end maybe.Maybe[[]byte],
) (*trieView, error) {
	currentRootID := db.getMerkleRoot()

	// looking for the trie's current root id, so return the trie unmodified
	if currentRootID == rootID {
		// create an empty trie
		return newTrieView(db, db, ViewChanges{})
	}

	changeHistory, err := db.history.getChangesToGetToRoot(rootID, start, end)
	if err != nil {
		return nil, err
	}
	return newHistoricalTrieView(db, changeHistory)
}

// Returns all keys in range [start, end] that aren't in [keySet].
// If [start] is Nothing, then the range has no lower bound.
// If [end] is Nothing, then the range has no upper bound.
func (db *merkleDB) getKeysNotInSet(start, end maybe.Maybe[[]byte], keySet set.Set[string]) ([][]byte, error) {
	db.lock.RLock()
	defer db.lock.RUnlock()

	it := db.NewIteratorWithStart(start.Value())
	defer it.Release()

	keysNotInSet := make([][]byte, 0, keySet.Len())
	for it.Next() {
		key := it.Key()
		if end.HasValue() && bytes.Compare(key, end.Value()) > 0 {
			break
		}
		if !keySet.Contains(string(key)) {
			keysNotInSet = append(keysNotInSet, key)
		}
	}
	return keysNotInSet, it.Error()
}

// Returns a copy of the node with the given [key].
// hasValue determines which db the key is looked up in (intermediateNodeDB or valueNodeDB)
// This copy may be edited by the caller without affecting the database state.
// Returns database.ErrNotFound if the node doesn't exist.
// Assumes [db.lock] isn't held.
func (db *merkleDB) getEditableNode(key Key, hasValue bool) (*node, error) {
	db.lock.RLock()
	defer db.lock.RUnlock()

	n, err := db.getNode(key, hasValue)
	if err != nil {
		return nil, err
	}
	return n.clone(), nil
}

// Returns the node with the given [key].
// hasValue determines which db the key is looked up in (intermediateNodeDB or valueNodeDB)
// Editing the returned node affects the database state.
// Returns database.ErrNotFound if the node doesn't exist.
// Assumes [db.lock] is read locked.
func (db *merkleDB) getNode(key Key, hasValue bool) (*node, error) {
	switch {
	case db.closed:
		return nil, database.ErrClosed
	case key == Key{}:
		return db.root, nil
	case hasValue:
		return db.valueNodeDB.Get(key)
	}
	return db.intermediateNodeDB.Get(key)
}

// Returns [key] prefixed by [prefix].
// The returned []byte is taken from [bufferPool] and
// should be returned to it when the caller is done with it.
func addPrefixToKey(bufferPool *sync.Pool, prefix []byte, key []byte) []byte {
	prefixLen := len(prefix)
	keyLen := prefixLen + len(key)
	prefixedKey := getBufferFromPool(bufferPool, keyLen)
	copy(prefixedKey, prefix)
	copy(prefixedKey[prefixLen:], key)
	return prefixedKey
}

// Returns a []byte from [bufferPool] with length exactly [size].
// The []byte is not guaranteed to be zeroed.
func getBufferFromPool(bufferPool *sync.Pool, size int) []byte {
	buffer := bufferPool.Get().([]byte)
	if cap(buffer) >= size {
		// The [] byte we got from the pool is big enough to hold the prefixed key
		buffer = buffer[:size]
	} else {
		// The []byte from the pool wasn't big enough.
		// Put it back and allocate a new, bigger one
		bufferPool.Put(buffer)
		buffer = make([]byte, size)
	}
	return buffer
}

// cacheEntrySize returns a rough approximation of the memory consumed by storing the key and node
func cacheEntrySize(key Key, n *node) int {
	if n == nil {
		return len(key.Bytes())
	}
	// nodes cache their bytes representation so the total memory consumed is roughly twice that
	return len(key.Bytes()) + 2*len(n.bytes())
}<|MERGE_RESOLUTION|>--- conflicted
+++ resolved
@@ -468,21 +468,9 @@
 }
 
 func (db *merkleDB) prefetchPath(view *trieView, keyBytes []byte) error {
-<<<<<<< HEAD
-	pathToKey, err := view.getPathTo(ToKey(keyBytes))
-	if err != nil {
-		return err
-	}
-	for _, n := range pathToKey {
-		if n.hasValue() {
-			db.valueNodeDB.nodeCache.Put(n.key, n)
-		} else if err := db.intermediateNodeDB.nodeCache.Put(n.key, n); err != nil {
-			return err
-=======
-	return view.visitPathToKey(db.toKey(keyBytes), func(n *node) error {
+	return view.visitPathToKey(ToKey(keyBytes), func(n *node) error {
 		if !n.hasValue() {
 			return db.intermediateNodeDB.nodeCache.Put(n.key, n)
->>>>>>> e933587b
 		}
 
 		db.valueNodeDB.nodeCache.Put(n.key, n)
