--- conflicted
+++ resolved
@@ -31,13 +31,10 @@
 	ErrNonIncreasingValues         = errors.New("keys sent are not in increasing order")
 	ErrStateFromOutsideOfRange     = errors.New("state key falls outside of the start->end range")
 	ErrNonIncreasingProofNodes     = errors.New("each proof node key must be a strict prefix of the next")
-<<<<<<< HEAD
 	ErrExtraProofNodes             = errors.New("extra proof nodes in path")
 	ErrDataInMissingRootProof      = errors.New("there should be no state or deleted keys in a change proof that had a missing root")
 	ErrEmptyProof                  = errors.New("proof is empty")
-=======
 	ErrNoMerkleProof               = errors.New("empty key response must include merkle proof")
->>>>>>> 10bd4286
 	ErrShouldJustBeRoot            = errors.New("end proof should only contain root")
 	ErrNoStartProof                = errors.New("no start proof")
 	ErrNoEndProof                  = errors.New("no end proof")
@@ -283,11 +280,7 @@
 	start maybe.Maybe[[]byte],
 	end maybe.Maybe[[]byte],
 	expectedRootID ids.ID,
-<<<<<<< HEAD
-	branchFactor BranchFactor,
-=======
 	tokenSize int,
->>>>>>> 10bd4286
 ) error {
 	switch {
 	case start.HasValue() && end.HasValue() && bytes.Compare(start.Value(), end.Value()) > 0:
@@ -839,24 +832,14 @@
 
 		// Add [proofNode]'s children which are outside the range
 		// [insertChildrenLessThan, insertChildrenGreaterThan].
-<<<<<<< HEAD
-		compressedKey := emptyKey(key.branchFactor)
-=======
 		compressedKey := Key{}
->>>>>>> 10bd4286
 		for index, childID := range proofNode.Children {
 			if existingChild, ok := n.children[index]; ok {
 				compressedKey = existingChild.compressedKey
 			}
-<<<<<<< HEAD
-			childKey := key.AppendExtend(index, compressedKey)
+			childKey := key.Extend(ToToken(index, t.tokenSize), compressedKey)
 			if (shouldInsertLeftChildren && childKey.Less(insertChildrenLessThan.Value())) ||
 				(shouldInsertRightChildren && childKey.Greater(insertChildrenGreaterThan.Value())) {
-=======
-			childPath := key.Extend(ToToken(index, t.tokenSize), compressedKey)
-			if (shouldInsertLeftChildren && childPath.Less(insertChildrenLessThan.Value())) ||
-				(shouldInsertRightChildren && childPath.Greater(insertChildrenGreaterThan.Value())) {
->>>>>>> 10bd4286
 				// We didn't set the other values on the child entry, but it doesn't matter.
 				// We only need the IDs to be correct so that the calculated hash is correct.
 				n.setChildEntry(
