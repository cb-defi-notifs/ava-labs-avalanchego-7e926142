// Copyright (C) 2019-2022, Ava Labs, Inc. All rights reserved.
// See the file LICENSE for licensing terms.

package metercacher

import (
	"github.com/prometheus/client_golang/prometheus"

	"github.com/ava-labs/avalanchego/cache"
	"github.com/ava-labs/avalanchego/utils/timer/mockable"
)

<<<<<<< HEAD
var _ cache.Cacher[struct{}, struct{}] = &Cache[struct{}, struct{}]{}
=======
var _ cache.Cacher = (*Cache)(nil)
>>>>>>> 65caf98d

type Cache[T comparable, K any] struct {
	metrics
	cache.Cacher[T, K]

	clock mockable.Clock
}

func New[T comparable, K any](
	namespace string,
	registerer prometheus.Registerer,
	cache cache.Cacher[T, K],
) (cache.Cacher[T, K], error) {
	meterCache := &Cache[T, K]{Cacher: cache}
	return meterCache, meterCache.metrics.Initialize(namespace, registerer)
}

func (c *Cache[T, K]) Put(key T, value K) {
	start := c.clock.Time()
	c.Cacher.Put(key, value)
	end := c.clock.Time()
	c.put.Observe(float64(end.Sub(start)))
}

func (c *Cache[T, K]) Get(key T) (K, bool) {
	start := c.clock.Time()
	value, has := c.Cacher.Get(key)
	end := c.clock.Time()
	c.get.Observe(float64(end.Sub(start)))
	if has {
		c.hit.Inc()
	} else {
		c.miss.Inc()
	}

	return value, has
}<|MERGE_RESOLUTION|>--- conflicted
+++ resolved
@@ -10,11 +10,7 @@
 	"github.com/ava-labs/avalanchego/utils/timer/mockable"
 )
 
-<<<<<<< HEAD
-var _ cache.Cacher[struct{}, struct{}] = &Cache[struct{}, struct{}]{}
-=======
-var _ cache.Cacher = (*Cache)(nil)
->>>>>>> 65caf98d
+var _ cache.Cacher[struct{}, struct{}] = (*Cache[struct{}, struct{}])(nil)
 
 type Cache[T comparable, K any] struct {
 	metrics
