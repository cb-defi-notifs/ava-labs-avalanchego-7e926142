--- conflicted
+++ resolved
@@ -598,15 +598,6 @@
 }
 
 func (p *peer) handlePong(msg message.InboundMessage) {
-<<<<<<< HEAD
-	inf, err := msg.Get(message.Uptime)
-	if err != nil {
-		p.Log.Warn("failed to get Uptime field", zap.Error(err))
-		return
-	}
-
-	uptime, _ := inf.(uint8)
-=======
 	uptimeIntf, err := msg.Get(message.Uptime)
 	if err != nil {
 		p.Log.Debug("message with invalid field",
@@ -620,7 +611,6 @@
 	}
 
 	uptime := uptimeIntf.(uint8)
->>>>>>> 1eb2be9c
 	if uptime > 100 {
 		p.Log.Debug("dropping pong message with invalid uptime",
 			zap.Stringer("nodeID", p.id),
@@ -644,15 +634,6 @@
 		return
 	}
 
-<<<<<<< HEAD
-	inf, err := msg.Get(message.NetworkID)
-	if err != nil {
-		p.Log.Warn("failed to get NetworkID field", zap.Error(err))
-		return
-	}
-
-	if peerNetworkID, _ := inf.(uint32); peerNetworkID != p.NetworkID {
-=======
 	peerNetworkIDIntf, err := msg.Get(message.NetworkID)
 	if err != nil {
 		p.Log.Debug("message with invalid field",
@@ -667,7 +648,6 @@
 	peerNetworkID := peerNetworkIDIntf.(uint32)
 
 	if peerNetworkID != p.NetworkID {
->>>>>>> 1eb2be9c
 		p.Log.Debug("networkID mismatch",
 			zap.Stringer("nodeID", p.id),
 			zap.Uint32("peerNetworkID", peerNetworkID),
@@ -677,14 +657,6 @@
 		return
 	}
 
-<<<<<<< HEAD
-	inf, err = msg.Get(message.MyTime)
-	if err != nil {
-		p.Log.Warn("failed to get MyTime field", zap.Error(err))
-		return
-	}
-	peerTime, _ := inf.(uint64)
-=======
 	peerTimeIntf, err := msg.Get(message.MyTime)
 	if err != nil {
 		p.Log.Debug("message with invalid field",
@@ -697,7 +669,6 @@
 		return
 	}
 	peerTime := peerTimeIntf.(uint64)
->>>>>>> 1eb2be9c
 
 	myTime := p.Clock.Unix()
 	if math.Abs(float64(peerTime)-float64(myTime)) > p.MaxClockDifference.Seconds() {
@@ -718,14 +689,6 @@
 		return
 	}
 
-<<<<<<< HEAD
-	inf, err = msg.Get(message.VersionStr)
-	if err != nil {
-		p.Log.Warn("failed to get VersionStr field", zap.Error(err))
-		return
-	}
-	peerVersionStr, _ := inf.(string)
-=======
 	peerVersionStrIntf, err := msg.Get(message.VersionStr)
 	if err != nil {
 		p.Log.Debug("message with invalid field",
@@ -738,7 +701,6 @@
 		return
 	}
 	peerVersionStr := peerVersionStrIntf.(string)
->>>>>>> 1eb2be9c
 
 	peerVersion, err := version.ParseApplication(peerVersionStr)
 	if err != nil {
@@ -791,15 +753,6 @@
 	// Note that it is expected that the [versionTime] can be in the past. We
 	// are just verifying that the claimed signing time isn't too far in the
 	// future here.
-<<<<<<< HEAD
-	inf, err = msg.Get(message.VersionTime)
-	if err != nil {
-		p.Log.Warn("failed to get VersionTime field", zap.Error(err))
-		return
-	}
-	versionTime, _ := inf.(uint64)
-=======
->>>>>>> 1eb2be9c
 	if float64(versionTime)-float64(myTime) > p.MaxClockDifference.Seconds() {
 		p.Log.Debug("peer attempting to connect with version timestamp too far in the future",
 			zap.Stringer("nodeID", p.id),
@@ -809,23 +762,6 @@
 		return
 	}
 
-<<<<<<< HEAD
-	inf, err = msg.Get(message.IP)
-	if err != nil {
-		p.Log.Warn("failed to get IP field", zap.Error(err))
-		return
-	}
-	peerIP, _ := inf.(ips.IPPort)
-
-	inf, err = msg.Get(message.TrackedSubnets)
-	if err != nil {
-		p.Log.Warn("failed to get TrackedSubnets field", zap.Error(err))
-		return
-	}
-	subnetIDsBytes, _ := inf.([][]byte)
-
-	// handle subnet IDs
-=======
 	// handle subnet IDs
 	subnetIDsBytesIntf, err := msg.Get(message.TrackedSubnets)
 	if err != nil {
@@ -840,7 +776,6 @@
 	}
 	subnetIDsBytes := subnetIDsBytesIntf.([][]byte)
 
->>>>>>> 1eb2be9c
 	for _, subnetIDBytes := range subnetIDsBytes {
 		subnetID, err := ids.ToID(subnetIDBytes)
 		if err != nil {
@@ -857,14 +792,6 @@
 		}
 	}
 
-<<<<<<< HEAD
-	inf, err = msg.Get(message.SigBytes)
-	if err != nil {
-		p.Log.Warn("failed to get SigBytes field", zap.Error(err))
-		return
-	}
-	sig, _ := inf.([]byte)
-=======
 	peerIPIntf, err := msg.Get(message.IP)
 	if err != nil {
 		p.Log.Debug("message with invalid field",
@@ -890,18 +817,13 @@
 		return
 	}
 	signature := signatureIntf.([]byte)
->>>>>>> 1eb2be9c
 
 	p.ip = &SignedIP{
 		IP: UnsignedIP{
 			IP:        peerIP,
 			Timestamp: versionTime,
 		},
-<<<<<<< HEAD
-		Signature: sig,
-=======
 		Signature: signature,
->>>>>>> 1eb2be9c
 	}
 	if err := p.ip.Verify(p.cert); err != nil {
 		p.Log.Debug("signature verification failed",
@@ -930,14 +852,6 @@
 		close(p.onFinishHandshake)
 	}
 
-<<<<<<< HEAD
-	inf, err := msg.Get(message.Peers)
-	if err != nil {
-		p.Log.Warn("failed to get Peers field", zap.Error(err))
-		return
-	}
-	ips, _ := inf.([]ips.ClaimedIPPort)
-=======
 	ipsIntf, err := msg.Get(message.Peers)
 	if err != nil {
 		p.Log.Debug("message with invalid field",
@@ -950,7 +864,6 @@
 		return
 	}
 	ips := ipsIntf.([]ips.ClaimedIPPort)
->>>>>>> 1eb2be9c
 
 	for _, ip := range ips {
 		if !p.Network.Track(ip) {
