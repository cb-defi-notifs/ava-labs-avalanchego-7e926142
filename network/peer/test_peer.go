// Copyright (C) 2019-2023, Ava Labs, Inc. All rights reserved.
// See the file LICENSE for licensing terms.

package peer

import (
	"context"
	"net"
	"time"

	"github.com/prometheus/client_golang/prometheus"

	"github.com/ava-labs/avalanchego/ids"
	"github.com/ava-labs/avalanchego/message"
	"github.com/ava-labs/avalanchego/network/throttling"
	"github.com/ava-labs/avalanchego/snow/networking/router"
	"github.com/ava-labs/avalanchego/snow/networking/tracker"
	"github.com/ava-labs/avalanchego/snow/uptime"
	"github.com/ava-labs/avalanchego/snow/validators"
	"github.com/ava-labs/avalanchego/staking"
	"github.com/ava-labs/avalanchego/utils/constants"
	"github.com/ava-labs/avalanchego/utils/ips"
	"github.com/ava-labs/avalanchego/utils/logging"
	"github.com/ava-labs/avalanchego/utils/math/meter"
	"github.com/ava-labs/avalanchego/utils/resource"
	"github.com/ava-labs/avalanchego/utils/set"
	"github.com/ava-labs/avalanchego/version"
)

const maxMessageToSend = 1024

// StartTestPeer provides a simple interface to create a peer that has finished
// the p2p handshake.
//
// This function will generate a new TLS key to use when connecting to the peer.
//
// The returned peer will not throttle inbound or outbound messages.
//
//   - [ctx] provides a way of canceling the connection request.
//   - [ip] is the remote that will be dialed to create the connection.
//   - [networkID] will be sent to the peer during the handshake. If the peer is
//     expecting a different [networkID], the handshake will fail and an error
//     will be returned.
//   - [router] will be called with all non-handshake messages received by the
//     peer.
func StartTestPeer(
	ctx context.Context,
	ip ips.IPPort,
	networkID uint32,
	router router.InboundHandler,
) (Peer, error) {
	dialer := net.Dialer{}
	conn, err := dialer.DialContext(ctx, constants.NetworkType, ip.String())
	if err != nil {
		return nil, err
	}

	tlsCert, err := staking.NewTLSCert()
	if err != nil {
		return nil, err
	}

	tlsConfg := TLSConfig(*tlsCert, nil)
	clientUpgrader := NewTLSClientUpgrader(tlsConfg)

	peerID, conn, cert, err := clientUpgrader.Upgrade(conn)
	if err != nil {
		return nil, err
	}

	mc, err := message.NewCreator(
		logging.NoLog{},
		prometheus.NewRegistry(),
		"",
		constants.DefaultNetworkCompressionType,
		10*time.Second,
	)
	if err != nil {
		return nil, err
	}

	metrics, err := NewMetrics(
		logging.NoLog{},
		"",
		prometheus.NewRegistry(),
	)
	if err != nil {
		return nil, err
	}

	resourceTracker, err := tracker.NewResourceTracker(
		prometheus.NewRegistry(),
		resource.NoUsage,
		meter.ContinuousFactory{},
		10*time.Second,
	)
	if err != nil {
		return nil, err
	}

	signerIP := ips.NewDynamicIPPort(net.IPv6zero, 0)
	signer, err := NewPreBanffSigner(tlsCert)
	if err != nil {
		return nil, err
	}

	peer := Start(
		&Config{
			Metrics:              metrics,
			MessageCreator:       mc,
			Log:                  logging.NoLog{},
			InboundMsgThrottler:  throttling.NewNoInboundThrottler(),
			Network:              TestNetwork,
			Router:               router,
			VersionCompatibility: version.GetCompatibility(networkID),
			MySubnets:            set.Set[ids.ID]{},
			Beacons:              validators.NewSet(),
			NetworkID:            networkID,
			PingFrequency:        constants.DefaultPingFrequency,
			PongTimeout:          constants.DefaultPingPongTimeout,
			MaxClockDifference:   time.Minute,
			ResourceTracker:      resourceTracker,
<<<<<<< HEAD
			IPSigner:             NewIPSigner(signerIP, signer),
=======
			UptimeCalculator:     uptime.NoOpCalculator,
			IPSigner:             NewIPSigner(signerIP, tls),
>>>>>>> 3696837a
		},
		conn,
		cert,
		peerID,
		NewBlockingMessageQueue(
			metrics,
			logging.NoLog{},
			maxMessageToSend,
		),
	)
	return peer, peer.AwaitReady(ctx)
}<|MERGE_RESOLUTION|>--- conflicted
+++ resolved
@@ -120,12 +120,8 @@
 			PongTimeout:          constants.DefaultPingPongTimeout,
 			MaxClockDifference:   time.Minute,
 			ResourceTracker:      resourceTracker,
-<<<<<<< HEAD
+			UptimeCalculator:     uptime.NoOpCalculator,
 			IPSigner:             NewIPSigner(signerIP, signer),
-=======
-			UptimeCalculator:     uptime.NoOpCalculator,
-			IPSigner:             NewIPSigner(signerIP, tls),
->>>>>>> 3696837a
 		},
 		conn,
 		cert,
