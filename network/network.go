--- conflicted
+++ resolved
@@ -745,80 +745,6 @@
 	return n.currentIP.IP()
 }
 
-<<<<<<< HEAD
-=======
-// Assumes [n.stateLock] is not held.
-func (n *network) gossipContainer(subnetID, chainID, containerID ids.ID, container []byte, numToGossip uint, validatorOnly bool) error {
-	now := n.clock.Time()
-
-	// Sent to peers that handle compressed messages (and messages with the isCompress flag)
-	msg, err := n.b.Put(chainID, constants.GossipMsgRequestID, containerID, container, n.config.CompressionEnabled)
-	if err != nil {
-		n.sendFailRateCalculator.Observe(1, now)
-		return fmt.Errorf("attempted to pack too large of a Put message.\nContainer length: %d", len(container))
-	}
-
-	n.stateLock.RLock()
-	peers, err := n.peers.sample(subnetID, validatorOnly, int(numToGossip))
-	n.stateLock.RUnlock()
-	if err != nil {
-		return err
-	}
-
-	for _, peer := range peers {
-		sent := peer.Send(msg, false)
-		if sent {
-			n.metrics.put.numSent.Inc()
-			n.metrics.put.sentBytes.Add(float64(len(msg.Bytes())))
-			// assume that if [saved] == 0, [msg] wasn't compressed
-			if saved := msg.BytesSavedCompression(); saved != 0 {
-				n.metrics.put.savedSentBytes.Observe(float64(saved))
-			}
-			n.sendFailRateCalculator.Observe(0, now)
-		} else {
-			n.sendFailRateCalculator.Observe(1, now)
-			n.metrics.put.numFailed.Inc()
-		}
-	}
-	return nil
-}
-
-// helper method for SendAppGossip/SendAppGossipSpecific
-func (n *network) appGossipPeers(peers []*peer, chainID ids.ID, appGossipBytes []byte) error {
-	now := n.clock.Time()
-
-	msg, err := n.b.AppGossip(chainID, appGossipBytes, n.config.CompressionEnabled)
-	if err != nil {
-		n.sendFailRateCalculator.Observe(1, now)
-		return fmt.Errorf("failed to build AppGossip(%s): %w", chainID, err)
-	}
-
-	sentPeers := ids.NewShortSet(len(peers))
-	for _, peer := range peers {
-		// should never be nil but just in case
-		if peer == nil || sentPeers.Contains(peer.nodeID) {
-			continue
-		}
-		sentPeers.Add(peer.nodeID)
-		sent := peer.Send(msg, false)
-		if !sent {
-			n.log.Debug("failed to send AppGossip(%s, %s)", peer.nodeID, chainID)
-			n.log.Verbo("failed message: %s", formatting.DumpBytes{Bytes: appGossipBytes})
-			n.metrics.appGossip.numFailed.Inc()
-			n.sendFailRateCalculator.Observe(1, now)
-		} else {
-			n.metrics.appGossip.numSent.Inc()
-			n.metrics.appGossip.sentBytes.Add(float64(len(msg.Bytes())))
-			n.sendFailRateCalculator.Observe(0, now)
-			if saved := msg.BytesSavedCompression(); saved != 0 {
-				n.metrics.appGossip.savedSentBytes.Observe(float64(saved))
-			}
-		}
-	}
-	return nil
-}
-
->>>>>>> 43d7fb16
 // assumes the stateLock is held.
 // Try to connect to [nodeID] at [ip].
 func (n *network) track(ip utils.IPDesc, nodeID ids.ShortID) {
