--- conflicted
+++ resolved
@@ -8,8 +8,13 @@
 	"net/http"
 
 	"github.com/ava-labs/avalanchego/api"
-<<<<<<< HEAD
+	"github.com/ava-labs/avalanchego/database/manager"
+	"github.com/ava-labs/avalanchego/database/manager/mocks"
+	"github.com/ava-labs/avalanchego/database/memdb"
 	"github.com/ava-labs/avalanchego/utils/formatting"
+	"github.com/ava-labs/avalanchego/utils/logging"
+	"github.com/ava-labs/avalanchego/utils/password"
+	"github.com/ava-labs/avalanchego/version"
 )
 
 type service struct {
@@ -21,124 +26,6 @@
 
 	reply.Success = true
 	return s.ks.CreateUser(args.Username, args.Password)
-=======
-	"github.com/ava-labs/avalanchego/chains/atomic"
-	"github.com/ava-labs/avalanchego/codec"
-	"github.com/ava-labs/avalanchego/codec/linearcodec"
-	"github.com/ava-labs/avalanchego/codec/reflectcodec"
-	"github.com/ava-labs/avalanchego/database"
-	"github.com/ava-labs/avalanchego/database/encdb"
-	"github.com/ava-labs/avalanchego/database/manager"
-	"github.com/ava-labs/avalanchego/database/manager/mocks"
-	"github.com/ava-labs/avalanchego/database/memdb"
-	"github.com/ava-labs/avalanchego/database/prefixdb"
-	"github.com/ava-labs/avalanchego/ids"
-	"github.com/ava-labs/avalanchego/snow/engine/common"
-	"github.com/ava-labs/avalanchego/utils/formatting"
-	"github.com/ava-labs/avalanchego/utils/logging"
-	"github.com/ava-labs/avalanchego/utils/password"
-	"github.com/ava-labs/avalanchego/version"
-
-	jsoncodec "github.com/ava-labs/avalanchego/utils/json"
-)
-
-const (
-	// maxUserLen is the maximum allowed length of a username
-	maxUserLen = 1024
-
-	maxPackerSize  = 1 << 30 // max size, in bytes, of something being marshalled by Marshal()
-	maxSliceLength = 1 << 18
-
-	codecVersion = 0
-)
-
-var (
-	errEmptyUsername = errors.New("empty username")
-	errUserMaxLength = fmt.Errorf("username exceeds maximum length of %d chars", maxUserLen)
-
-	usersPrefix = []byte("users")
-	bcsPrefix   = []byte("bcs")
-	migratedKey = []byte("migrated")
-)
-
-// KeyValuePair ...
-type KeyValuePair struct {
-	Key   []byte `serialize:"true"`
-	Value []byte `serialize:"true"`
-}
-
-// UserDB describes the full content of a user
-type UserDB struct {
-	password.Hash `serialize:"true"`
-	Data          []KeyValuePair `serialize:"true"`
-}
-
-// Keystore is the RPC interface for keystore management
-type Keystore struct {
-	lock  sync.Mutex
-	log   logging.Logger
-	codec codec.Manager
-
-	// Key: username
-	// Value: The user with that name
-	users map[string]*password.Hash
-
-	// Used to persist users and their data
-	userDB database.Database
-	bcDB   database.Database
-	//           BaseDB
-	//          /      \
-	//    UserDB        BlockchainDB
-	//                 /      |     \
-	//               Usr     Usr    Usr
-	//             /  |  \
-	//          BID  BID  BID
-}
-
-// Initialize the keystore
-func (ks *Keystore) Initialize(log logging.Logger, dbManager manager.Manager) error {
-	c := linearcodec.New(reflectcodec.DefaultTagName, maxSliceLength)
-	manager := codec.NewManager(maxPackerSize)
-	if err := manager.RegisterCodec(codecVersion, c); err != nil {
-		return err
-	}
-	ks.log = log
-	ks.codec = manager
-	ks.users = make(map[string]*password.Hash)
-	ks.userDB = prefixdb.New(usersPrefix, dbManager.Current().Database)
-	ks.bcDB = prefixdb.New(bcsPrefix, dbManager.Current().Database)
-	return ks.migrate(dbManager)
-}
-
-// CreateHandler returns a new service object that can send requests to thisAPI.
-func (ks *Keystore) CreateHandler() (*common.HTTPHandler, error) {
-	newServer := rpc.NewServer()
-	codec := jsoncodec.NewCodec()
-	newServer.RegisterCodec(codec, "application/json")
-	newServer.RegisterCodec(codec, "application/json;charset=UTF-8")
-	if err := newServer.RegisterService(ks, "keystore"); err != nil {
-		return nil, err
-	}
-	return &common.HTTPHandler{LockOptions: common.NoLock, Handler: newServer}, nil
-}
-
-// Get the user whose name is [username]
-func (ks *Keystore) getUser(username string) (*password.Hash, error) {
-	// If the user is already in memory, return it
-	user, exists := ks.users[username]
-	if exists {
-		return user, nil
-	}
-	// The user is not in memory; try the database
-	userBytes, err := ks.userDB.Get([]byte(username))
-	if err != nil { // Most likely bc user doesn't exist in database
-		return nil, err
-	}
-
-	user = &password.Hash{}
-	_, err = ks.codec.Unmarshal(userBytes, user)
-	return user, err
->>>>>>> 879c4911
 }
 
 func (s *service) DeleteUser(_ *http.Request, args *api.UserPass, reply *api.SuccessResponse) error {
@@ -201,34 +88,6 @@
 
 	userBytes, err := s.ks.ExportUser(args.Username, args.Password)
 	if err != nil {
-<<<<<<< HEAD
-=======
-		return nil, err
-	}
-	if !usr.Check(password) {
-		return nil, fmt.Errorf("incorrect password for user %q", username)
-	}
-
-	userDB := prefixdb.New([]byte(username), ks.bcDB)
-	bcDB := prefixdb.NewNested(bID[:], userDB)
-	return encdb.New([]byte(password), bcDB)
-}
-
-// AddUser attempts to register this username and password as a new user of the keystore.
-func (ks *Keystore) AddUser(username, pword string) error {
-	if username == "" {
-		return errEmptyUsername
-	}
-	if len(username) > maxUserLen {
-		return errUserMaxLength
-	}
-
-	if user, err := ks.getUser(username); err == nil || user != nil {
-		return fmt.Errorf("user already exists: %s", username)
-	}
-
-	if err := password.IsValid(pword, password.OK); err != nil {
->>>>>>> 879c4911
 		return err
 	}
 
@@ -239,13 +98,14 @@
 	}
 	reply.Encoding = args.Encoding
 	return nil
-<<<<<<< HEAD
-=======
 }
 
 // CreateTestKeystore returns a new keystore that can be utilized for testing
-func CreateTestKeystore() (*Keystore, *mocks.Manager, error) {
-	ks := &Keystore{}
+func CreateTestKeystore() (Keystore, *mocks.Manager, error) {
+	ks := &keystore{
+		log:                logging.NoLog{},
+		usernameToPassword: map[string]*password.Hash{},
+	}
 	mockDBManager := &mocks.Manager{}
 	mockDBManager.On("Current").Return(
 		&manager.VersionedDatabase{
@@ -254,6 +114,5 @@
 		},
 	)
 	mockDBManager.On("Previous").Return(nil, false)
-	return ks, mockDBManager, ks.Initialize(logging.NoLog{}, mockDBManager)
->>>>>>> 879c4911
+	return ks, mockDBManager, ks.initializeDB(mockDBManager)
 }