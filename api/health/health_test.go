// Copyright (C) 2019-2023, Ava Labs, Inc. All rights reserved.
// See the file LICENSE for licensing terms.

package health

import (
	"context"
	"errors"
	"fmt"
	"sync"
	"testing"
	"time"

	"github.com/prometheus/client_golang/prometheus"

	"github.com/stretchr/testify/require"

	"github.com/ava-labs/avalanchego/utils"
	"github.com/ava-labs/avalanchego/utils/logging"
)

const (
	checkFreq    = time.Millisecond
	awaitFreq    = 50 * time.Microsecond
<<<<<<< HEAD
	awaitTimeout = 10 * time.Second
=======
	awaitTimeout = 30 * time.Second
>>>>>>> 53545629
)

var errUnhealthy = errors.New("unhealthy")

func awaitReadiness(t *testing.T, r Reporter, ready bool) {
	require.Eventually(t, func() bool {
		_, ok := r.Readiness()
		return ok == ready
	}, awaitTimeout, awaitFreq)
}

func awaitHealthy(t *testing.T, r Reporter, healthy bool) {
	require.Eventually(t, func() bool {
		_, ok := r.Health()
		return ok == healthy
	}, awaitTimeout, awaitFreq)
}

func awaitLiveness(t *testing.T, r Reporter, liveness bool) {
	require.Eventually(t, func() bool {
		_, ok := r.Liveness()
		return ok == liveness
	}, awaitTimeout, awaitFreq)
}

func TestDuplicatedRegistations(t *testing.T) {
	require := require.New(t)

	check := CheckerFunc(func(context.Context) (interface{}, error) {
		return "", nil
	})

	h, err := New(logging.NoLog{}, prometheus.NewRegistry())
	require.NoError(err)

	err = h.RegisterReadinessCheck("check", check)
	require.NoError(err)
	err = h.RegisterReadinessCheck("check", check)
	require.ErrorIs(err, errDuplicateCheck)

	err = h.RegisterHealthCheck("check", check)
	require.NoError(err)
	err = h.RegisterHealthCheck("check", check)
	require.ErrorIs(err, errDuplicateCheck)

	err = h.RegisterLivenessCheck("check", check)
	require.NoError(err)
	err = h.RegisterLivenessCheck("check", check)
	require.ErrorIs(err, errDuplicateCheck)
}

func TestDefaultFailing(t *testing.T) {
	require := require.New(t)

	check := CheckerFunc(func(context.Context) (interface{}, error) {
		return "", nil
	})

	h, err := New(logging.NoLog{}, prometheus.NewRegistry())
	require.NoError(err)

	{
		err = h.RegisterReadinessCheck("check", check)
		require.NoError(err)

		readinessResult, readiness := h.Readiness()
		require.Len(readinessResult, 1)
		require.Contains(readinessResult, "check")
		require.Equal(notYetRunResult, readinessResult["check"])
		require.False(readiness)
	}

	{
		err = h.RegisterHealthCheck("check", check)
		require.NoError(err)

		healthResult, health := h.Health()
		require.Len(healthResult, 1)
		require.Contains(healthResult, "check")
		require.Equal(notYetRunResult, healthResult["check"])
		require.False(health)
	}

	{
		err = h.RegisterLivenessCheck("check", check)
		require.NoError(err)

		livenessResult, liveness := h.Liveness()
		require.Len(livenessResult, 1)
		require.Contains(livenessResult, "check")
		require.Equal(notYetRunResult, livenessResult["check"])
		require.False(liveness)
	}
}

func TestPassingChecks(t *testing.T) {
	require := require.New(t)

	check := CheckerFunc(func(context.Context) (interface{}, error) {
		return "", nil
	})

	h, err := New(logging.NoLog{}, prometheus.NewRegistry())
	require.NoError(err)

	err = h.RegisterReadinessCheck("check", check)
	require.NoError(err)
	err = h.RegisterHealthCheck("check", check)
	require.NoError(err)
	err = h.RegisterLivenessCheck("check", check)
	require.NoError(err)

	h.Start(context.Background(), checkFreq)
	defer h.Stop()

	{
		awaitReadiness(t, h, true)

		readinessResult, readiness := h.Readiness()
		require.Len(readinessResult, 1)
		require.Contains(readinessResult, "check")

		result := readinessResult["check"]
		require.Equal("", result.Details)
		require.Nil(result.Error)
		require.Zero(result.ContiguousFailures)
		require.True(readiness)
	}

	{
		awaitHealthy(t, h, true)

		healthResult, health := h.Health()
		require.Len(healthResult, 1)
		require.Contains(healthResult, "check")

		result := healthResult["check"]
		require.Equal("", result.Details)
		require.Nil(result.Error)
		require.Zero(result.ContiguousFailures)
		require.True(health)
	}

	{
		awaitLiveness(t, h, true)

		livenessResult, liveness := h.Liveness()
		require.Len(livenessResult, 1)
		require.Contains(livenessResult, "check")

		result := livenessResult["check"]
		require.Equal("", result.Details)
		require.Nil(result.Error)
		require.Zero(result.ContiguousFailures)
		require.True(liveness)
	}
}

func TestPassingThenFailingChecks(t *testing.T) {
	require := require.New(t)

	var shouldCheckErr utils.Atomic[bool]
	check := CheckerFunc(func(context.Context) (interface{}, error) {
		if shouldCheckErr.Get() {
			return errUnhealthy.Error(), errUnhealthy
		}
		return "", nil
	})

	h, err := New(logging.NoLog{}, prometheus.NewRegistry())
	require.NoError(err)

	err = h.RegisterReadinessCheck("check", check)
	require.NoError(err)
	err = h.RegisterHealthCheck("check", check)
	require.NoError(err)
	err = h.RegisterLivenessCheck("check", check)
	require.NoError(err)

	h.Start(context.Background(), checkFreq)
	defer h.Stop()

	awaitReadiness(t, h, true)
	awaitHealthy(t, h, true)
	awaitLiveness(t, h, true)

	{
		_, readiness := h.Readiness()
		require.True(readiness)

		_, health := h.Health()
		require.True(health)

		_, liveness := h.Liveness()
		require.True(liveness)
	}

	shouldCheckErr.Set(true)

	awaitHealthy(t, h, false)
	awaitLiveness(t, h, false)

	{
		// Notice that Readiness is a monotonic check - so it still reports
		// ready.
		_, readiness := h.Readiness()
		require.True(readiness)

		_, health := h.Health()
		require.False(health)

		_, liveness := h.Liveness()
		require.False(liveness)
	}
}

func TestDeadlockRegression(t *testing.T) {
	require := require.New(t)

	h, err := New(logging.NoLog{}, prometheus.NewRegistry())
	require.NoError(err)

	var lock sync.Mutex
	check := CheckerFunc(func(context.Context) (interface{}, error) {
		lock.Lock()
		time.Sleep(time.Nanosecond)
		lock.Unlock()
		return "", nil
	})

	h.Start(context.Background(), time.Nanosecond)
	defer h.Stop()

	for i := 0; i < 1000; i++ {
		lock.Lock()
		err = h.RegisterHealthCheck(fmt.Sprintf("check-%d", i), check)
		lock.Unlock()
		require.NoError(err)
	}

	awaitHealthy(t, h, true)
}

func TestTags(t *testing.T) {
	require := require.New(t)

	check := CheckerFunc(func(context.Context) (interface{}, error) {
		return "", nil
	})

	h, err := New(logging.NoLog{}, prometheus.NewRegistry())
	require.NoError(err)
	err = h.RegisterHealthCheck("check1", check)
	require.NoError(err)
	err = h.RegisterHealthCheck("check2", check, "tag1")
	require.NoError(err)
	err = h.RegisterHealthCheck("check3", check, "tag2")
	require.NoError(err)
	err = h.RegisterHealthCheck("check4", check, "tag1", "tag2")
	require.NoError(err)
	err = h.RegisterHealthCheck("check5", check, GlobalTag)
	require.NoError(err)

	// default checks
	{
		healthResult, health := h.Health()
		require.Len(healthResult, 5)
		require.Contains(healthResult, "check1")
		require.Contains(healthResult, "check2")
		require.Contains(healthResult, "check3")
		require.Contains(healthResult, "check4")
		require.Contains(healthResult, "check5")
		require.False(health)

		healthResult, health = h.Health("tag1")
		require.Len(healthResult, 3)
		require.Contains(healthResult, "check2")
		require.Contains(healthResult, "check4")
		require.Contains(healthResult, "check5")
		require.False(health)

		healthResult, health = h.Health("tag1", "tag2")
		require.Len(healthResult, 4)
		require.Contains(healthResult, "check2")
		require.Contains(healthResult, "check3")
		require.Contains(healthResult, "check4")
		require.Contains(healthResult, "check5")
		require.False(health)

		healthResult, health = h.Health("nonExistentTag")
		require.Len(healthResult, 1)
		require.Contains(healthResult, "check5")
		require.False(health)

		healthResult, health = h.Health("tag1", "tag2", "nonExistentTag")
		require.Len(healthResult, 4)
		require.Contains(healthResult, "check2")
		require.Contains(healthResult, "check3")
		require.Contains(healthResult, "check4")
		require.Contains(healthResult, "check5")
		require.False(health)
	}

	h.Start(context.Background(), checkFreq)

	awaitHealthy(t, h, true)

	{
		healthResult, health := h.Health()
		require.Len(healthResult, 5)
		require.Contains(healthResult, "check1")
		require.Contains(healthResult, "check2")
		require.Contains(healthResult, "check3")
		require.Contains(healthResult, "check4")
		require.Contains(healthResult, "check5")
		require.True(health)

		healthResult, health = h.Health("tag1")
		require.Len(healthResult, 3)
		require.Contains(healthResult, "check2")
		require.Contains(healthResult, "check4")
		require.Contains(healthResult, "check5")
		require.True(health)

		healthResult, health = h.Health("tag1", "tag2")
		require.Len(healthResult, 4)
		require.Contains(healthResult, "check2")
		require.Contains(healthResult, "check3")
		require.Contains(healthResult, "check4")
		require.Contains(healthResult, "check5")
		require.True(health)

		healthResult, health = h.Health("nonExistentTag")
		require.Len(healthResult, 1)
		require.Contains(healthResult, "check5")
		require.True(health)

		healthResult, health = h.Health("tag1", "tag2", "nonExistentTag")
		require.Len(healthResult, 4)
		require.Contains(healthResult, "check2")
		require.Contains(healthResult, "check3")
		require.Contains(healthResult, "check4")
		require.Contains(healthResult, "check5")
		require.True(health)
	}

	// stop the health check
	h.Stop()

	{
		// now we'll add a new check which is unhealthy by default (notYetRunResult)
		err = h.RegisterHealthCheck("check6", check, "tag1")
		require.NoError(err)

		awaitHealthy(t, h, false)

		healthResult, health := h.Health("tag1")
		require.Len(healthResult, 4)
		require.Contains(healthResult, "check2")
		require.Contains(healthResult, "check4")
		require.Contains(healthResult, "check5")
		require.Contains(healthResult, "check6")
		require.Equal(notYetRunResult, healthResult["check6"])
		require.False(health)

		healthResult, health = h.Health("tag2")
		require.Len(healthResult, 3)
		require.Contains(healthResult, "check3")
		require.Contains(healthResult, "check4")
		require.Contains(healthResult, "check5")
		require.True(health)

		// add global tag
		err = h.RegisterHealthCheck("check7", check, GlobalTag)
		require.NoError(err)

		awaitHealthy(t, h, false)

		healthResult, health = h.Health("tag2")
		require.Len(healthResult, 4)
		require.Contains(healthResult, "check3")
		require.Contains(healthResult, "check4")
		require.Contains(healthResult, "check5")
		require.Contains(healthResult, "check7")
		require.Equal(notYetRunResult, healthResult["check7"])
		require.False(health)
	}
}<|MERGE_RESOLUTION|>--- conflicted
+++ resolved
@@ -22,11 +22,7 @@
 const (
 	checkFreq    = time.Millisecond
 	awaitFreq    = 50 * time.Microsecond
-<<<<<<< HEAD
-	awaitTimeout = 10 * time.Second
-=======
 	awaitTimeout = 30 * time.Second
->>>>>>> 53545629
 )
 
 var errUnhealthy = errors.New("unhealthy")
