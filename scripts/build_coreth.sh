--- conflicted
+++ resolved
@@ -12,13 +12,8 @@
 PLUGIN_DIR="$BUILD_DIR/plugins" # Where plugin binaries (namely coreth) go
 BINARY_PATH="$PLUGIN_DIR/evm"
 
-<<<<<<< HEAD
-CORETH_VER="0.2.15-rc.2" # Should match coreth version in go.mod
-CORETH_PATH="/home/danlaine/go/src/github.com/ava-labs/coreth" # TODO revert this
-=======
 CORETH_VER="0.2.15-rc.4" # Should match coreth version in go.mod
 CORETH_PATH="$GOPATH/pkg/mod/github.com/ava-labs/coreth@v$CORETH_VER"
->>>>>>> 175c03ff
 
 if [[ $# -eq 2 ]]; then
     CORETH_PATH=$1
