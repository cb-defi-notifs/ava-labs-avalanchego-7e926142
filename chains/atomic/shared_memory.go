// (c) 2019-2020, Ava Labs, Inc. All rights reserved.
// See the file LICENSE for licensing terms.

package atomic

import (
	"bytes"
	"errors"

	"github.com/ava-labs/avalanchego/codec"
	"github.com/ava-labs/avalanchego/database"
	"github.com/ava-labs/avalanchego/database/linkeddb"
	"github.com/ava-labs/avalanchego/database/prefixdb"
	"github.com/ava-labs/avalanchego/ids"
	"github.com/ava-labs/avalanchego/utils"
	"github.com/ava-labs/avalanchego/utils/hashing"
)

var (
	smallerValuePrefix = []byte{0}
	smallerIndexPrefix = []byte{1}
	largerValuePrefix  = []byte{2}
	largerIndexPrefix  = []byte{3}

	errDuplicatedOperation = errors.New("duplicated operation on provided value")
)

type dbElement struct {
	// Present indicates the value was removed before existing.
	// If set to false, when this element is added to the shared memory, it will
	// be immediately removed.
	// If set to true, then this element will be removed normally when remove is
	// called.
	Present bool `serialize:"true"`

	// Value is the body of this element.
	Value []byte `serialize:"true"`

	// Traits are a collection of features that can be used to lookup this
	// element.
	Traits [][]byte `serialize:"true"`
}

// Element ...
type Element struct {
	Key    []byte
	Value  []byte
	Traits [][]byte
}

// SharedMemory ...
type SharedMemory interface {
	// Adds to the peer chain's side
	Put(peerChainID ids.ID, elems []*Element, batches ...database.Batch) error

	// Fetches from this chain's side
	Get(peerChainID ids.ID, keys [][]byte) (values [][]byte, err error)
	Indexed(
		peerChainID ids.ID,
		traits [][]byte,
		startTrait,
		startKey []byte,
		limit int,
	) (
		values [][]byte,
		lastTrait,
		lastKey []byte,
		err error,
	)
	Remove(peerChainID ids.ID, keys [][]byte, batches ...database.Batch) error
}

// sharedMemory provides the API for a blockchain to interact with shared memory
// of another blockchain
type sharedMemory struct {
	m           *Memory
	thisChainID ids.ID
}

func (sm *sharedMemory) Put(peerChainID ids.ID, elems []*Element, batches ...database.Batch) error {
	sharedID := sm.m.sharedID(peerChainID, sm.thisChainID)
	vdb, db := sm.m.GetDatabase(sharedID)
	defer sm.m.ReleaseDatabase(sharedID)

	s := state{
		c: sm.m.codec,
	}
	if bytes.Compare(sm.thisChainID[:], peerChainID[:]) == -1 {
		s.valueDB = prefixdb.New(largerValuePrefix, db)
		s.indexDB = prefixdb.New(largerIndexPrefix, db)
	} else {
		s.valueDB = prefixdb.New(smallerValuePrefix, db)
		s.indexDB = prefixdb.New(smallerIndexPrefix, db)
	}

	for _, elem := range elems {
		if err := s.SetValue(elem); err != nil {
			return err
		}
	}

	myBatch, err := vdb.CommitBatch()
	if err != nil {
		return err
	}
	return WriteAll(myBatch, batches...)
}

func (sm *sharedMemory) Get(peerChainID ids.ID, keys [][]byte) ([][]byte, error) {
	sharedID := sm.m.sharedID(peerChainID, sm.thisChainID)
	_, db := sm.m.GetDatabase(sharedID)
	defer sm.m.ReleaseDatabase(sharedID)

	s := state{
		c: sm.m.codec,
	}
	if bytes.Compare(sm.thisChainID[:], peerChainID[:]) == -1 {
		s.valueDB = prefixdb.New(smallerValuePrefix, db)
	} else {
		s.valueDB = prefixdb.New(largerValuePrefix, db)
	}

	values := make([][]byte, len(keys))
	for i, key := range keys {
		elem, err := s.Value(key)
		if err != nil {
			return nil, err
		}
		values[i] = elem.Value
	}
	return values, nil
}

func (sm *sharedMemory) Indexed(
	peerChainID ids.ID,
	traits [][]byte,
	startTrait,
	startKey []byte,
	limit int,
) ([][]byte, []byte, []byte, error) {
	sharedID := sm.m.sharedID(peerChainID, sm.thisChainID)
	_, db := sm.m.GetDatabase(sharedID)
	defer sm.m.ReleaseDatabase(sharedID)

	s := state{
		c: sm.m.codec,
	}
	if bytes.Compare(sm.thisChainID[:], peerChainID[:]) == -1 {
		s.valueDB = prefixdb.New(smallerValuePrefix, db)
		s.indexDB = prefixdb.New(smallerIndexPrefix, db)
	} else {
		s.valueDB = prefixdb.New(largerValuePrefix, db)
		s.indexDB = prefixdb.New(largerIndexPrefix, db)
	}

	keys, lastTrait, lastKey, err := s.getKeys(traits, startTrait, startKey, limit)
	if err != nil {
		return nil, nil, nil, err
	}

	values := make([][]byte, len(keys))
	for i, key := range keys {
		elem, err := s.Value(key)
		if err != nil {
			return nil, nil, nil, err
		}
		values[i] = elem.Value
	}
	return values, lastTrait, lastKey, nil
}

func (sm *sharedMemory) Remove(peerChainID ids.ID, keys [][]byte, batches ...database.Batch) error {
	sharedID := sm.m.sharedID(peerChainID, sm.thisChainID)
	vdb, db := sm.m.GetDatabase(sharedID)
	defer sm.m.ReleaseDatabase(sharedID)

	s := state{
		c: sm.m.codec,
	}
	if bytes.Compare(sm.thisChainID[:], peerChainID[:]) == -1 {
		s.valueDB = prefixdb.New(smallerValuePrefix, db)
		s.indexDB = prefixdb.New(smallerIndexPrefix, db)
	} else {
		s.valueDB = prefixdb.New(largerValuePrefix, db)
		s.indexDB = prefixdb.New(largerIndexPrefix, db)
	}

	for _, key := range keys {
		if err := s.RemoveValue(key); err != nil {
			return err
		}
	}

	myBatch, err := vdb.CommitBatch()
	if err != nil {
		return err
	}
	return WriteAll(myBatch, batches...)
}

type state struct {
	c       codec.Manager
	valueDB database.Database
	indexDB database.Database
}

func (s *state) Value(key []byte) (*Element, error) {
	value, err := s.loadValue(key)
	if err != nil {
		return nil, err
	}

	if !value.Present {
		return nil, database.ErrNotFound
	}

	return &Element{
		Key:    key,
		Value:  value.Value,
		Traits: value.Traits,
	}, nil
}

func (s *state) SetValue(e *Element) error {
	value, err := s.loadValue(e.Key)
	if err == nil {
		// The key was already registered with the state.

		if !value.Present {
			// This was previously optimistically deleted from the database, so
			// it should be immediately removed.
			return s.valueDB.Delete(e.Key)
		}

		// This key was written twice, which is invalid
		return errDuplicatedOperation
	}
	if err != database.ErrNotFound {
		// An unexpected error occurred, so we should propagate that error
		return err
	}

	for _, trait := range e.Traits {
		traitDB := prefixdb.New(trait, s.indexDB)
		traitList := linkeddb.NewDefault(traitDB)
		if err := traitList.Put(e.Key, nil); err != nil {
			return err
		}
	}

	dbElem := dbElement{
		Present: true,
		Value:   e.Value,
		Traits:  e.Traits,
	}

	valueBytes, err := s.c.Marshal(codecVersion, &dbElem)
	if err != nil {
		return err
	}
	return s.valueDB.Put(e.Key, valueBytes)
}

func (s *state) RemoveValue(key []byte) error {
	value, err := s.loadValue(key)
	if err != nil {
		if err != database.ErrNotFound {
			// An unexpected error occurred, so we should propagate that error
			return err
		}

		// The value doesn't exist, so we should optimistically deleted it
		dbElem := dbElement{Present: false}
		valueBytes, err := s.c.Marshal(codecVersion, &dbElem)
		if err != nil {
			return err
		}
		return s.valueDB.Put(key, valueBytes)
	}

	// Don't allow the removal of something that was already removed.
	if !value.Present {
		return errDuplicatedOperation
	}

	for _, trait := range value.Traits {
		traitDB := prefixdb.New(trait, s.indexDB)
		traitList := linkeddb.NewDefault(traitDB)
		if err := traitList.Delete(key); err != nil {
			return err
		}
	}
	return s.valueDB.Delete(key)
}

func (s *state) loadValue(key []byte) (*dbElement, error) {
	valueBytes, err := s.valueDB.Get(key)
	if err != nil {
		return nil, err
	}

	// The key was in the database
	value := &dbElement{}
	_, err = s.c.Unmarshal(valueBytes, value)
	return value, err
}

func (s *state) getKeys(traits [][]byte, startTrait, startKey []byte, limit int) ([][]byte, []byte, []byte, error) {
	tracked := ids.Set{}
	keys := [][]byte(nil)
	lastTrait := startTrait
	lastKey := startKey
	utils.Sort2DBytes(traits)
	for _, trait := range traits {
		switch bytes.Compare(trait, startTrait) {
		case -1:
			continue
		case 1:
			startKey = nil
		}

		lastTrait = trait
		var err error
		lastKey, err = s.appendTraitKeys(&keys, &tracked, &limit, trait, startKey)
		if err != nil {
			return nil, nil, nil, err
		}

<<<<<<< HEAD
		traitDB := prefixdb.New(trait, s.indexDB)
		traitList := linkeddb.NewDefault(traitDB)
		iter := traitList.NewIteratorWithStart(startKey)
		for iter.Next() {
			if limit == 0 {
				iter.Release()
				return keys, lastTrait, lastKey, nil
			}

			key := iter.Key()
			lastKey = key

			id := hashing.ComputeHash256Array(key)
			if tracked.Contains(id) {
				continue
			}

			tracked.Add(id)
			keys = append(keys, key)
			limit--
=======
		if limit == 0 {
			break
>>>>>>> 7dff67af
		}
	}
	return keys, lastTrait, lastKey, nil
}

func (s *state) appendTraitKeys(keys *[][]byte, tracked *ids.Set, limit *int, trait, startKey []byte) ([]byte, error) {
	lastKey := startKey

	traitDB := prefixdb.New(trait, s.indexDB)
	iter := traitDB.NewIteratorWithStart(startKey)
	defer iter.Release()
	for iter.Next() && *limit > 0 {
		key := iter.Key()
		lastKey = key

		id := hashing.ComputeHash256Array(key)
		if tracked.Contains(id) {
			continue
		}

		tracked.Add(id)
		*keys = append(*keys, key)
		*limit--
	}
	return lastKey, iter.Error()
}<|MERGE_RESOLUTION|>--- conflicted
+++ resolved
@@ -326,31 +326,8 @@
 			return nil, nil, nil, err
 		}
 
-<<<<<<< HEAD
-		traitDB := prefixdb.New(trait, s.indexDB)
-		traitList := linkeddb.NewDefault(traitDB)
-		iter := traitList.NewIteratorWithStart(startKey)
-		for iter.Next() {
-			if limit == 0 {
-				iter.Release()
-				return keys, lastTrait, lastKey, nil
-			}
-
-			key := iter.Key()
-			lastKey = key
-
-			id := hashing.ComputeHash256Array(key)
-			if tracked.Contains(id) {
-				continue
-			}
-
-			tracked.Add(id)
-			keys = append(keys, key)
-			limit--
-=======
 		if limit == 0 {
 			break
->>>>>>> 7dff67af
 		}
 	}
 	return keys, lastTrait, lastKey, nil
@@ -360,7 +337,8 @@
 	lastKey := startKey
 
 	traitDB := prefixdb.New(trait, s.indexDB)
-	iter := traitDB.NewIteratorWithStart(startKey)
+	traitList := linkeddb.NewDefault(traitDB)
+	iter := traitList.NewIteratorWithStart(startKey)
 	defer iter.Release()
 	for iter.Next() && *limit > 0 {
 		key := iter.Key()
