// (c) 2019-2020, Ava Labs, Inc. All rights reserved.
// See the file LICENSE for licensing terms.

package chains

import (
	"errors"
	"fmt"
	"sync"
	"time"

	"github.com/ava-labs/avalanchego/api"
	"github.com/ava-labs/avalanchego/api/health"
	"github.com/ava-labs/avalanchego/api/keystore"
	"github.com/ava-labs/avalanchego/chains/atomic"
<<<<<<< HEAD
=======
	"github.com/ava-labs/avalanchego/database"
	"github.com/ava-labs/avalanchego/database/meterdb"
>>>>>>> 74d87d24
	"github.com/ava-labs/avalanchego/database/prefixdb"
	"github.com/ava-labs/avalanchego/ids"
	"github.com/ava-labs/avalanchego/network"
	"github.com/ava-labs/avalanchego/snow"
	"github.com/ava-labs/avalanchego/snow/consensus/snowball"
	"github.com/ava-labs/avalanchego/snow/engine/avalanche/state"
	"github.com/ava-labs/avalanchego/snow/engine/avalanche/vertex"
	"github.com/ava-labs/avalanchego/snow/engine/common"
	"github.com/ava-labs/avalanchego/snow/engine/common/queue"
	"github.com/ava-labs/avalanchego/snow/engine/snowman/block"
	"github.com/ava-labs/avalanchego/snow/networking/router"
	"github.com/ava-labs/avalanchego/snow/networking/sender"
	"github.com/ava-labs/avalanchego/snow/networking/timeout"
	"github.com/ava-labs/avalanchego/snow/triggers"
	"github.com/ava-labs/avalanchego/snow/validators"
	"github.com/ava-labs/avalanchego/utils/constants"
	"github.com/ava-labs/avalanchego/utils/logging"
	"github.com/ava-labs/avalanchego/vms"

	dbManager "github.com/ava-labs/avalanchego/database/manager"

	avcon "github.com/ava-labs/avalanchego/snow/consensus/avalanche"
	aveng "github.com/ava-labs/avalanchego/snow/engine/avalanche"
	avbootstrap "github.com/ava-labs/avalanchego/snow/engine/avalanche/bootstrap"

	smcon "github.com/ava-labs/avalanchego/snow/consensus/snowman"
	smeng "github.com/ava-labs/avalanchego/snow/engine/snowman"
	smbootstrap "github.com/ava-labs/avalanchego/snow/engine/snowman/bootstrap"
)

const (
	defaultChannelSize = 1024
)

// Manager manages the chains running on this node.
// It can:
//   * Create a chain
//   * Add a registrant. When a chain is created, each registrant calls
//     RegisterChain with the new chain as the argument.
//   * Get the aliases associated with a given chain.
//   * Get the ID of the chain associated with a given alias.
type Manager interface {
	// Return the router this Manager is using to route consensus messages to chains
	Router() router.Router

	// Create a chain in the future
	CreateChain(ChainParameters)

	// Create a chain now
	ForceCreateChain(ChainParameters)

	// Add a registrant [r]. Every time a chain is
	// created, [r].RegisterChain([new chain]) is called
	AddRegistrant(Registrant)

	// Given an alias, return the ID of the chain associated with that alias
	Lookup(string) (ids.ID, error)

	// Given an alias, return the ID of the VM associated with that alias
	LookupVM(string) (ids.ID, error)

	// Return the aliases associated with a chain
	Aliases(ids.ID) []string

	// Add an alias to a chain
	Alias(ids.ID, string) error

	// Returns the ID of the subnet that is validating the provided chain
	SubnetID(chainID ids.ID) (ids.ID, error)

	// Returns true iff the chain with the given ID exists and is finished bootstrapping
	IsBootstrapped(ids.ID) bool

	Shutdown()
}

// ChainParameters defines the chain being created
type ChainParameters struct {
	ID          ids.ID   // The ID of the chain being created
	SubnetID    ids.ID   // ID of the subnet that validates this chain
	GenesisData []byte   // The genesis data of this chain's ledger
	VMAlias     string   // The ID of the vm this chain is running
	FxAliases   []string // The IDs of the feature extensions this chain is running

	CustomBeacons validators.Set // Should only be set if the default beacons can't be used.
}

type chain struct {
	Name    string
	Engine  common.Engine
	Handler *router.Handler
	Ctx     *snow.Context
	VM      interface{}
	Beacons validators.Set
}

// ChainConfig is configuration settings for the current execution.
// [Settings] is the user-provided settings blob for the chain.
// [Upgrades] is a chain-specific blob for coordinating upgrades.
type ChainConfig struct {
	Settings []byte
	Upgrades []byte
}

// ManagerConfig ...
type ManagerConfig struct {
	StakingEnabled            bool // True iff the network has staking enabled
	MaxPendingMsgs            uint32
	MaxNonStakerPendingMsgs   uint32
	StakerMSGPortion          float64
	StakerCPUPortion          float64
	Log                       logging.Logger
	LogFactory                logging.Factory
	VMManager                 vms.Manager // Manage mappings from vm ID --> vm
	DecisionEvents            *triggers.EventDispatcher
	ConsensusEvents           *triggers.EventDispatcher
	DBManager                 dbManager.Manager
	Router                    router.Router    // Routes incoming messages to the appropriate chain
	Net                       network.Network  // Sends consensus messages to other validators
	ConsensusParams           avcon.Parameters // The consensus parameters (alpha, beta, etc.) for new chains
	EpochFirstTransition      time.Time
	EpochDuration             time.Duration
	Validators                validators.Manager // Validators validating on this chain
	NodeID                    ids.ShortID        // The ID of this node
	NetworkID                 uint32             // ID of the network this node is connected to
	Server                    *api.Server        // Handles HTTP API calls
	Keystore                  *keystore.Keystore
	AtomicMemory              *atomic.Memory
	AVAXAssetID               ids.ID
	XChainID                  ids.ID
	CriticalChains            ids.Set          // Chains that can't exit gracefully
	WhitelistedSubnets        ids.Set          // Subnets to validate
	TimeoutManager            *timeout.Manager // Manages request timeouts when sending messages to other validators
	HealthService             health.Service
	RetryBootstrap            bool // Should Bootstrap be retried
	RetryBootstrapMaxAttempts int  // Max number of times to retry bootstrap
	ChainConfigs              map[ids.ID]ChainConfig
}

type manager struct {
	// Note: The string representation of a chain's ID is also considered to be an alias of the chain
	// That is, [chainID].String() is an alias for the chain, too
	ids.Aliaser
	ManagerConfig

	registrants []Registrant // Those notified when a chain is created

	unblocked     bool
	blockedChains []ChainParameters

	// Key: Subnet's ID
	// Value: Subnet description
	subnets map[ids.ID]Subnet

	chainsLock sync.Mutex
	// Key: Chain's ID
	// Value: The chain
	chains map[ids.ID]*router.Handler
}

// New returns a new Manager
func New(config *ManagerConfig) Manager {
	m := &manager{
		ManagerConfig: *config,
		subnets:       make(map[ids.ID]Subnet),
		chains:        make(map[ids.ID]*router.Handler),
	}
	m.Initialize()
	return m
}

// Router that this chain manager is using to route consensus messages to chains
func (m *manager) Router() router.Router { return m.ManagerConfig.Router }

// Create a chain
func (m *manager) CreateChain(chain ChainParameters) {
	if !m.unblocked {
		m.blockedChains = append(m.blockedChains, chain)
	} else {
		m.ForceCreateChain(chain)
	}
}

// Create a chain, this is only called from the P-chain thread, except for
// creating the P-chain.
func (m *manager) ForceCreateChain(chainParams ChainParameters) {
	if !m.WhitelistedSubnets.Contains(chainParams.SubnetID) {
		m.Log.Debug("Skipped creating non-whitelisted chain:\n"+
			"    ID: %s\n"+
			"    VMID:%s",
			chainParams.ID,
			chainParams.VMAlias,
		)
		return
	}
	// Assert that there isn't already a chain with an alias in [chain].Aliases
	// (Recall that the string repr. of a chain's ID is also an alias for a chain)
	if alias, isRepeat := m.isChainWithAlias(chainParams.ID.String()); isRepeat {
		m.Log.Debug("there is already a chain with alias '%s'. Chain not created.",
			alias)
		return
	}

	m.Log.Info("creating chain:\n"+
		"    ID: %s\n"+
		"    VMID:%s",
		chainParams.ID,
		chainParams.VMAlias,
	)

	sb, exists := m.subnets[chainParams.SubnetID]
	if !exists {
		sb = &subnet{}
	}
	sb.addChain(chainParams.ID)

	chain, err := m.buildChain(chainParams, sb)
	if err != nil {
		sb.removeChain(chainParams.ID)

		m.Log.Error("Error while creating new chain: %s", err)
		return
	}

	if !exists {
		m.subnets[chainParams.SubnetID] = sb
	}

	m.chainsLock.Lock()
	m.chains[chainParams.ID] = chain.Handler
	m.chainsLock.Unlock()

	// Associate the newly created chain with its default alias
	m.Log.AssertNoError(m.Alias(chainParams.ID, chainParams.ID.String()))

	// Notify those that registered to be notified when a new chain is created
	m.notifyRegistrants(chain.Name, chain.Ctx, chain.VM)
}

// Create a chain
func (m *manager) buildChain(chainParams ChainParameters, sb Subnet) (*chain, error) {
	vmID, err := m.VMManager.Lookup(chainParams.VMAlias)
	if err != nil {
		return nil, fmt.Errorf("error while looking up VM: %w", err)
	}

	primaryAlias, err := m.PrimaryAlias(chainParams.ID)
	if err != nil {
		primaryAlias = chainParams.ID.String()
	}

	// Create the log and context of the chain
	chainLog, err := m.LogFactory.MakeChain(primaryAlias, "")
	if err != nil {
		return nil, fmt.Errorf("error while creating chain's log %w", err)
	}

	ctx := &snow.Context{
		NetworkID:            m.NetworkID,
		SubnetID:             chainParams.SubnetID,
		ChainID:              chainParams.ID,
		NodeID:               m.NodeID,
		XChainID:             m.XChainID,
		AVAXAssetID:          m.AVAXAssetID,
		Log:                  chainLog,
		DecisionDispatcher:   m.DecisionEvents,
		ConsensusDispatcher:  m.ConsensusEvents,
		Keystore:             m.Keystore.NewBlockchainKeyStore(chainParams.ID),
		SharedMemory:         m.AtomicMemory.NewSharedMemory(chainParams.ID),
		BCLookup:             m,
		SNLookup:             m,
		Namespace:            fmt.Sprintf("%s_%s_vm", constants.PlatformName, primaryAlias),
		Metrics:              m.ConsensusParams.Metrics,
		EpochFirstTransition: m.EpochFirstTransition,
		EpochDuration:        m.EpochDuration,
	}

	// Get a factory for the vm we want to use on our chain
	vmFactory, err := m.VMManager.GetVMFactory(vmID)
	if err != nil {
		return nil, fmt.Errorf("error while getting vmFactory: %w", err)
	}

	// Create the chain
	vm, err := vmFactory.New(ctx)
	if err != nil {
		return nil, fmt.Errorf("error while creating vm: %w", err)
	}
	// TODO: Shutdown VM if an error occurs

	fxs := make([]*common.Fx, len(chainParams.FxAliases))
	for i, fxAlias := range chainParams.FxAliases {
		fxID, err := m.VMManager.Lookup(fxAlias)
		if err != nil {
			return nil, fmt.Errorf("error while looking up Fx: %w", err)
		}

		// Get a factory for the fx we want to use on our chain
		fxFactory, err := m.VMManager.GetVMFactory(fxID)
		if err != nil {
			return nil, fmt.Errorf("error while getting fxFactory: %w", err)
		}

		fx, err := fxFactory.New(ctx)
		if err != nil {
			return nil, fmt.Errorf("error while creating fx: %w", err)
		}

		// Create the fx
		fxs[i] = &common.Fx{
			ID: fxID,
			Fx: fx,
		}
	}

	consensusParams := m.ConsensusParams
	consensusParams.Namespace = fmt.Sprintf("%s_%s", constants.PlatformName, primaryAlias)

	// The validators of this blockchain
	var vdrs validators.Set // Validators validating this blockchain
	var ok bool
	if m.StakingEnabled {
		vdrs, ok = m.Validators.GetValidators(chainParams.SubnetID)
	} else { // Staking is disabled. Every peer validates every subnet.
		vdrs, ok = m.Validators.GetValidators(constants.PrimaryNetworkID)
	}
	if !ok {
		return nil, fmt.Errorf("couldn't get validator set of subnet with ID %s. The subnet may not exist", chainParams.SubnetID)
	}

	beacons := vdrs
	if chainParams.CustomBeacons != nil {
		beacons = chainParams.CustomBeacons
	}

	bootstrapWeight := beacons.Weight()

	var chain *chain
	switch vm := vm.(type) {
	case vertex.DAGVM:
		chain, err = m.createAvalancheChain(
			ctx,
			chainParams.GenesisData,
			vdrs,
			beacons,
			vm,
			fxs,
			consensusParams,
			bootstrapWeight,
			sb,
		)
		if err != nil {
			return nil, fmt.Errorf("error while creating new avalanche vm %w", err)
		}
	case block.ChainVM:
		chain, err = m.createSnowmanChain(
			ctx,
			chainParams.GenesisData,
			vdrs,
			beacons,
			vm,
			fxs,
			consensusParams.Parameters,
			bootstrapWeight,
			sb,
		)
		if err != nil {
			return nil, fmt.Errorf("error while creating new snowman vm %w", err)
		}
	default:
		return nil, fmt.Errorf("the vm should have type avalanche.DAGVM or snowman.ChainVM. Chain not created")
	}

	// Register the chain with the timeout manager
	if err := m.TimeoutManager.RegisterChain(ctx, consensusParams.Namespace); err != nil {
		return nil, err
	}

	// Allows messages to be routed to the new chain
	m.ManagerConfig.Router.AddChain(chain.Handler)

	// If the X or P Chain panics, do not attempt to recover
	if m.CriticalChains.Contains(chainParams.ID) {
		go ctx.Log.RecoverAndPanic(chain.Handler.Dispatch)
	} else {
		go ctx.Log.RecoverAndExit(chain.Handler.Dispatch, func() {
			ctx.Log.Error("Chain with ID: %s was shutdown due to a panic", chainParams.ID)
		})
	}
	return chain, nil
}

// Implements Manager.AddRegistrant
func (m *manager) AddRegistrant(r Registrant) { m.registrants = append(m.registrants, r) }

func (m *manager) unblockChains() {
	m.unblocked = true
	blocked := m.blockedChains
	m.blockedChains = nil
	for _, chainParams := range blocked {
		m.ForceCreateChain(chainParams)
	}
}

// Create a DAG-based blockchain that uses Avalanche
func (m *manager) createAvalancheChain(
	ctx *snow.Context,
	genesisData []byte,
	validators,
	beacons validators.Set,
	vm vertex.DAGVM,
	fxs []*common.Fx,
	consensusParams avcon.Parameters,
	bootstrapWeight uint64,
	sb Subnet,
) (*chain, error) {
	ctx.Lock.Lock()
	defer ctx.Lock.Unlock()

<<<<<<< HEAD
	dbManager := m.DBManager.NewPrefixDBManager(ctx.ChainID[:])
	vmDBManager := dbManager.NewPrefixDBManager([]byte("vm"))

	db := dbManager.Current()
=======
	metricsDB, err := meterdb.New(consensusParams.Namespace+"_db", ctx.Metrics, m.DB)
	if err != nil {
		return nil, err
	}
	db := prefixdb.New(ctx.ChainID[:], metricsDB)
	vmDB := prefixdb.New([]byte("vm"), db)
>>>>>>> 74d87d24
	vertexDB := prefixdb.New([]byte("vertex"), db)
	vertexBootstrappingDB := prefixdb.New([]byte("vertex_bs"), db)
	txBootstrappingDB := prefixdb.New([]byte("tx_bs"), db)

	vtxBlocker, err := queue.New(vertexBootstrappingDB)
	if err != nil {
		return nil, err
	}
	txBlocker, err := queue.New(txBootstrappingDB)
	if err != nil {
		return nil, err
	}

	// The channel through which a VM may send messages to the consensus engine
	// VM uses this channel to notify engine that a block is ready to be made
	msgChan := make(chan common.Message, defaultChannelSize)

	chainConfig := m.ChainConfigs[ctx.ChainID]
	if err := vm.Initialize(ctx, vmDBManager, genesisData, chainConfig.Upgrades, chainConfig.Settings, msgChan, fxs); err != nil {
		return nil, fmt.Errorf("error during vm's Initialize: %w", err)
	}

	// Handles serialization/deserialization of vertices and also the
	// persistence of vertices
	vtxManager := &state.Serializer{}
	vtxManager.Initialize(ctx, vm, vertexDB)

	// Passes messages from the consensus engine to the network
	sender := sender.Sender{}
	err = sender.Initialize(ctx, m.Net, m.ManagerConfig.Router, m.TimeoutManager, m.ConsensusParams.Namespace, m.ConsensusParams.Metrics)
	if err != nil {
		return nil, fmt.Errorf("couldn't initialize sender: %w", err)
	}

	sampleK := consensusParams.K
	if uint64(sampleK) > bootstrapWeight {
		sampleK = int(bootstrapWeight)
	}

	delay := &router.Delay{}

	// The engine handles consensus
	engine := &aveng.Transitive{}
	if err := engine.Initialize(aveng.Config{
		Config: avbootstrap.Config{
			Config: common.Config{
				Ctx:                       ctx,
				Validators:                validators,
				Beacons:                   beacons,
				SampleK:                   sampleK,
				StartupAlpha:              (3*bootstrapWeight + 3) / 4,
				Alpha:                     bootstrapWeight/2 + 1, // must be > 50%
				Sender:                    &sender,
				Subnet:                    sb,
				Delay:                     delay,
				RetryBootstrap:            m.RetryBootstrap,
				RetryBootstrapMaxAttempts: m.RetryBootstrapMaxAttempts,
			},
			VtxBlocked: vtxBlocker,
			TxBlocked:  txBlocker,
			Manager:    vtxManager,
			VM:         vm,
		},
		Params:    consensusParams,
		Consensus: &avcon.Topological{},
	}); err != nil {
		return nil, fmt.Errorf("error initializing avalanche engine: %w", err)
	}

	// Register health check for this chain
	chainAlias, err := m.PrimaryAlias(ctx.ChainID)
	if err != nil {
		chainAlias = ctx.ChainID.String()
	}
	// Grab the context lock before calling the chain's health check
	checkFn := func() (interface{}, error) {
		ctx.Lock.Lock()
		defer ctx.Lock.Unlock()
		return engine.HealthCheck()
	}
	if err := m.HealthService.RegisterCheck(chainAlias, checkFn); err != nil {
		return nil, fmt.Errorf("couldn't add health check for chain %s: %w", chainAlias, err)
	}

	// Asynchronously passes messages from the network to the consensus engine
	handler := &router.Handler{}
	handler.Initialize(
		engine,
		validators,
		msgChan,
		m.MaxPendingMsgs,
		m.MaxNonStakerPendingMsgs,
		m.StakerMSGPortion,
		m.StakerCPUPortion,
		fmt.Sprintf("%s_handler", consensusParams.Namespace),
		consensusParams.Metrics,
		delay,
	)

	return &chain{
		Name:    chainAlias,
		Engine:  engine,
		Handler: handler,
		VM:      vm,
		Ctx:     ctx,
	}, nil
}

// Create a linear chain using the Snowman consensus engine
func (m *manager) createSnowmanChain(
	ctx *snow.Context,
	genesisData []byte,
	validators,
	beacons validators.Set,
	vm block.ChainVM,
	fxs []*common.Fx,
	consensusParams snowball.Parameters,
	bootstrapWeight uint64,
	sb Subnet,
) (*chain, error) {
	ctx.Lock.Lock()
	defer ctx.Lock.Unlock()

<<<<<<< HEAD
	dbManager := m.DBManager.NewPrefixDBManager(ctx.ChainID[:])
	vmDBManager := dbManager.NewPrefixDBManager([]byte("vm"))

	db := dbManager.Current()
=======
	metricsDB, err := meterdb.New(consensusParams.Namespace+"_db", ctx.Metrics, m.DB)
	if err != nil {
		return nil, err
	}
	db := prefixdb.New(ctx.ChainID[:], metricsDB)
	vmDB := prefixdb.New([]byte("vm"), db)
>>>>>>> 74d87d24
	bootstrappingDB := prefixdb.New([]byte("bs"), db)

	blocked, err := queue.New(bootstrappingDB)
	if err != nil {
		return nil, err
	}

	// The channel through which a VM may send messages to the consensus engine
	// VM uses this channel to notify engine that a block is ready to be made
	msgChan := make(chan common.Message, defaultChannelSize)

	// Initialize the VM
	chainConfig := m.ChainConfigs[ctx.ChainID]
	if err := vm.Initialize(ctx, vmDBManager, genesisData, chainConfig.Upgrades, chainConfig.Settings, msgChan, fxs); err != nil {
		return nil, err
	}

	// Passes messages from the consensus engine to the network
	sender := sender.Sender{}
	err = sender.Initialize(
		ctx,
		m.Net,
		m.ManagerConfig.Router,
		m.TimeoutManager,
		consensusParams.Namespace,
		consensusParams.Metrics,
	)
	if err != nil {
		return nil, fmt.Errorf("couldn't initialize sender: %w", err)
	}

	sampleK := consensusParams.K
	if uint64(sampleK) > bootstrapWeight {
		sampleK = int(bootstrapWeight)
	}

	delay := &router.Delay{}

	// The engine handles consensus
	engine := &smeng.Transitive{}
	if err := engine.Initialize(smeng.Config{
		Config: smbootstrap.Config{
			Config: common.Config{
				Ctx:                       ctx,
				Validators:                validators,
				Beacons:                   beacons,
				SampleK:                   sampleK,
				StartupAlpha:              (3*bootstrapWeight + 3) / 4,
				Alpha:                     bootstrapWeight/2 + 1, // must be > 50%
				Sender:                    &sender,
				Subnet:                    sb,
				Delay:                     delay,
				RetryBootstrap:            m.RetryBootstrap,
				RetryBootstrapMaxAttempts: m.RetryBootstrapMaxAttempts,
			},
			Blocked:      blocked,
			VM:           vm,
			Bootstrapped: m.unblockChains,
		},
		Params:    consensusParams,
		Consensus: &smcon.Topological{},
	}); err != nil {
		return nil, fmt.Errorf("error initializing snowman engine: %w", err)
	}

	// Asynchronously passes messages from the network to the consensus engine
	handler := &router.Handler{}
	handler.Initialize(
		engine,
		validators,
		msgChan,
		m.MaxPendingMsgs,
		m.MaxNonStakerPendingMsgs,
		m.StakerMSGPortion,
		m.StakerCPUPortion,
		fmt.Sprintf("%s_handler", consensusParams.Namespace),
		consensusParams.Metrics,
		delay,
	)

	// Register health checks
	chainAlias, err := m.PrimaryAlias(ctx.ChainID)
	if err != nil {
		chainAlias = ctx.ChainID.String()
	}

	checkFn := func() (interface{}, error) {
		ctx.Lock.Lock()
		defer ctx.Lock.Unlock()
		return engine.HealthCheck()
	}
	if err := m.HealthService.RegisterCheck(chainAlias, checkFn); err != nil {
		return nil, fmt.Errorf("couldn't add health check for chain %s: %w", chainAlias, err)
	}

	return &chain{
		Name:    chainAlias,
		Engine:  engine,
		Handler: handler,
		VM:      vm,
		Ctx:     ctx,
	}, nil
}

func (m *manager) SubnetID(chainID ids.ID) (ids.ID, error) {
	m.chainsLock.Lock()
	defer m.chainsLock.Unlock()

	chain, exists := m.chains[chainID]
	if !exists {
		return ids.ID{}, errors.New("unknown chain ID")
	}
	return chain.Context().SubnetID, nil
}

func (m *manager) IsBootstrapped(id ids.ID) bool {
	m.chainsLock.Lock()
	chain, exists := m.chains[id]
	m.chainsLock.Unlock()
	if !exists {
		return false
	}

	return chain.Engine().IsBootstrapped()
}

// Shutdown stops all the chains
func (m *manager) Shutdown() {
	m.Log.Info("shutting down chain manager")
	m.ManagerConfig.Router.Shutdown()
}

// LookupVM returns the ID of the VM associated with an alias
func (m *manager) LookupVM(alias string) (ids.ID, error) { return m.VMManager.Lookup(alias) }

// Notify registrants [those who want to know about the creation of chains]
// that the specified chain has been created
func (m *manager) notifyRegistrants(name string, ctx *snow.Context, vm interface{}) {
	for _, registrant := range m.registrants {
		go registrant.RegisterChain(name, ctx, vm)
	}
}

// Returns:
// 1) the alias that already exists, or the empty string if there is none
// 2) true iff there exists a chain such that the chain has an alias in [aliases]
func (m *manager) isChainWithAlias(aliases ...string) (string, bool) {
	for _, alias := range aliases {
		if _, err := m.Lookup(alias); err == nil {
			return alias, true
		}
	}
	return "", false
}<|MERGE_RESOLUTION|>--- conflicted
+++ resolved
@@ -13,11 +13,6 @@
 	"github.com/ava-labs/avalanchego/api/health"
 	"github.com/ava-labs/avalanchego/api/keystore"
 	"github.com/ava-labs/avalanchego/chains/atomic"
-<<<<<<< HEAD
-=======
-	"github.com/ava-labs/avalanchego/database"
-	"github.com/ava-labs/avalanchego/database/meterdb"
->>>>>>> 74d87d24
 	"github.com/ava-labs/avalanchego/database/prefixdb"
 	"github.com/ava-labs/avalanchego/ids"
 	"github.com/ava-labs/avalanchego/network"
@@ -437,19 +432,14 @@
 	ctx.Lock.Lock()
 	defer ctx.Lock.Unlock()
 
-<<<<<<< HEAD
-	dbManager := m.DBManager.NewPrefixDBManager(ctx.ChainID[:])
+	metricsManager, err := m.DBManager.NewMeterDBManager(consensusParams.Namespace+"_db", ctx.Metrics)
+	if err != nil {
+		return nil, err
+	}
+	dbManager := metricsManager.NewPrefixDBManager(ctx.ChainID[:])
 	vmDBManager := dbManager.NewPrefixDBManager([]byte("vm"))
 
 	db := dbManager.Current()
-=======
-	metricsDB, err := meterdb.New(consensusParams.Namespace+"_db", ctx.Metrics, m.DB)
-	if err != nil {
-		return nil, err
-	}
-	db := prefixdb.New(ctx.ChainID[:], metricsDB)
-	vmDB := prefixdb.New([]byte("vm"), db)
->>>>>>> 74d87d24
 	vertexDB := prefixdb.New([]byte("vertex"), db)
 	vertexBootstrappingDB := prefixdb.New([]byte("vertex_bs"), db)
 	txBootstrappingDB := prefixdb.New([]byte("tx_bs"), db)
@@ -573,19 +563,14 @@
 	ctx.Lock.Lock()
 	defer ctx.Lock.Unlock()
 
-<<<<<<< HEAD
-	dbManager := m.DBManager.NewPrefixDBManager(ctx.ChainID[:])
+	metricsManager, err := m.DBManager.NewMeterDBManager(consensusParams.Namespace+"_db", ctx.Metrics)
+	if err != nil {
+		return nil, err
+	}
+	dbManager := metricsManager.NewPrefixDBManager(ctx.ChainID[:])
 	vmDBManager := dbManager.NewPrefixDBManager([]byte("vm"))
 
 	db := dbManager.Current()
-=======
-	metricsDB, err := meterdb.New(consensusParams.Namespace+"_db", ctx.Metrics, m.DB)
-	if err != nil {
-		return nil, err
-	}
-	db := prefixdb.New(ctx.ChainID[:], metricsDB)
-	vmDB := prefixdb.New([]byte("vm"), db)
->>>>>>> 74d87d24
 	bootstrappingDB := prefixdb.New([]byte("bs"), db)
 
 	blocked, err := queue.New(bootstrappingDB)
